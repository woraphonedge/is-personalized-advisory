--- conflicted
+++ resolved
@@ -20,10 +20,7 @@
     "jupyter>=1.1.1",
     "supabase>=2.24.0",
     "pyjwt[crypto]>=2.8.0",
-<<<<<<< HEAD
-=======
     "requests>=2.31.0",
->>>>>>> 5f36ab49
 ]
 
 [project.scripts]
