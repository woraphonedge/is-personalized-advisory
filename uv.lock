version = 1
revision = 3
requires-python = ">=3.12"
resolution-markers = [
    "python_full_version >= '3.14'",
    "python_full_version == '3.13.*'",
    "python_full_version < '3.13'",
]

[[package]]
name = "annotated-types"
version = "0.7.0"
source = { registry = "https://pypi.org/simple" }
sdist = { url = "https://files.pythonhosted.org/packages/ee/67/531ea369ba64dcff5ec9c3402f9f51bf748cec26dde048a2f973a4eea7f5/annotated_types-0.7.0.tar.gz", hash = "sha256:aff07c09a53a08bc8cfccb9c85b05f1aa9a2a6f23728d790723543408344ce89", size = 16081, upload-time = "2024-05-20T21:33:25.928Z" }
wheels = [
    { url = "https://files.pythonhosted.org/packages/78/b6/6307fbef88d9b5ee7421e68d78a9f162e0da4900bc5f5793f6d3d0e34fb8/annotated_types-0.7.0-py3-none-any.whl", hash = "sha256:1f02e8b43a8fbbc3f3e0d4f0f4bfc8131bcb4eebe8849b8e5c773f3a1c582a53", size = 13643, upload-time = "2024-05-20T21:33:24.1Z" },
]

[[package]]
name = "anyio"
version = "4.10.0"
source = { registry = "https://pypi.org/simple" }
dependencies = [
    { name = "idna" },
    { name = "sniffio" },
    { name = "typing-extensions", marker = "python_full_version < '3.13'" },
]
sdist = { url = "https://files.pythonhosted.org/packages/f1/b4/636b3b65173d3ce9a38ef5f0522789614e590dab6a8d505340a4efe4c567/anyio-4.10.0.tar.gz", hash = "sha256:3f3fae35c96039744587aa5b8371e7e8e603c0702999535961dd336026973ba6", size = 213252, upload-time = "2025-08-04T08:54:26.451Z" }
wheels = [
    { url = "https://files.pythonhosted.org/packages/6f/12/e5e0282d673bb9746bacfb6e2dba8719989d3660cdb2ea79aee9a9651afb/anyio-4.10.0-py3-none-any.whl", hash = "sha256:60e474ac86736bbfd6f210f7a61218939c318f43f9972497381f1c5e930ed3d1", size = 107213, upload-time = "2025-08-04T08:54:24.882Z" },
]

[[package]]
name = "appnope"
version = "0.1.4"
source = { registry = "https://pypi.org/simple" }
sdist = { url = "https://files.pythonhosted.org/packages/35/5d/752690df9ef5b76e169e68d6a129fa6d08a7100ca7f754c89495db3c6019/appnope-0.1.4.tar.gz", hash = "sha256:1de3860566df9caf38f01f86f65e0e13e379af54f9e4bee1e66b48f2efffd1ee", size = 4170, upload-time = "2024-02-06T09:43:11.258Z" }
wheels = [
    { url = "https://files.pythonhosted.org/packages/81/29/5ecc3a15d5a33e31b26c11426c45c501e439cb865d0bff96315d86443b78/appnope-0.1.4-py2.py3-none-any.whl", hash = "sha256:502575ee11cd7a28c0205f379b525beefebab9d161b7c964670864014ed7213c", size = 4321, upload-time = "2024-02-06T09:43:09.663Z" },
]

[[package]]
name = "argon2-cffi"
version = "25.1.0"
source = { registry = "https://pypi.org/simple" }
dependencies = [
    { name = "argon2-cffi-bindings" },
]
sdist = { url = "https://files.pythonhosted.org/packages/0e/89/ce5af8a7d472a67cc819d5d998aa8c82c5d860608c4db9f46f1162d7dab9/argon2_cffi-25.1.0.tar.gz", hash = "sha256:694ae5cc8a42f4c4e2bf2ca0e64e51e23a040c6a517a85074683d3959e1346c1", size = 45706, upload-time = "2025-06-03T06:55:32.073Z" }
wheels = [
    { url = "https://files.pythonhosted.org/packages/4f/d3/a8b22fa575b297cd6e3e3b0155c7e25db170edf1c74783d6a31a2490b8d9/argon2_cffi-25.1.0-py3-none-any.whl", hash = "sha256:fdc8b074db390fccb6eb4a3604ae7231f219aa669a2652e0f20e16ba513d5741", size = 14657, upload-time = "2025-06-03T06:55:30.804Z" },
]

[[package]]
name = "argon2-cffi-bindings"
version = "25.1.0"
source = { registry = "https://pypi.org/simple" }
dependencies = [
    { name = "cffi" },
]
sdist = { url = "https://files.pythonhosted.org/packages/5c/2d/db8af0df73c1cf454f71b2bbe5e356b8c1f8041c979f505b3d3186e520a9/argon2_cffi_bindings-25.1.0.tar.gz", hash = "sha256:b957f3e6ea4d55d820e40ff76f450952807013d361a65d7f28acc0acbf29229d", size = 1783441, upload-time = "2025-07-30T10:02:05.147Z" }
wheels = [
    { url = "https://files.pythonhosted.org/packages/60/97/3c0a35f46e52108d4707c44b95cfe2afcafc50800b5450c197454569b776/argon2_cffi_bindings-25.1.0-cp314-cp314t-macosx_10_13_universal2.whl", hash = "sha256:3d3f05610594151994ca9ccb3c771115bdb4daef161976a266f0dd8aa9996b8f", size = 54393, upload-time = "2025-07-30T10:01:40.97Z" },
    { url = "https://files.pythonhosted.org/packages/9d/f4/98bbd6ee89febd4f212696f13c03ca302b8552e7dbf9c8efa11ea4a388c3/argon2_cffi_bindings-25.1.0-cp314-cp314t-macosx_10_13_x86_64.whl", hash = "sha256:8b8efee945193e667a396cbc7b4fb7d357297d6234d30a489905d96caabde56b", size = 29328, upload-time = "2025-07-30T10:01:41.916Z" },
    { url = "https://files.pythonhosted.org/packages/43/24/90a01c0ef12ac91a6be05969f29944643bc1e5e461155ae6559befa8f00b/argon2_cffi_bindings-25.1.0-cp314-cp314t-macosx_11_0_arm64.whl", hash = "sha256:3c6702abc36bf3ccba3f802b799505def420a1b7039862014a65db3205967f5a", size = 31269, upload-time = "2025-07-30T10:01:42.716Z" },
    { url = "https://files.pythonhosted.org/packages/d4/d3/942aa10782b2697eee7af5e12eeff5ebb325ccfb86dd8abda54174e377e4/argon2_cffi_bindings-25.1.0-cp314-cp314t-manylinux_2_26_aarch64.manylinux_2_28_aarch64.whl", hash = "sha256:a1c70058c6ab1e352304ac7e3b52554daadacd8d453c1752e547c76e9c99ac44", size = 86558, upload-time = "2025-07-30T10:01:43.943Z" },
    { url = "https://files.pythonhosted.org/packages/0d/82/b484f702fec5536e71836fc2dbc8c5267b3f6e78d2d539b4eaa6f0db8bf8/argon2_cffi_bindings-25.1.0-cp314-cp314t-manylinux_2_26_x86_64.manylinux_2_28_x86_64.whl", hash = "sha256:e2fd3bfbff3c5d74fef31a722f729bf93500910db650c925c2d6ef879a7e51cb", size = 92364, upload-time = "2025-07-30T10:01:44.887Z" },
    { url = "https://files.pythonhosted.org/packages/c9/c1/a606ff83b3f1735f3759ad0f2cd9e038a0ad11a3de3b6c673aa41c24bb7b/argon2_cffi_bindings-25.1.0-cp314-cp314t-musllinux_1_2_aarch64.whl", hash = "sha256:c4f9665de60b1b0e99bcd6be4f17d90339698ce954cfd8d9cf4f91c995165a92", size = 85637, upload-time = "2025-07-30T10:01:46.225Z" },
    { url = "https://files.pythonhosted.org/packages/44/b4/678503f12aceb0262f84fa201f6027ed77d71c5019ae03b399b97caa2f19/argon2_cffi_bindings-25.1.0-cp314-cp314t-musllinux_1_2_x86_64.whl", hash = "sha256:ba92837e4a9aa6a508c8d2d7883ed5a8f6c308c89a4790e1e447a220deb79a85", size = 91934, upload-time = "2025-07-30T10:01:47.203Z" },
    { url = "https://files.pythonhosted.org/packages/f0/c7/f36bd08ef9bd9f0a9cff9428406651f5937ce27b6c5b07b92d41f91ae541/argon2_cffi_bindings-25.1.0-cp314-cp314t-win32.whl", hash = "sha256:84a461d4d84ae1295871329b346a97f68eade8c53b6ed9a7ca2d7467f3c8ff6f", size = 28158, upload-time = "2025-07-30T10:01:48.341Z" },
    { url = "https://files.pythonhosted.org/packages/b3/80/0106a7448abb24a2c467bf7d527fe5413b7fdfa4ad6d6a96a43a62ef3988/argon2_cffi_bindings-25.1.0-cp314-cp314t-win_amd64.whl", hash = "sha256:b55aec3565b65f56455eebc9b9f34130440404f27fe21c3b375bf1ea4d8fbae6", size = 32597, upload-time = "2025-07-30T10:01:49.112Z" },
    { url = "https://files.pythonhosted.org/packages/05/b8/d663c9caea07e9180b2cb662772865230715cbd573ba3b5e81793d580316/argon2_cffi_bindings-25.1.0-cp314-cp314t-win_arm64.whl", hash = "sha256:87c33a52407e4c41f3b70a9c2d3f6056d88b10dad7695be708c5021673f55623", size = 28231, upload-time = "2025-07-30T10:01:49.92Z" },
    { url = "https://files.pythonhosted.org/packages/1d/57/96b8b9f93166147826da5f90376e784a10582dd39a393c99bb62cfcf52f0/argon2_cffi_bindings-25.1.0-cp39-abi3-macosx_10_9_universal2.whl", hash = "sha256:aecba1723ae35330a008418a91ea6cfcedf6d31e5fbaa056a166462ff066d500", size = 54121, upload-time = "2025-07-30T10:01:50.815Z" },
    { url = "https://files.pythonhosted.org/packages/0a/08/a9bebdb2e0e602dde230bdde8021b29f71f7841bd54801bcfd514acb5dcf/argon2_cffi_bindings-25.1.0-cp39-abi3-macosx_10_9_x86_64.whl", hash = "sha256:2630b6240b495dfab90aebe159ff784d08ea999aa4b0d17efa734055a07d2f44", size = 29177, upload-time = "2025-07-30T10:01:51.681Z" },
    { url = "https://files.pythonhosted.org/packages/b6/02/d297943bcacf05e4f2a94ab6f462831dc20158614e5d067c35d4e63b9acb/argon2_cffi_bindings-25.1.0-cp39-abi3-macosx_11_0_arm64.whl", hash = "sha256:7aef0c91e2c0fbca6fc68e7555aa60ef7008a739cbe045541e438373bc54d2b0", size = 31090, upload-time = "2025-07-30T10:01:53.184Z" },
    { url = "https://files.pythonhosted.org/packages/c1/93/44365f3d75053e53893ec6d733e4a5e3147502663554b4d864587c7828a7/argon2_cffi_bindings-25.1.0-cp39-abi3-manylinux_2_26_aarch64.manylinux_2_28_aarch64.whl", hash = "sha256:1e021e87faa76ae0d413b619fe2b65ab9a037f24c60a1e6cc43457ae20de6dc6", size = 81246, upload-time = "2025-07-30T10:01:54.145Z" },
    { url = "https://files.pythonhosted.org/packages/09/52/94108adfdd6e2ddf58be64f959a0b9c7d4ef2fa71086c38356d22dc501ea/argon2_cffi_bindings-25.1.0-cp39-abi3-manylinux_2_26_x86_64.manylinux_2_28_x86_64.whl", hash = "sha256:d3e924cfc503018a714f94a49a149fdc0b644eaead5d1f089330399134fa028a", size = 87126, upload-time = "2025-07-30T10:01:55.074Z" },
    { url = "https://files.pythonhosted.org/packages/72/70/7a2993a12b0ffa2a9271259b79cc616e2389ed1a4d93842fac5a1f923ffd/argon2_cffi_bindings-25.1.0-cp39-abi3-musllinux_1_2_aarch64.whl", hash = "sha256:c87b72589133f0346a1cb8d5ecca4b933e3c9b64656c9d175270a000e73b288d", size = 80343, upload-time = "2025-07-30T10:01:56.007Z" },
    { url = "https://files.pythonhosted.org/packages/78/9a/4e5157d893ffc712b74dbd868c7f62365618266982b64accab26bab01edc/argon2_cffi_bindings-25.1.0-cp39-abi3-musllinux_1_2_x86_64.whl", hash = "sha256:1db89609c06afa1a214a69a462ea741cf735b29a57530478c06eb81dd403de99", size = 86777, upload-time = "2025-07-30T10:01:56.943Z" },
    { url = "https://files.pythonhosted.org/packages/74/cd/15777dfde1c29d96de7f18edf4cc94c385646852e7c7b0320aa91ccca583/argon2_cffi_bindings-25.1.0-cp39-abi3-win32.whl", hash = "sha256:473bcb5f82924b1becbb637b63303ec8d10e84c8d241119419897a26116515d2", size = 27180, upload-time = "2025-07-30T10:01:57.759Z" },
    { url = "https://files.pythonhosted.org/packages/e2/c6/a759ece8f1829d1f162261226fbfd2c6832b3ff7657384045286d2afa384/argon2_cffi_bindings-25.1.0-cp39-abi3-win_amd64.whl", hash = "sha256:a98cd7d17e9f7ce244c0803cad3c23a7d379c301ba618a5fa76a67d116618b98", size = 31715, upload-time = "2025-07-30T10:01:58.56Z" },
    { url = "https://files.pythonhosted.org/packages/42/b9/f8d6fa329ab25128b7e98fd83a3cb34d9db5b059a9847eddb840a0af45dd/argon2_cffi_bindings-25.1.0-cp39-abi3-win_arm64.whl", hash = "sha256:b0fdbcf513833809c882823f98dc2f931cf659d9a1429616ac3adebb49f5db94", size = 27149, upload-time = "2025-07-30T10:01:59.329Z" },
]

[[package]]
name = "arrow"
version = "1.3.0"
source = { registry = "https://pypi.org/simple" }
dependencies = [
    { name = "python-dateutil" },
    { name = "types-python-dateutil" },
]
sdist = { url = "https://files.pythonhosted.org/packages/2e/00/0f6e8fcdb23ea632c866620cc872729ff43ed91d284c866b515c6342b173/arrow-1.3.0.tar.gz", hash = "sha256:d4540617648cb5f895730f1ad8c82a65f2dad0166f57b75f3ca54759c4d67a85", size = 131960, upload-time = "2023-09-30T22:11:18.25Z" }
wheels = [
    { url = "https://files.pythonhosted.org/packages/f8/ed/e97229a566617f2ae958a6b13e7cc0f585470eac730a73e9e82c32a3cdd2/arrow-1.3.0-py3-none-any.whl", hash = "sha256:c728b120ebc00eb84e01882a6f5e7927a53960aa990ce7dd2b10f39005a67f80", size = 66419, upload-time = "2023-09-30T22:11:16.072Z" },
]

[[package]]
name = "asttokens"
version = "3.0.0"
source = { registry = "https://pypi.org/simple" }
sdist = { url = "https://files.pythonhosted.org/packages/4a/e7/82da0a03e7ba5141f05cce0d302e6eed121ae055e0456ca228bf693984bc/asttokens-3.0.0.tar.gz", hash = "sha256:0dcd8baa8d62b0c1d118b399b2ddba3c4aff271d0d7a9e0d4c1681c79035bbc7", size = 61978, upload-time = "2024-11-30T04:30:14.439Z" }
wheels = [
    { url = "https://files.pythonhosted.org/packages/25/8a/c46dcc25341b5bce5472c718902eb3d38600a903b14fa6aeecef3f21a46f/asttokens-3.0.0-py3-none-any.whl", hash = "sha256:e3078351a059199dd5138cb1c706e6430c05eff2ff136af5eb4790f9d28932e2", size = 26918, upload-time = "2024-11-30T04:30:10.946Z" },
]

[[package]]
name = "async-lru"
version = "2.0.5"
source = { registry = "https://pypi.org/simple" }
sdist = { url = "https://files.pythonhosted.org/packages/b2/4d/71ec4d3939dc755264f680f6c2b4906423a304c3d18e96853f0a595dfe97/async_lru-2.0.5.tar.gz", hash = "sha256:481d52ccdd27275f42c43a928b4a50c3bfb2d67af4e78b170e3e0bb39c66e5bb", size = 10380, upload-time = "2025-03-16T17:25:36.919Z" }
wheels = [
    { url = "https://files.pythonhosted.org/packages/03/49/d10027df9fce941cb8184e78a02857af36360d33e1721df81c5ed2179a1a/async_lru-2.0.5-py3-none-any.whl", hash = "sha256:ab95404d8d2605310d345932697371a5f40def0487c03d6d0ad9138de52c9943", size = 6069, upload-time = "2025-03-16T17:25:35.422Z" },
]

[[package]]
name = "attrs"
version = "25.3.0"
source = { registry = "https://pypi.org/simple" }
sdist = { url = "https://files.pythonhosted.org/packages/5a/b0/1367933a8532ee6ff8d63537de4f1177af4bff9f3e829baf7331f595bb24/attrs-25.3.0.tar.gz", hash = "sha256:75d7cefc7fb576747b2c81b4442d4d4a1ce0900973527c011d1030fd3bf4af1b", size = 812032, upload-time = "2025-03-13T11:10:22.779Z" }
wheels = [
    { url = "https://files.pythonhosted.org/packages/77/06/bb80f5f86020c4551da315d78b3ab75e8228f89f0162f2c3a819e407941a/attrs-25.3.0-py3-none-any.whl", hash = "sha256:427318ce031701fea540783410126f03899a97ffc6f61596ad581ac2e40e3bc3", size = 63815, upload-time = "2025-03-13T11:10:21.14Z" },
]

[[package]]
name = "babel"
version = "2.17.0"
source = { registry = "https://pypi.org/simple" }
sdist = { url = "https://files.pythonhosted.org/packages/7d/6b/d52e42361e1aa00709585ecc30b3f9684b3ab62530771402248b1b1d6240/babel-2.17.0.tar.gz", hash = "sha256:0c54cffb19f690cdcc52a3b50bcbf71e07a808d1c80d549f2459b9d2cf0afb9d", size = 9951852, upload-time = "2025-02-01T15:17:41.026Z" }
wheels = [
    { url = "https://files.pythonhosted.org/packages/b7/b8/3fe70c75fe32afc4bb507f75563d39bc5642255d1d94f1f23604725780bf/babel-2.17.0-py3-none-any.whl", hash = "sha256:4d0b53093fdfb4b21c92b5213dba5a1b23885afa8383709427046b21c366e5f2", size = 10182537, upload-time = "2025-02-01T15:17:37.39Z" },
]

[[package]]
name = "beautifulsoup4"
version = "4.14.2"
source = { registry = "https://pypi.org/simple" }
dependencies = [
    { name = "soupsieve" },
    { name = "typing-extensions" },
]
sdist = { url = "https://files.pythonhosted.org/packages/77/e9/df2358efd7659577435e2177bfa69cba6c33216681af51a707193dec162a/beautifulsoup4-4.14.2.tar.gz", hash = "sha256:2a98ab9f944a11acee9cc848508ec28d9228abfd522ef0fad6a02a72e0ded69e", size = 625822, upload-time = "2025-09-29T10:05:42.613Z" }
wheels = [
    { url = "https://files.pythonhosted.org/packages/94/fe/3aed5d0be4d404d12d36ab97e2f1791424d9ca39c2f754a6285d59a3b01d/beautifulsoup4-4.14.2-py3-none-any.whl", hash = "sha256:5ef6fa3a8cbece8488d66985560f97ed091e22bbc4e9c2338508a9d5de6d4515", size = 106392, upload-time = "2025-09-29T10:05:43.771Z" },
]

[[package]]
name = "black"
version = "25.1.0"
source = { registry = "https://pypi.org/simple" }
dependencies = [
    { name = "click" },
    { name = "mypy-extensions" },
    { name = "packaging" },
    { name = "pathspec" },
    { name = "platformdirs" },
]
sdist = { url = "https://files.pythonhosted.org/packages/94/49/26a7b0f3f35da4b5a65f081943b7bcd22d7002f5f0fb8098ec1ff21cb6ef/black-25.1.0.tar.gz", hash = "sha256:33496d5cd1222ad73391352b4ae8da15253c5de89b93a80b3e2c8d9a19ec2666", size = 649449, upload-time = "2025-01-29T04:15:40.373Z" }
wheels = [
    { url = "https://files.pythonhosted.org/packages/83/71/3fe4741df7adf015ad8dfa082dd36c94ca86bb21f25608eb247b4afb15b2/black-25.1.0-cp312-cp312-macosx_10_13_x86_64.whl", hash = "sha256:4b60580e829091e6f9238c848ea6750efed72140b91b048770b64e74fe04908b", size = 1650988, upload-time = "2025-01-29T05:37:16.707Z" },
    { url = "https://files.pythonhosted.org/packages/13/f3/89aac8a83d73937ccd39bbe8fc6ac8860c11cfa0af5b1c96d081facac844/black-25.1.0-cp312-cp312-macosx_11_0_arm64.whl", hash = "sha256:1e2978f6df243b155ef5fa7e558a43037c3079093ed5d10fd84c43900f2d8ecc", size = 1453985, upload-time = "2025-01-29T05:37:18.273Z" },
    { url = "https://files.pythonhosted.org/packages/6f/22/b99efca33f1f3a1d2552c714b1e1b5ae92efac6c43e790ad539a163d1754/black-25.1.0-cp312-cp312-manylinux_2_17_x86_64.manylinux2014_x86_64.manylinux_2_28_x86_64.whl", hash = "sha256:3b48735872ec535027d979e8dcb20bf4f70b5ac75a8ea99f127c106a7d7aba9f", size = 1783816, upload-time = "2025-01-29T04:18:33.823Z" },
    { url = "https://files.pythonhosted.org/packages/18/7e/a27c3ad3822b6f2e0e00d63d58ff6299a99a5b3aee69fa77cd4b0076b261/black-25.1.0-cp312-cp312-win_amd64.whl", hash = "sha256:ea0213189960bda9cf99be5b8c8ce66bb054af5e9e861249cd23471bd7b0b3ba", size = 1440860, upload-time = "2025-01-29T04:19:12.944Z" },
    { url = "https://files.pythonhosted.org/packages/98/87/0edf98916640efa5d0696e1abb0a8357b52e69e82322628f25bf14d263d1/black-25.1.0-cp313-cp313-macosx_10_13_x86_64.whl", hash = "sha256:8f0b18a02996a836cc9c9c78e5babec10930862827b1b724ddfe98ccf2f2fe4f", size = 1650673, upload-time = "2025-01-29T05:37:20.574Z" },
    { url = "https://files.pythonhosted.org/packages/52/e5/f7bf17207cf87fa6e9b676576749c6b6ed0d70f179a3d812c997870291c3/black-25.1.0-cp313-cp313-macosx_11_0_arm64.whl", hash = "sha256:afebb7098bfbc70037a053b91ae8437c3857482d3a690fefc03e9ff7aa9a5fd3", size = 1453190, upload-time = "2025-01-29T05:37:22.106Z" },
    { url = "https://files.pythonhosted.org/packages/e3/ee/adda3d46d4a9120772fae6de454c8495603c37c4c3b9c60f25b1ab6401fe/black-25.1.0-cp313-cp313-manylinux_2_17_x86_64.manylinux2014_x86_64.manylinux_2_28_x86_64.whl", hash = "sha256:030b9759066a4ee5e5aca28c3c77f9c64789cdd4de8ac1df642c40b708be6171", size = 1782926, upload-time = "2025-01-29T04:18:58.564Z" },
    { url = "https://files.pythonhosted.org/packages/cc/64/94eb5f45dcb997d2082f097a3944cfc7fe87e071907f677e80788a2d7b7a/black-25.1.0-cp313-cp313-win_amd64.whl", hash = "sha256:a22f402b410566e2d1c950708c77ebf5ebd5d0d88a6a2e87c86d9fb48afa0d18", size = 1442613, upload-time = "2025-01-29T04:19:27.63Z" },
    { url = "https://files.pythonhosted.org/packages/09/71/54e999902aed72baf26bca0d50781b01838251a462612966e9fc4891eadd/black-25.1.0-py3-none-any.whl", hash = "sha256:95e8176dae143ba9097f351d174fdaf0ccd29efb414b362ae3fd72bf0f710717", size = 207646, upload-time = "2025-01-29T04:15:38.082Z" },
]

[[package]]
name = "bleach"
version = "6.2.0"
source = { registry = "https://pypi.org/simple" }
dependencies = [
    { name = "webencodings" },
]
sdist = { url = "https://files.pythonhosted.org/packages/76/9a/0e33f5054c54d349ea62c277191c020c2d6ef1d65ab2cb1993f91ec846d1/bleach-6.2.0.tar.gz", hash = "sha256:123e894118b8a599fd80d3ec1a6d4cc7ce4e5882b1317a7e1ba69b56e95f991f", size = 203083, upload-time = "2024-10-29T18:30:40.477Z" }
wheels = [
    { url = "https://files.pythonhosted.org/packages/fc/55/96142937f66150805c25c4d0f31ee4132fd33497753400734f9dfdcbdc66/bleach-6.2.0-py3-none-any.whl", hash = "sha256:117d9c6097a7c3d22fd578fcd8d35ff1e125df6736f554da4e432fdd63f31e5e", size = 163406, upload-time = "2024-10-29T18:30:38.186Z" },
]

[package.optional-dependencies]
css = [
    { name = "tinycss2" },
]

[[package]]
name = "boltons"
version = "21.0.0"
source = { registry = "https://pypi.org/simple" }
sdist = { url = "https://files.pythonhosted.org/packages/ad/1f/6c0608d86e0fc77c982a2923ece80eef85f091f2332fc13cbce41d70d502/boltons-21.0.0.tar.gz", hash = "sha256:65e70a79a731a7fe6e98592ecfb5ccf2115873d01dbc576079874629e5c90f13", size = 180201, upload-time = "2021-05-17T01:20:17.802Z" }
wheels = [
    { url = "https://files.pythonhosted.org/packages/f7/a7/1a31561d10a089fcb46fe286766dd4e053a12f6e23b4fd1c26478aff2475/boltons-21.0.0-py2.py3-none-any.whl", hash = "sha256:b9bb7b58b2b420bbe11a6025fdef6d3e5edc9f76a42fb467afe7ca212ef9948b", size = 193723, upload-time = "2021-05-17T01:20:20.023Z" },
]

[[package]]
name = "bracex"
version = "2.6"
source = { registry = "https://pypi.org/simple" }
sdist = { url = "https://files.pythonhosted.org/packages/63/9a/fec38644694abfaaeca2798b58e276a8e61de49e2e37494ace423395febc/bracex-2.6.tar.gz", hash = "sha256:98f1347cd77e22ee8d967a30ad4e310b233f7754dbf31ff3fceb76145ba47dc7", size = 26642, upload-time = "2025-06-22T19:12:31.254Z" }
wheels = [
    { url = "https://files.pythonhosted.org/packages/9d/2a/9186535ce58db529927f6cf5990a849aa9e052eea3e2cfefe20b9e1802da/bracex-2.6-py3-none-any.whl", hash = "sha256:0b0049264e7340b3ec782b5cb99beb325f36c3782a32e36e876452fd49a09952", size = 11508, upload-time = "2025-06-22T19:12:29.781Z" },
]

[[package]]
name = "certifi"
version = "2025.8.3"
source = { registry = "https://pypi.org/simple" }
sdist = { url = "https://files.pythonhosted.org/packages/dc/67/960ebe6bf230a96cda2e0abcf73af550ec4f090005363542f0765df162e0/certifi-2025.8.3.tar.gz", hash = "sha256:e564105f78ded564e3ae7c923924435e1daa7463faeab5bb932bc53ffae63407", size = 162386, upload-time = "2025-08-03T03:07:47.08Z" }
wheels = [
    { url = "https://files.pythonhosted.org/packages/e5/48/1549795ba7742c948d2ad169c1c8cdbae65bc450d6cd753d124b17c8cd32/certifi-2025.8.3-py3-none-any.whl", hash = "sha256:f6c12493cfb1b06ba2ff328595af9350c65d6644968e5d3a2ffd78699af217a5", size = 161216, upload-time = "2025-08-03T03:07:45.777Z" },
]

[[package]]
name = "cffi"
version = "2.0.0"
source = { registry = "https://pypi.org/simple" }
dependencies = [
    { name = "pycparser", marker = "implementation_name != 'PyPy'" },
]
sdist = { url = "https://files.pythonhosted.org/packages/eb/56/b1ba7935a17738ae8453301356628e8147c79dbb825bcbc73dc7401f9846/cffi-2.0.0.tar.gz", hash = "sha256:44d1b5909021139fe36001ae048dbdde8214afa20200eda0f64c068cac5d5529", size = 523588, upload-time = "2025-09-08T23:24:04.541Z" }
wheels = [
    { url = "https://files.pythonhosted.org/packages/ea/47/4f61023ea636104d4f16ab488e268b93008c3d0bb76893b1b31db1f96802/cffi-2.0.0-cp312-cp312-macosx_10_13_x86_64.whl", hash = "sha256:6d02d6655b0e54f54c4ef0b94eb6be0607b70853c45ce98bd278dc7de718be5d", size = 185271, upload-time = "2025-09-08T23:22:44.795Z" },
    { url = "https://files.pythonhosted.org/packages/df/a2/781b623f57358e360d62cdd7a8c681f074a71d445418a776eef0aadb4ab4/cffi-2.0.0-cp312-cp312-macosx_11_0_arm64.whl", hash = "sha256:8eca2a813c1cb7ad4fb74d368c2ffbbb4789d377ee5bb8df98373c2cc0dee76c", size = 181048, upload-time = "2025-09-08T23:22:45.938Z" },
    { url = "https://files.pythonhosted.org/packages/ff/df/a4f0fbd47331ceeba3d37c2e51e9dfc9722498becbeec2bd8bc856c9538a/cffi-2.0.0-cp312-cp312-manylinux1_i686.manylinux2014_i686.manylinux_2_17_i686.manylinux_2_5_i686.whl", hash = "sha256:21d1152871b019407d8ac3985f6775c079416c282e431a4da6afe7aefd2bccbe", size = 212529, upload-time = "2025-09-08T23:22:47.349Z" },
    { url = "https://files.pythonhosted.org/packages/d5/72/12b5f8d3865bf0f87cf1404d8c374e7487dcf097a1c91c436e72e6badd83/cffi-2.0.0-cp312-cp312-manylinux2014_aarch64.manylinux_2_17_aarch64.whl", hash = "sha256:b21e08af67b8a103c71a250401c78d5e0893beff75e28c53c98f4de42f774062", size = 220097, upload-time = "2025-09-08T23:22:48.677Z" },
    { url = "https://files.pythonhosted.org/packages/c2/95/7a135d52a50dfa7c882ab0ac17e8dc11cec9d55d2c18dda414c051c5e69e/cffi-2.0.0-cp312-cp312-manylinux2014_ppc64le.manylinux_2_17_ppc64le.whl", hash = "sha256:1e3a615586f05fc4065a8b22b8152f0c1b00cdbc60596d187c2a74f9e3036e4e", size = 207983, upload-time = "2025-09-08T23:22:50.06Z" },
    { url = "https://files.pythonhosted.org/packages/3a/c8/15cb9ada8895957ea171c62dc78ff3e99159ee7adb13c0123c001a2546c1/cffi-2.0.0-cp312-cp312-manylinux2014_s390x.manylinux_2_17_s390x.whl", hash = "sha256:81afed14892743bbe14dacb9e36d9e0e504cd204e0b165062c488942b9718037", size = 206519, upload-time = "2025-09-08T23:22:51.364Z" },
    { url = "https://files.pythonhosted.org/packages/78/2d/7fa73dfa841b5ac06c7b8855cfc18622132e365f5b81d02230333ff26e9e/cffi-2.0.0-cp312-cp312-manylinux2014_x86_64.manylinux_2_17_x86_64.whl", hash = "sha256:3e17ed538242334bf70832644a32a7aae3d83b57567f9fd60a26257e992b79ba", size = 219572, upload-time = "2025-09-08T23:22:52.902Z" },
    { url = "https://files.pythonhosted.org/packages/07/e0/267e57e387b4ca276b90f0434ff88b2c2241ad72b16d31836adddfd6031b/cffi-2.0.0-cp312-cp312-musllinux_1_2_aarch64.whl", hash = "sha256:3925dd22fa2b7699ed2617149842d2e6adde22b262fcbfada50e3d195e4b3a94", size = 222963, upload-time = "2025-09-08T23:22:54.518Z" },
    { url = "https://files.pythonhosted.org/packages/b6/75/1f2747525e06f53efbd878f4d03bac5b859cbc11c633d0fb81432d98a795/cffi-2.0.0-cp312-cp312-musllinux_1_2_x86_64.whl", hash = "sha256:2c8f814d84194c9ea681642fd164267891702542f028a15fc97d4674b6206187", size = 221361, upload-time = "2025-09-08T23:22:55.867Z" },
    { url = "https://files.pythonhosted.org/packages/7b/2b/2b6435f76bfeb6bbf055596976da087377ede68df465419d192acf00c437/cffi-2.0.0-cp312-cp312-win32.whl", hash = "sha256:da902562c3e9c550df360bfa53c035b2f241fed6d9aef119048073680ace4a18", size = 172932, upload-time = "2025-09-08T23:22:57.188Z" },
    { url = "https://files.pythonhosted.org/packages/f8/ed/13bd4418627013bec4ed6e54283b1959cf6db888048c7cf4b4c3b5b36002/cffi-2.0.0-cp312-cp312-win_amd64.whl", hash = "sha256:da68248800ad6320861f129cd9c1bf96ca849a2771a59e0344e88681905916f5", size = 183557, upload-time = "2025-09-08T23:22:58.351Z" },
    { url = "https://files.pythonhosted.org/packages/95/31/9f7f93ad2f8eff1dbc1c3656d7ca5bfd8fb52c9d786b4dcf19b2d02217fa/cffi-2.0.0-cp312-cp312-win_arm64.whl", hash = "sha256:4671d9dd5ec934cb9a73e7ee9676f9362aba54f7f34910956b84d727b0d73fb6", size = 177762, upload-time = "2025-09-08T23:22:59.668Z" },
    { url = "https://files.pythonhosted.org/packages/4b/8d/a0a47a0c9e413a658623d014e91e74a50cdd2c423f7ccfd44086ef767f90/cffi-2.0.0-cp313-cp313-macosx_10_13_x86_64.whl", hash = "sha256:00bdf7acc5f795150faa6957054fbbca2439db2f775ce831222b66f192f03beb", size = 185230, upload-time = "2025-09-08T23:23:00.879Z" },
    { url = "https://files.pythonhosted.org/packages/4a/d2/a6c0296814556c68ee32009d9c2ad4f85f2707cdecfd7727951ec228005d/cffi-2.0.0-cp313-cp313-macosx_11_0_arm64.whl", hash = "sha256:45d5e886156860dc35862657e1494b9bae8dfa63bf56796f2fb56e1679fc0bca", size = 181043, upload-time = "2025-09-08T23:23:02.231Z" },
    { url = "https://files.pythonhosted.org/packages/b0/1e/d22cc63332bd59b06481ceaac49d6c507598642e2230f201649058a7e704/cffi-2.0.0-cp313-cp313-manylinux1_i686.manylinux2014_i686.manylinux_2_17_i686.manylinux_2_5_i686.whl", hash = "sha256:07b271772c100085dd28b74fa0cd81c8fb1a3ba18b21e03d7c27f3436a10606b", size = 212446, upload-time = "2025-09-08T23:23:03.472Z" },
    { url = "https://files.pythonhosted.org/packages/a9/f5/a2c23eb03b61a0b8747f211eb716446c826ad66818ddc7810cc2cc19b3f2/cffi-2.0.0-cp313-cp313-manylinux2014_aarch64.manylinux_2_17_aarch64.whl", hash = "sha256:d48a880098c96020b02d5a1f7d9251308510ce8858940e6fa99ece33f610838b", size = 220101, upload-time = "2025-09-08T23:23:04.792Z" },
    { url = "https://files.pythonhosted.org/packages/f2/7f/e6647792fc5850d634695bc0e6ab4111ae88e89981d35ac269956605feba/cffi-2.0.0-cp313-cp313-manylinux2014_ppc64le.manylinux_2_17_ppc64le.whl", hash = "sha256:f93fd8e5c8c0a4aa1f424d6173f14a892044054871c771f8566e4008eaa359d2", size = 207948, upload-time = "2025-09-08T23:23:06.127Z" },
    { url = "https://files.pythonhosted.org/packages/cb/1e/a5a1bd6f1fb30f22573f76533de12a00bf274abcdc55c8edab639078abb6/cffi-2.0.0-cp313-cp313-manylinux2014_s390x.manylinux_2_17_s390x.whl", hash = "sha256:dd4f05f54a52fb558f1ba9f528228066954fee3ebe629fc1660d874d040ae5a3", size = 206422, upload-time = "2025-09-08T23:23:07.753Z" },
    { url = "https://files.pythonhosted.org/packages/98/df/0a1755e750013a2081e863e7cd37e0cdd02664372c754e5560099eb7aa44/cffi-2.0.0-cp313-cp313-manylinux2014_x86_64.manylinux_2_17_x86_64.whl", hash = "sha256:c8d3b5532fc71b7a77c09192b4a5a200ea992702734a2e9279a37f2478236f26", size = 219499, upload-time = "2025-09-08T23:23:09.648Z" },
    { url = "https://files.pythonhosted.org/packages/50/e1/a969e687fcf9ea58e6e2a928ad5e2dd88cc12f6f0ab477e9971f2309b57c/cffi-2.0.0-cp313-cp313-musllinux_1_2_aarch64.whl", hash = "sha256:d9b29c1f0ae438d5ee9acb31cadee00a58c46cc9c0b2f9038c6b0b3470877a8c", size = 222928, upload-time = "2025-09-08T23:23:10.928Z" },
    { url = "https://files.pythonhosted.org/packages/36/54/0362578dd2c9e557a28ac77698ed67323ed5b9775ca9d3fe73fe191bb5d8/cffi-2.0.0-cp313-cp313-musllinux_1_2_x86_64.whl", hash = "sha256:6d50360be4546678fc1b79ffe7a66265e28667840010348dd69a314145807a1b", size = 221302, upload-time = "2025-09-08T23:23:12.42Z" },
    { url = "https://files.pythonhosted.org/packages/eb/6d/bf9bda840d5f1dfdbf0feca87fbdb64a918a69bca42cfa0ba7b137c48cb8/cffi-2.0.0-cp313-cp313-win32.whl", hash = "sha256:74a03b9698e198d47562765773b4a8309919089150a0bb17d829ad7b44b60d27", size = 172909, upload-time = "2025-09-08T23:23:14.32Z" },
    { url = "https://files.pythonhosted.org/packages/37/18/6519e1ee6f5a1e579e04b9ddb6f1676c17368a7aba48299c3759bbc3c8b3/cffi-2.0.0-cp313-cp313-win_amd64.whl", hash = "sha256:19f705ada2530c1167abacb171925dd886168931e0a7b78f5bffcae5c6b5be75", size = 183402, upload-time = "2025-09-08T23:23:15.535Z" },
    { url = "https://files.pythonhosted.org/packages/cb/0e/02ceeec9a7d6ee63bb596121c2c8e9b3a9e150936f4fbef6ca1943e6137c/cffi-2.0.0-cp313-cp313-win_arm64.whl", hash = "sha256:256f80b80ca3853f90c21b23ee78cd008713787b1b1e93eae9f3d6a7134abd91", size = 177780, upload-time = "2025-09-08T23:23:16.761Z" },
    { url = "https://files.pythonhosted.org/packages/92/c4/3ce07396253a83250ee98564f8d7e9789fab8e58858f35d07a9a2c78de9f/cffi-2.0.0-cp314-cp314-macosx_10_13_x86_64.whl", hash = "sha256:fc33c5141b55ed366cfaad382df24fe7dcbc686de5be719b207bb248e3053dc5", size = 185320, upload-time = "2025-09-08T23:23:18.087Z" },
    { url = "https://files.pythonhosted.org/packages/59/dd/27e9fa567a23931c838c6b02d0764611c62290062a6d4e8ff7863daf9730/cffi-2.0.0-cp314-cp314-macosx_11_0_arm64.whl", hash = "sha256:c654de545946e0db659b3400168c9ad31b5d29593291482c43e3564effbcee13", size = 181487, upload-time = "2025-09-08T23:23:19.622Z" },
    { url = "https://files.pythonhosted.org/packages/d6/43/0e822876f87ea8a4ef95442c3d766a06a51fc5298823f884ef87aaad168c/cffi-2.0.0-cp314-cp314-manylinux2014_aarch64.manylinux_2_17_aarch64.whl", hash = "sha256:24b6f81f1983e6df8db3adc38562c83f7d4a0c36162885ec7f7b77c7dcbec97b", size = 220049, upload-time = "2025-09-08T23:23:20.853Z" },
    { url = "https://files.pythonhosted.org/packages/b4/89/76799151d9c2d2d1ead63c2429da9ea9d7aac304603de0c6e8764e6e8e70/cffi-2.0.0-cp314-cp314-manylinux2014_ppc64le.manylinux_2_17_ppc64le.whl", hash = "sha256:12873ca6cb9b0f0d3a0da705d6086fe911591737a59f28b7936bdfed27c0d47c", size = 207793, upload-time = "2025-09-08T23:23:22.08Z" },
    { url = "https://files.pythonhosted.org/packages/bb/dd/3465b14bb9e24ee24cb88c9e3730f6de63111fffe513492bf8c808a3547e/cffi-2.0.0-cp314-cp314-manylinux2014_s390x.manylinux_2_17_s390x.whl", hash = "sha256:d9b97165e8aed9272a6bb17c01e3cc5871a594a446ebedc996e2397a1c1ea8ef", size = 206300, upload-time = "2025-09-08T23:23:23.314Z" },
    { url = "https://files.pythonhosted.org/packages/47/d9/d83e293854571c877a92da46fdec39158f8d7e68da75bf73581225d28e90/cffi-2.0.0-cp314-cp314-manylinux2014_x86_64.manylinux_2_17_x86_64.whl", hash = "sha256:afb8db5439b81cf9c9d0c80404b60c3cc9c3add93e114dcae767f1477cb53775", size = 219244, upload-time = "2025-09-08T23:23:24.541Z" },
    { url = "https://files.pythonhosted.org/packages/2b/0f/1f177e3683aead2bb00f7679a16451d302c436b5cbf2505f0ea8146ef59e/cffi-2.0.0-cp314-cp314-musllinux_1_2_aarch64.whl", hash = "sha256:737fe7d37e1a1bffe70bd5754ea763a62a066dc5913ca57e957824b72a85e205", size = 222828, upload-time = "2025-09-08T23:23:26.143Z" },
    { url = "https://files.pythonhosted.org/packages/c6/0f/cafacebd4b040e3119dcb32fed8bdef8dfe94da653155f9d0b9dc660166e/cffi-2.0.0-cp314-cp314-musllinux_1_2_x86_64.whl", hash = "sha256:38100abb9d1b1435bc4cc340bb4489635dc2f0da7456590877030c9b3d40b0c1", size = 220926, upload-time = "2025-09-08T23:23:27.873Z" },
    { url = "https://files.pythonhosted.org/packages/3e/aa/df335faa45b395396fcbc03de2dfcab242cd61a9900e914fe682a59170b1/cffi-2.0.0-cp314-cp314-win32.whl", hash = "sha256:087067fa8953339c723661eda6b54bc98c5625757ea62e95eb4898ad5e776e9f", size = 175328, upload-time = "2025-09-08T23:23:44.61Z" },
    { url = "https://files.pythonhosted.org/packages/bb/92/882c2d30831744296ce713f0feb4c1cd30f346ef747b530b5318715cc367/cffi-2.0.0-cp314-cp314-win_amd64.whl", hash = "sha256:203a48d1fb583fc7d78a4c6655692963b860a417c0528492a6bc21f1aaefab25", size = 185650, upload-time = "2025-09-08T23:23:45.848Z" },
    { url = "https://files.pythonhosted.org/packages/9f/2c/98ece204b9d35a7366b5b2c6539c350313ca13932143e79dc133ba757104/cffi-2.0.0-cp314-cp314-win_arm64.whl", hash = "sha256:dbd5c7a25a7cb98f5ca55d258b103a2054f859a46ae11aaf23134f9cc0d356ad", size = 180687, upload-time = "2025-09-08T23:23:47.105Z" },
    { url = "https://files.pythonhosted.org/packages/3e/61/c768e4d548bfa607abcda77423448df8c471f25dbe64fb2ef6d555eae006/cffi-2.0.0-cp314-cp314t-macosx_10_13_x86_64.whl", hash = "sha256:9a67fc9e8eb39039280526379fb3a70023d77caec1852002b4da7e8b270c4dd9", size = 188773, upload-time = "2025-09-08T23:23:29.347Z" },
    { url = "https://files.pythonhosted.org/packages/2c/ea/5f76bce7cf6fcd0ab1a1058b5af899bfbef198bea4d5686da88471ea0336/cffi-2.0.0-cp314-cp314t-macosx_11_0_arm64.whl", hash = "sha256:7a66c7204d8869299919db4d5069a82f1561581af12b11b3c9f48c584eb8743d", size = 185013, upload-time = "2025-09-08T23:23:30.63Z" },
    { url = "https://files.pythonhosted.org/packages/be/b4/c56878d0d1755cf9caa54ba71e5d049479c52f9e4afc230f06822162ab2f/cffi-2.0.0-cp314-cp314t-manylinux2014_aarch64.manylinux_2_17_aarch64.whl", hash = "sha256:7cc09976e8b56f8cebd752f7113ad07752461f48a58cbba644139015ac24954c", size = 221593, upload-time = "2025-09-08T23:23:31.91Z" },
    { url = "https://files.pythonhosted.org/packages/e0/0d/eb704606dfe8033e7128df5e90fee946bbcb64a04fcdaa97321309004000/cffi-2.0.0-cp314-cp314t-manylinux2014_ppc64le.manylinux_2_17_ppc64le.whl", hash = "sha256:92b68146a71df78564e4ef48af17551a5ddd142e5190cdf2c5624d0c3ff5b2e8", size = 209354, upload-time = "2025-09-08T23:23:33.214Z" },
    { url = "https://files.pythonhosted.org/packages/d8/19/3c435d727b368ca475fb8742ab97c9cb13a0de600ce86f62eab7fa3eea60/cffi-2.0.0-cp314-cp314t-manylinux2014_s390x.manylinux_2_17_s390x.whl", hash = "sha256:b1e74d11748e7e98e2f426ab176d4ed720a64412b6a15054378afdb71e0f37dc", size = 208480, upload-time = "2025-09-08T23:23:34.495Z" },
    { url = "https://files.pythonhosted.org/packages/d0/44/681604464ed9541673e486521497406fadcc15b5217c3e326b061696899a/cffi-2.0.0-cp314-cp314t-manylinux2014_x86_64.manylinux_2_17_x86_64.whl", hash = "sha256:28a3a209b96630bca57cce802da70c266eb08c6e97e5afd61a75611ee6c64592", size = 221584, upload-time = "2025-09-08T23:23:36.096Z" },
    { url = "https://files.pythonhosted.org/packages/25/8e/342a504ff018a2825d395d44d63a767dd8ebc927ebda557fecdaca3ac33a/cffi-2.0.0-cp314-cp314t-musllinux_1_2_aarch64.whl", hash = "sha256:7553fb2090d71822f02c629afe6042c299edf91ba1bf94951165613553984512", size = 224443, upload-time = "2025-09-08T23:23:37.328Z" },
    { url = "https://files.pythonhosted.org/packages/e1/5e/b666bacbbc60fbf415ba9988324a132c9a7a0448a9a8f125074671c0f2c3/cffi-2.0.0-cp314-cp314t-musllinux_1_2_x86_64.whl", hash = "sha256:6c6c373cfc5c83a975506110d17457138c8c63016b563cc9ed6e056a82f13ce4", size = 223437, upload-time = "2025-09-08T23:23:38.945Z" },
    { url = "https://files.pythonhosted.org/packages/a0/1d/ec1a60bd1a10daa292d3cd6bb0b359a81607154fb8165f3ec95fe003b85c/cffi-2.0.0-cp314-cp314t-win32.whl", hash = "sha256:1fc9ea04857caf665289b7a75923f2c6ed559b8298a1b8c49e59f7dd95c8481e", size = 180487, upload-time = "2025-09-08T23:23:40.423Z" },
    { url = "https://files.pythonhosted.org/packages/bf/41/4c1168c74fac325c0c8156f04b6749c8b6a8f405bbf91413ba088359f60d/cffi-2.0.0-cp314-cp314t-win_amd64.whl", hash = "sha256:d68b6cef7827e8641e8ef16f4494edda8b36104d79773a334beaa1e3521430f6", size = 191726, upload-time = "2025-09-08T23:23:41.742Z" },
    { url = "https://files.pythonhosted.org/packages/ae/3a/dbeec9d1ee0844c679f6bb5d6ad4e9f198b1224f4e7a32825f47f6192b0c/cffi-2.0.0-cp314-cp314t-win_arm64.whl", hash = "sha256:0a1527a803f0a659de1af2e1fd700213caba79377e27e4693648c2923da066f9", size = 184195, upload-time = "2025-09-08T23:23:43.004Z" },
]

[[package]]
name = "charset-normalizer"
version = "3.4.3"
source = { registry = "https://pypi.org/simple" }
sdist = { url = "https://files.pythonhosted.org/packages/83/2d/5fd176ceb9b2fc619e63405525573493ca23441330fcdaee6bef9460e924/charset_normalizer-3.4.3.tar.gz", hash = "sha256:6fce4b8500244f6fcb71465d4a4930d132ba9ab8e71a7859e6a5d59851068d14", size = 122371, upload-time = "2025-08-09T07:57:28.46Z" }
wheels = [
    { url = "https://files.pythonhosted.org/packages/e9/5e/14c94999e418d9b87682734589404a25854d5f5d0408df68bc15b6ff54bb/charset_normalizer-3.4.3-cp312-cp312-macosx_10_13_universal2.whl", hash = "sha256:e28e334d3ff134e88989d90ba04b47d84382a828c061d0d1027b1b12a62b39b1", size = 205655, upload-time = "2025-08-09T07:56:08.475Z" },
    { url = "https://files.pythonhosted.org/packages/7d/a8/c6ec5d389672521f644505a257f50544c074cf5fc292d5390331cd6fc9c3/charset_normalizer-3.4.3-cp312-cp312-manylinux2014_aarch64.manylinux_2_17_aarch64.manylinux_2_28_aarch64.whl", hash = "sha256:0cacf8f7297b0c4fcb74227692ca46b4a5852f8f4f24b3c766dd94a1075c4884", size = 146223, upload-time = "2025-08-09T07:56:09.708Z" },
    { url = "https://files.pythonhosted.org/packages/fc/eb/a2ffb08547f4e1e5415fb69eb7db25932c52a52bed371429648db4d84fb1/charset_normalizer-3.4.3-cp312-cp312-manylinux2014_ppc64le.manylinux_2_17_ppc64le.manylinux_2_28_ppc64le.whl", hash = "sha256:c6fd51128a41297f5409deab284fecbe5305ebd7e5a1f959bee1c054622b7018", size = 159366, upload-time = "2025-08-09T07:56:11.326Z" },
    { url = "https://files.pythonhosted.org/packages/82/10/0fd19f20c624b278dddaf83b8464dcddc2456cb4b02bb902a6da126b87a1/charset_normalizer-3.4.3-cp312-cp312-manylinux2014_s390x.manylinux_2_17_s390x.manylinux_2_28_s390x.whl", hash = "sha256:3cfb2aad70f2c6debfbcb717f23b7eb55febc0bb23dcffc0f076009da10c6392", size = 157104, upload-time = "2025-08-09T07:56:13.014Z" },
    { url = "https://files.pythonhosted.org/packages/16/ab/0233c3231af734f5dfcf0844aa9582d5a1466c985bbed6cedab85af9bfe3/charset_normalizer-3.4.3-cp312-cp312-manylinux2014_x86_64.manylinux_2_17_x86_64.manylinux_2_28_x86_64.whl", hash = "sha256:1606f4a55c0fd363d754049cdf400175ee96c992b1f8018b993941f221221c5f", size = 151830, upload-time = "2025-08-09T07:56:14.428Z" },
    { url = "https://files.pythonhosted.org/packages/ae/02/e29e22b4e02839a0e4a06557b1999d0a47db3567e82989b5bb21f3fbbd9f/charset_normalizer-3.4.3-cp312-cp312-musllinux_1_2_aarch64.whl", hash = "sha256:027b776c26d38b7f15b26a5da1044f376455fb3766df8fc38563b4efbc515154", size = 148854, upload-time = "2025-08-09T07:56:16.051Z" },
    { url = "https://files.pythonhosted.org/packages/05/6b/e2539a0a4be302b481e8cafb5af8792da8093b486885a1ae4d15d452bcec/charset_normalizer-3.4.3-cp312-cp312-musllinux_1_2_ppc64le.whl", hash = "sha256:42e5088973e56e31e4fa58eb6bd709e42fc03799c11c42929592889a2e54c491", size = 160670, upload-time = "2025-08-09T07:56:17.314Z" },
    { url = "https://files.pythonhosted.org/packages/31/e7/883ee5676a2ef217a40ce0bffcc3d0dfbf9e64cbcfbdf822c52981c3304b/charset_normalizer-3.4.3-cp312-cp312-musllinux_1_2_s390x.whl", hash = "sha256:cc34f233c9e71701040d772aa7490318673aa7164a0efe3172b2981218c26d93", size = 158501, upload-time = "2025-08-09T07:56:18.641Z" },
    { url = "https://files.pythonhosted.org/packages/c1/35/6525b21aa0db614cf8b5792d232021dca3df7f90a1944db934efa5d20bb1/charset_normalizer-3.4.3-cp312-cp312-musllinux_1_2_x86_64.whl", hash = "sha256:320e8e66157cc4e247d9ddca8e21f427efc7a04bbd0ac8a9faf56583fa543f9f", size = 153173, upload-time = "2025-08-09T07:56:20.289Z" },
    { url = "https://files.pythonhosted.org/packages/50/ee/f4704bad8201de513fdc8aac1cabc87e38c5818c93857140e06e772b5892/charset_normalizer-3.4.3-cp312-cp312-win32.whl", hash = "sha256:fb6fecfd65564f208cbf0fba07f107fb661bcd1a7c389edbced3f7a493f70e37", size = 99822, upload-time = "2025-08-09T07:56:21.551Z" },
    { url = "https://files.pythonhosted.org/packages/39/f5/3b3836ca6064d0992c58c7561c6b6eee1b3892e9665d650c803bd5614522/charset_normalizer-3.4.3-cp312-cp312-win_amd64.whl", hash = "sha256:86df271bf921c2ee3818f0522e9a5b8092ca2ad8b065ece5d7d9d0e9f4849bcc", size = 107543, upload-time = "2025-08-09T07:56:23.115Z" },
    { url = "https://files.pythonhosted.org/packages/65/ca/2135ac97709b400c7654b4b764daf5c5567c2da45a30cdd20f9eefe2d658/charset_normalizer-3.4.3-cp313-cp313-macosx_10_13_universal2.whl", hash = "sha256:14c2a87c65b351109f6abfc424cab3927b3bdece6f706e4d12faaf3d52ee5efe", size = 205326, upload-time = "2025-08-09T07:56:24.721Z" },
    { url = "https://files.pythonhosted.org/packages/71/11/98a04c3c97dd34e49c7d247083af03645ca3730809a5509443f3c37f7c99/charset_normalizer-3.4.3-cp313-cp313-manylinux2014_aarch64.manylinux_2_17_aarch64.manylinux_2_28_aarch64.whl", hash = "sha256:41d1fc408ff5fdfb910200ec0e74abc40387bccb3252f3f27c0676731df2b2c8", size = 146008, upload-time = "2025-08-09T07:56:26.004Z" },
    { url = "https://files.pythonhosted.org/packages/60/f5/4659a4cb3c4ec146bec80c32d8bb16033752574c20b1252ee842a95d1a1e/charset_normalizer-3.4.3-cp313-cp313-manylinux2014_ppc64le.manylinux_2_17_ppc64le.manylinux_2_28_ppc64le.whl", hash = "sha256:1bb60174149316da1c35fa5233681f7c0f9f514509b8e399ab70fea5f17e45c9", size = 159196, upload-time = "2025-08-09T07:56:27.25Z" },
    { url = "https://files.pythonhosted.org/packages/86/9e/f552f7a00611f168b9a5865a1414179b2c6de8235a4fa40189f6f79a1753/charset_normalizer-3.4.3-cp313-cp313-manylinux2014_s390x.manylinux_2_17_s390x.manylinux_2_28_s390x.whl", hash = "sha256:30d006f98569de3459c2fc1f2acde170b7b2bd265dc1943e87e1a4efe1b67c31", size = 156819, upload-time = "2025-08-09T07:56:28.515Z" },
    { url = "https://files.pythonhosted.org/packages/7e/95/42aa2156235cbc8fa61208aded06ef46111c4d3f0de233107b3f38631803/charset_normalizer-3.4.3-cp313-cp313-manylinux2014_x86_64.manylinux_2_17_x86_64.manylinux_2_28_x86_64.whl", hash = "sha256:416175faf02e4b0810f1f38bcb54682878a4af94059a1cd63b8747244420801f", size = 151350, upload-time = "2025-08-09T07:56:29.716Z" },
    { url = "https://files.pythonhosted.org/packages/c2/a9/3865b02c56f300a6f94fc631ef54f0a8a29da74fb45a773dfd3dcd380af7/charset_normalizer-3.4.3-cp313-cp313-musllinux_1_2_aarch64.whl", hash = "sha256:6aab0f181c486f973bc7262a97f5aca3ee7e1437011ef0c2ec04b5a11d16c927", size = 148644, upload-time = "2025-08-09T07:56:30.984Z" },
    { url = "https://files.pythonhosted.org/packages/77/d9/cbcf1a2a5c7d7856f11e7ac2d782aec12bdfea60d104e60e0aa1c97849dc/charset_normalizer-3.4.3-cp313-cp313-musllinux_1_2_ppc64le.whl", hash = "sha256:fdabf8315679312cfa71302f9bd509ded4f2f263fb5b765cf1433b39106c3cc9", size = 160468, upload-time = "2025-08-09T07:56:32.252Z" },
    { url = "https://files.pythonhosted.org/packages/f6/42/6f45efee8697b89fda4d50580f292b8f7f9306cb2971d4b53f8914e4d890/charset_normalizer-3.4.3-cp313-cp313-musllinux_1_2_s390x.whl", hash = "sha256:bd28b817ea8c70215401f657edef3a8aa83c29d447fb0b622c35403780ba11d5", size = 158187, upload-time = "2025-08-09T07:56:33.481Z" },
    { url = "https://files.pythonhosted.org/packages/70/99/f1c3bdcfaa9c45b3ce96f70b14f070411366fa19549c1d4832c935d8e2c3/charset_normalizer-3.4.3-cp313-cp313-musllinux_1_2_x86_64.whl", hash = "sha256:18343b2d246dc6761a249ba1fb13f9ee9a2bcd95decc767319506056ea4ad4dc", size = 152699, upload-time = "2025-08-09T07:56:34.739Z" },
    { url = "https://files.pythonhosted.org/packages/a3/ad/b0081f2f99a4b194bcbb1934ef3b12aa4d9702ced80a37026b7607c72e58/charset_normalizer-3.4.3-cp313-cp313-win32.whl", hash = "sha256:6fb70de56f1859a3f71261cbe41005f56a7842cc348d3aeb26237560bfa5e0ce", size = 99580, upload-time = "2025-08-09T07:56:35.981Z" },
    { url = "https://files.pythonhosted.org/packages/9a/8f/ae790790c7b64f925e5c953b924aaa42a243fb778fed9e41f147b2a5715a/charset_normalizer-3.4.3-cp313-cp313-win_amd64.whl", hash = "sha256:cf1ebb7d78e1ad8ec2a8c4732c7be2e736f6e5123a4146c5b89c9d1f585f8cef", size = 107366, upload-time = "2025-08-09T07:56:37.339Z" },
    { url = "https://files.pythonhosted.org/packages/8e/91/b5a06ad970ddc7a0e513112d40113e834638f4ca1120eb727a249fb2715e/charset_normalizer-3.4.3-cp314-cp314-macosx_10_13_universal2.whl", hash = "sha256:3cd35b7e8aedeb9e34c41385fda4f73ba609e561faedfae0a9e75e44ac558a15", size = 204342, upload-time = "2025-08-09T07:56:38.687Z" },
    { url = "https://files.pythonhosted.org/packages/ce/ec/1edc30a377f0a02689342f214455c3f6c2fbedd896a1d2f856c002fc3062/charset_normalizer-3.4.3-cp314-cp314-manylinux2014_aarch64.manylinux_2_17_aarch64.manylinux_2_28_aarch64.whl", hash = "sha256:b89bc04de1d83006373429975f8ef9e7932534b8cc9ca582e4db7d20d91816db", size = 145995, upload-time = "2025-08-09T07:56:40.048Z" },
    { url = "https://files.pythonhosted.org/packages/17/e5/5e67ab85e6d22b04641acb5399c8684f4d37caf7558a53859f0283a650e9/charset_normalizer-3.4.3-cp314-cp314-manylinux2014_ppc64le.manylinux_2_17_ppc64le.manylinux_2_28_ppc64le.whl", hash = "sha256:2001a39612b241dae17b4687898843f254f8748b796a2e16f1051a17078d991d", size = 158640, upload-time = "2025-08-09T07:56:41.311Z" },
    { url = "https://files.pythonhosted.org/packages/f1/e5/38421987f6c697ee3722981289d554957c4be652f963d71c5e46a262e135/charset_normalizer-3.4.3-cp314-cp314-manylinux2014_s390x.manylinux_2_17_s390x.manylinux_2_28_s390x.whl", hash = "sha256:8dcfc373f888e4fb39a7bc57e93e3b845e7f462dacc008d9749568b1c4ece096", size = 156636, upload-time = "2025-08-09T07:56:43.195Z" },
    { url = "https://files.pythonhosted.org/packages/a0/e4/5a075de8daa3ec0745a9a3b54467e0c2967daaaf2cec04c845f73493e9a1/charset_normalizer-3.4.3-cp314-cp314-manylinux2014_x86_64.manylinux_2_17_x86_64.manylinux_2_28_x86_64.whl", hash = "sha256:18b97b8404387b96cdbd30ad660f6407799126d26a39ca65729162fd810a99aa", size = 150939, upload-time = "2025-08-09T07:56:44.819Z" },
    { url = "https://files.pythonhosted.org/packages/02/f7/3611b32318b30974131db62b4043f335861d4d9b49adc6d57c1149cc49d4/charset_normalizer-3.4.3-cp314-cp314-musllinux_1_2_aarch64.whl", hash = "sha256:ccf600859c183d70eb47e05a44cd80a4ce77394d1ac0f79dbd2dd90a69a3a049", size = 148580, upload-time = "2025-08-09T07:56:46.684Z" },
    { url = "https://files.pythonhosted.org/packages/7e/61/19b36f4bd67f2793ab6a99b979b4e4f3d8fc754cbdffb805335df4337126/charset_normalizer-3.4.3-cp314-cp314-musllinux_1_2_ppc64le.whl", hash = "sha256:53cd68b185d98dde4ad8990e56a58dea83a4162161b1ea9272e5c9182ce415e0", size = 159870, upload-time = "2025-08-09T07:56:47.941Z" },
    { url = "https://files.pythonhosted.org/packages/06/57/84722eefdd338c04cf3030ada66889298eaedf3e7a30a624201e0cbe424a/charset_normalizer-3.4.3-cp314-cp314-musllinux_1_2_s390x.whl", hash = "sha256:30a96e1e1f865f78b030d65241c1ee850cdf422d869e9028e2fc1d5e4db73b92", size = 157797, upload-time = "2025-08-09T07:56:49.756Z" },
    { url = "https://files.pythonhosted.org/packages/72/2a/aff5dd112b2f14bcc3462c312dce5445806bfc8ab3a7328555da95330e4b/charset_normalizer-3.4.3-cp314-cp314-musllinux_1_2_x86_64.whl", hash = "sha256:d716a916938e03231e86e43782ca7878fb602a125a91e7acb8b5112e2e96ac16", size = 152224, upload-time = "2025-08-09T07:56:51.369Z" },
    { url = "https://files.pythonhosted.org/packages/b7/8c/9839225320046ed279c6e839d51f028342eb77c91c89b8ef2549f951f3ec/charset_normalizer-3.4.3-cp314-cp314-win32.whl", hash = "sha256:c6dbd0ccdda3a2ba7c2ecd9d77b37f3b5831687d8dc1b6ca5f56a4880cc7b7ce", size = 100086, upload-time = "2025-08-09T07:56:52.722Z" },
    { url = "https://files.pythonhosted.org/packages/ee/7a/36fbcf646e41f710ce0a563c1c9a343c6edf9be80786edeb15b6f62e17db/charset_normalizer-3.4.3-cp314-cp314-win_amd64.whl", hash = "sha256:73dc19b562516fc9bcf6e5d6e596df0b4eb98d87e4f79f3ae71840e6ed21361c", size = 107400, upload-time = "2025-08-09T07:56:55.172Z" },
    { url = "https://files.pythonhosted.org/packages/8a/1f/f041989e93b001bc4e44bb1669ccdcf54d3f00e628229a85b08d330615c5/charset_normalizer-3.4.3-py3-none-any.whl", hash = "sha256:ce571ab16d890d23b5c278547ba694193a45011ff86a9162a71307ed9f86759a", size = 53175, upload-time = "2025-08-09T07:57:26.864Z" },
]

[[package]]
name = "click"
version = "8.1.8"
source = { registry = "https://pypi.org/simple" }
dependencies = [
    { name = "colorama", marker = "sys_platform == 'win32'" },
]
sdist = { url = "https://files.pythonhosted.org/packages/b9/2e/0090cbf739cee7d23781ad4b89a9894a41538e4fcf4c31dcdd705b78eb8b/click-8.1.8.tar.gz", hash = "sha256:ed53c9d8990d83c2a27deae68e4ee337473f6330c040a31d4225c9574d16096a", size = 226593, upload-time = "2024-12-21T18:38:44.339Z" }
wheels = [
    { url = "https://files.pythonhosted.org/packages/7e/d4/7ebdbd03970677812aac39c869717059dbb71a4cfc033ca6e5221787892c/click-8.1.8-py3-none-any.whl", hash = "sha256:63c132bbbed01578a06712a2d1f497bb62d9c1c0d329b7903a866228027263b2", size = 98188, upload-time = "2024-12-21T18:38:41.666Z" },
]

[[package]]
name = "click-option-group"
version = "0.5.9"
source = { registry = "https://pypi.org/simple" }
dependencies = [
    { name = "click" },
]
sdist = { url = "https://files.pythonhosted.org/packages/ef/ff/d291d66595b30b83d1cb9e314b2c9be7cfc7327d4a0d40a15da2416ea97b/click_option_group-0.5.9.tar.gz", hash = "sha256:f94ed2bc4cf69052e0f29592bd1e771a1789bd7bfc482dd0bc482134aff95823", size = 22222, upload-time = "2025-10-09T09:38:01.474Z" }
wheels = [
    { url = "https://files.pythonhosted.org/packages/75/45/54bb2d8d4138964a94bef6e9afe48b0be4705ba66ac442ae7d8a8dc4ffef/click_option_group-0.5.9-py3-none-any.whl", hash = "sha256:ad2599248bd373e2e19bec5407967c3eec1d0d4fc4a5e77b08a0481e75991080", size = 11553, upload-time = "2025-10-09T09:38:00.066Z" },
]

[[package]]
name = "colorama"
version = "0.4.6"
source = { registry = "https://pypi.org/simple" }
sdist = { url = "https://files.pythonhosted.org/packages/d8/53/6f443c9a4a8358a93a6792e2acffb9d9d5cb0a5cfd8802644b7b1c9a02e4/colorama-0.4.6.tar.gz", hash = "sha256:08695f5cb7ed6e0531a20572697297273c47b8cae5a63ffc6d6ed5c201be6e44", size = 27697, upload-time = "2022-10-25T02:36:22.414Z" }
wheels = [
    { url = "https://files.pythonhosted.org/packages/d1/d6/3965ed04c63042e047cb6a3e6ed1a63a35087b6a609aa3a15ed8ac56c221/colorama-0.4.6-py2.py3-none-any.whl", hash = "sha256:4f1d9991f5acc0ca119f9d443620b77f9d6b33703e51011c16baf57afb285fc6", size = 25335, upload-time = "2022-10-25T02:36:20.889Z" },
]

[[package]]
name = "comm"
version = "0.2.3"
source = { registry = "https://pypi.org/simple" }
sdist = { url = "https://files.pythonhosted.org/packages/4c/13/7d740c5849255756bc17888787313b61fd38a0a8304fc4f073dfc46122aa/comm-0.2.3.tar.gz", hash = "sha256:2dc8048c10962d55d7ad693be1e7045d891b7ce8d999c97963a5e3e99c055971", size = 6319, upload-time = "2025-07-25T14:02:04.452Z" }
wheels = [
    { url = "https://files.pythonhosted.org/packages/60/97/891a0971e1e4a8c5d2b20bbe0e524dc04548d2307fee33cdeba148fd4fc7/comm-0.2.3-py3-none-any.whl", hash = "sha256:c615d91d75f7f04f095b30d1c1711babd43bdc6419c1be9886a85f2f4e489417", size = 7294, upload-time = "2025-07-25T14:02:02.896Z" },
]

[[package]]
name = "cryptography"
version = "46.0.3"
source = { registry = "https://pypi.org/simple" }
dependencies = [
    { name = "cffi", marker = "platform_python_implementation != 'PyPy'" },
]
sdist = { url = "https://files.pythonhosted.org/packages/9f/33/c00162f49c0e2fe8064a62cb92b93e50c74a72bc370ab92f86112b33ff62/cryptography-46.0.3.tar.gz", hash = "sha256:a8b17438104fed022ce745b362294d9ce35b4c2e45c1d958ad4a4b019285f4a1", size = 749258, upload-time = "2025-10-15T23:18:31.74Z" }
wheels = [
    { url = "https://files.pythonhosted.org/packages/1d/42/9c391dd801d6cf0d561b5890549d4b27bafcc53b39c31a817e69d87c625b/cryptography-46.0.3-cp311-abi3-macosx_10_9_universal2.whl", hash = "sha256:109d4ddfadf17e8e7779c39f9b18111a09efb969a301a31e987416a0191ed93a", size = 7225004, upload-time = "2025-10-15T23:16:52.239Z" },
    { url = "https://files.pythonhosted.org/packages/1c/67/38769ca6b65f07461eb200e85fc1639b438bdc667be02cf7f2cd6a64601c/cryptography-46.0.3-cp311-abi3-manylinux2014_aarch64.manylinux_2_17_aarch64.whl", hash = "sha256:09859af8466b69bc3c27bdf4f5d84a665e0f7ab5088412e9e2ec49758eca5cbc", size = 4296667, upload-time = "2025-10-15T23:16:54.369Z" },
    { url = "https://files.pythonhosted.org/packages/5c/49/498c86566a1d80e978b42f0d702795f69887005548c041636df6ae1ca64c/cryptography-46.0.3-cp311-abi3-manylinux2014_x86_64.manylinux_2_17_x86_64.whl", hash = "sha256:01ca9ff2885f3acc98c29f1860552e37f6d7c7d013d7334ff2a9de43a449315d", size = 4450807, upload-time = "2025-10-15T23:16:56.414Z" },
    { url = "https://files.pythonhosted.org/packages/4b/0a/863a3604112174c8624a2ac3c038662d9e59970c7f926acdcfaed8d61142/cryptography-46.0.3-cp311-abi3-manylinux_2_28_aarch64.whl", hash = "sha256:6eae65d4c3d33da080cff9c4ab1f711b15c1d9760809dad6ea763f3812d254cb", size = 4299615, upload-time = "2025-10-15T23:16:58.442Z" },
    { url = "https://files.pythonhosted.org/packages/64/02/b73a533f6b64a69f3cd3872acb6ebc12aef924d8d103133bb3ea750dc703/cryptography-46.0.3-cp311-abi3-manylinux_2_28_armv7l.manylinux_2_31_armv7l.whl", hash = "sha256:e5bf0ed4490068a2e72ac03d786693adeb909981cc596425d09032d372bcc849", size = 4016800, upload-time = "2025-10-15T23:17:00.378Z" },
    { url = "https://files.pythonhosted.org/packages/25/d5/16e41afbfa450cde85a3b7ec599bebefaef16b5c6ba4ec49a3532336ed72/cryptography-46.0.3-cp311-abi3-manylinux_2_28_ppc64le.whl", hash = "sha256:5ecfccd2329e37e9b7112a888e76d9feca2347f12f37918facbb893d7bb88ee8", size = 4984707, upload-time = "2025-10-15T23:17:01.98Z" },
    { url = "https://files.pythonhosted.org/packages/c9/56/e7e69b427c3878352c2fb9b450bd0e19ed552753491d39d7d0a2f5226d41/cryptography-46.0.3-cp311-abi3-manylinux_2_28_x86_64.whl", hash = "sha256:a2c0cd47381a3229c403062f764160d57d4d175e022c1df84e168c6251a22eec", size = 4482541, upload-time = "2025-10-15T23:17:04.078Z" },
    { url = "https://files.pythonhosted.org/packages/78/f6/50736d40d97e8483172f1bb6e698895b92a223dba513b0ca6f06b2365339/cryptography-46.0.3-cp311-abi3-manylinux_2_34_aarch64.whl", hash = "sha256:549e234ff32571b1f4076ac269fcce7a808d3bf98b76c8dd560e42dbc66d7d91", size = 4299464, upload-time = "2025-10-15T23:17:05.483Z" },
    { url = "https://files.pythonhosted.org/packages/00/de/d8e26b1a855f19d9994a19c702fa2e93b0456beccbcfe437eda00e0701f2/cryptography-46.0.3-cp311-abi3-manylinux_2_34_ppc64le.whl", hash = "sha256:c0a7bb1a68a5d3471880e264621346c48665b3bf1c3759d682fc0864c540bd9e", size = 4950838, upload-time = "2025-10-15T23:17:07.425Z" },
    { url = "https://files.pythonhosted.org/packages/8f/29/798fc4ec461a1c9e9f735f2fc58741b0daae30688f41b2497dcbc9ed1355/cryptography-46.0.3-cp311-abi3-manylinux_2_34_x86_64.whl", hash = "sha256:10b01676fc208c3e6feeb25a8b83d81767e8059e1fe86e1dc62d10a3018fa926", size = 4481596, upload-time = "2025-10-15T23:17:09.343Z" },
    { url = "https://files.pythonhosted.org/packages/15/8d/03cd48b20a573adfff7652b76271078e3045b9f49387920e7f1f631d125e/cryptography-46.0.3-cp311-abi3-musllinux_1_2_aarch64.whl", hash = "sha256:0abf1ffd6e57c67e92af68330d05760b7b7efb243aab8377e583284dbab72c71", size = 4426782, upload-time = "2025-10-15T23:17:11.22Z" },
    { url = "https://files.pythonhosted.org/packages/fa/b1/ebacbfe53317d55cf33165bda24c86523497a6881f339f9aae5c2e13e57b/cryptography-46.0.3-cp311-abi3-musllinux_1_2_x86_64.whl", hash = "sha256:a04bee9ab6a4da801eb9b51f1b708a1b5b5c9eb48c03f74198464c66f0d344ac", size = 4698381, upload-time = "2025-10-15T23:17:12.829Z" },
    { url = "https://files.pythonhosted.org/packages/96/92/8a6a9525893325fc057a01f654d7efc2c64b9de90413adcf605a85744ff4/cryptography-46.0.3-cp311-abi3-win32.whl", hash = "sha256:f260d0d41e9b4da1ed1e0f1ce571f97fe370b152ab18778e9e8f67d6af432018", size = 3055988, upload-time = "2025-10-15T23:17:14.65Z" },
    { url = "https://files.pythonhosted.org/packages/7e/bf/80fbf45253ea585a1e492a6a17efcb93467701fa79e71550a430c5e60df0/cryptography-46.0.3-cp311-abi3-win_amd64.whl", hash = "sha256:a9a3008438615669153eb86b26b61e09993921ebdd75385ddd748702c5adfddb", size = 3514451, upload-time = "2025-10-15T23:17:16.142Z" },
    { url = "https://files.pythonhosted.org/packages/2e/af/9b302da4c87b0beb9db4e756386a7c6c5b8003cd0e742277888d352ae91d/cryptography-46.0.3-cp311-abi3-win_arm64.whl", hash = "sha256:5d7f93296ee28f68447397bf5198428c9aeeab45705a55d53a6343455dcb2c3c", size = 2928007, upload-time = "2025-10-15T23:17:18.04Z" },
    { url = "https://files.pythonhosted.org/packages/f5/e2/a510aa736755bffa9d2f75029c229111a1d02f8ecd5de03078f4c18d91a3/cryptography-46.0.3-cp314-cp314t-macosx_10_9_universal2.whl", hash = "sha256:00a5e7e87938e5ff9ff5447ab086a5706a957137e6e433841e9d24f38a065217", size = 7158012, upload-time = "2025-10-15T23:17:19.982Z" },
    { url = "https://files.pythonhosted.org/packages/73/dc/9aa866fbdbb95b02e7f9d086f1fccfeebf8953509b87e3f28fff927ff8a0/cryptography-46.0.3-cp314-cp314t-manylinux2014_aarch64.manylinux_2_17_aarch64.whl", hash = "sha256:c8daeb2d2174beb4575b77482320303f3d39b8e81153da4f0fb08eb5fe86a6c5", size = 4288728, upload-time = "2025-10-15T23:17:21.527Z" },
    { url = "https://files.pythonhosted.org/packages/c5/fd/bc1daf8230eaa075184cbbf5f8cd00ba9db4fd32d63fb83da4671b72ed8a/cryptography-46.0.3-cp314-cp314t-manylinux2014_x86_64.manylinux_2_17_x86_64.whl", hash = "sha256:39b6755623145ad5eff1dab323f4eae2a32a77a7abef2c5089a04a3d04366715", size = 4435078, upload-time = "2025-10-15T23:17:23.042Z" },
    { url = "https://files.pythonhosted.org/packages/82/98/d3bd5407ce4c60017f8ff9e63ffee4200ab3e23fe05b765cab805a7db008/cryptography-46.0.3-cp314-cp314t-manylinux_2_28_aarch64.whl", hash = "sha256:db391fa7c66df6762ee3f00c95a89e6d428f4d60e7abc8328f4fe155b5ac6e54", size = 4293460, upload-time = "2025-10-15T23:17:24.885Z" },
    { url = "https://files.pythonhosted.org/packages/26/e9/e23e7900983c2b8af7a08098db406cf989d7f09caea7897e347598d4cd5b/cryptography-46.0.3-cp314-cp314t-manylinux_2_28_armv7l.manylinux_2_31_armv7l.whl", hash = "sha256:78a97cf6a8839a48c49271cdcbd5cf37ca2c1d6b7fdd86cc864f302b5e9bf459", size = 3995237, upload-time = "2025-10-15T23:17:26.449Z" },
    { url = "https://files.pythonhosted.org/packages/91/15/af68c509d4a138cfe299d0d7ddb14afba15233223ebd933b4bbdbc7155d3/cryptography-46.0.3-cp314-cp314t-manylinux_2_28_ppc64le.whl", hash = "sha256:dfb781ff7eaa91a6f7fd41776ec37c5853c795d3b358d4896fdbb5df168af422", size = 4967344, upload-time = "2025-10-15T23:17:28.06Z" },
    { url = "https://files.pythonhosted.org/packages/ca/e3/8643d077c53868b681af077edf6b3cb58288b5423610f21c62aadcbe99f4/cryptography-46.0.3-cp314-cp314t-manylinux_2_28_x86_64.whl", hash = "sha256:6f61efb26e76c45c4a227835ddeae96d83624fb0d29eb5df5b96e14ed1a0afb7", size = 4466564, upload-time = "2025-10-15T23:17:29.665Z" },
    { url = "https://files.pythonhosted.org/packages/0e/43/c1e8726fa59c236ff477ff2b5dc071e54b21e5a1e51aa2cee1676f1c986f/cryptography-46.0.3-cp314-cp314t-manylinux_2_34_aarch64.whl", hash = "sha256:23b1a8f26e43f47ceb6d6a43115f33a5a37d57df4ea0ca295b780ae8546e8044", size = 4292415, upload-time = "2025-10-15T23:17:31.686Z" },
    { url = "https://files.pythonhosted.org/packages/42/f9/2f8fefdb1aee8a8e3256a0568cffc4e6d517b256a2fe97a029b3f1b9fe7e/cryptography-46.0.3-cp314-cp314t-manylinux_2_34_ppc64le.whl", hash = "sha256:b419ae593c86b87014b9be7396b385491ad7f320bde96826d0dd174459e54665", size = 4931457, upload-time = "2025-10-15T23:17:33.478Z" },
    { url = "https://files.pythonhosted.org/packages/79/30/9b54127a9a778ccd6d27c3da7563e9f2d341826075ceab89ae3b41bf5be2/cryptography-46.0.3-cp314-cp314t-manylinux_2_34_x86_64.whl", hash = "sha256:50fc3343ac490c6b08c0cf0d704e881d0d660be923fd3076db3e932007e726e3", size = 4466074, upload-time = "2025-10-15T23:17:35.158Z" },
    { url = "https://files.pythonhosted.org/packages/ac/68/b4f4a10928e26c941b1b6a179143af9f4d27d88fe84a6a3c53592d2e76bf/cryptography-46.0.3-cp314-cp314t-musllinux_1_2_aarch64.whl", hash = "sha256:22d7e97932f511d6b0b04f2bfd818d73dcd5928db509460aaf48384778eb6d20", size = 4420569, upload-time = "2025-10-15T23:17:37.188Z" },
    { url = "https://files.pythonhosted.org/packages/a3/49/3746dab4c0d1979888f125226357d3262a6dd40e114ac29e3d2abdf1ec55/cryptography-46.0.3-cp314-cp314t-musllinux_1_2_x86_64.whl", hash = "sha256:d55f3dffadd674514ad19451161118fd010988540cee43d8bc20675e775925de", size = 4681941, upload-time = "2025-10-15T23:17:39.236Z" },
    { url = "https://files.pythonhosted.org/packages/fd/30/27654c1dbaf7e4a3531fa1fc77986d04aefa4d6d78259a62c9dc13d7ad36/cryptography-46.0.3-cp314-cp314t-win32.whl", hash = "sha256:8a6e050cb6164d3f830453754094c086ff2d0b2f3a897a1d9820f6139a1f0914", size = 3022339, upload-time = "2025-10-15T23:17:40.888Z" },
    { url = "https://files.pythonhosted.org/packages/f6/30/640f34ccd4d2a1bc88367b54b926b781b5a018d65f404d409aba76a84b1c/cryptography-46.0.3-cp314-cp314t-win_amd64.whl", hash = "sha256:760f83faa07f8b64e9c33fc963d790a2edb24efb479e3520c14a45741cd9b2db", size = 3494315, upload-time = "2025-10-15T23:17:42.769Z" },
    { url = "https://files.pythonhosted.org/packages/ba/8b/88cc7e3bd0a8e7b861f26981f7b820e1f46aa9d26cc482d0feba0ecb4919/cryptography-46.0.3-cp314-cp314t-win_arm64.whl", hash = "sha256:516ea134e703e9fe26bcd1277a4b59ad30586ea90c365a87781d7887a646fe21", size = 2919331, upload-time = "2025-10-15T23:17:44.468Z" },
    { url = "https://files.pythonhosted.org/packages/fd/23/45fe7f376a7df8daf6da3556603b36f53475a99ce4faacb6ba2cf3d82021/cryptography-46.0.3-cp38-abi3-macosx_10_9_universal2.whl", hash = "sha256:cb3d760a6117f621261d662bccc8ef5bc32ca673e037c83fbe565324f5c46936", size = 7218248, upload-time = "2025-10-15T23:17:46.294Z" },
    { url = "https://files.pythonhosted.org/packages/27/32/b68d27471372737054cbd34c84981f9edbc24fe67ca225d389799614e27f/cryptography-46.0.3-cp38-abi3-manylinux2014_aarch64.manylinux_2_17_aarch64.whl", hash = "sha256:4b7387121ac7d15e550f5cb4a43aef2559ed759c35df7336c402bb8275ac9683", size = 4294089, upload-time = "2025-10-15T23:17:48.269Z" },
    { url = "https://files.pythonhosted.org/packages/26/42/fa8389d4478368743e24e61eea78846a0006caffaf72ea24a15159215a14/cryptography-46.0.3-cp38-abi3-manylinux2014_x86_64.manylinux_2_17_x86_64.whl", hash = "sha256:15ab9b093e8f09daab0f2159bb7e47532596075139dd74365da52ecc9cb46c5d", size = 4440029, upload-time = "2025-10-15T23:17:49.837Z" },
    { url = "https://files.pythonhosted.org/packages/5f/eb/f483db0ec5ac040824f269e93dd2bd8a21ecd1027e77ad7bdf6914f2fd80/cryptography-46.0.3-cp38-abi3-manylinux_2_28_aarch64.whl", hash = "sha256:46acf53b40ea38f9c6c229599a4a13f0d46a6c3fa9ef19fc1a124d62e338dfa0", size = 4297222, upload-time = "2025-10-15T23:17:51.357Z" },
    { url = "https://files.pythonhosted.org/packages/fd/cf/da9502c4e1912cb1da3807ea3618a6829bee8207456fbbeebc361ec38ba3/cryptography-46.0.3-cp38-abi3-manylinux_2_28_armv7l.manylinux_2_31_armv7l.whl", hash = "sha256:10ca84c4668d066a9878890047f03546f3ae0a6b8b39b697457b7757aaf18dbc", size = 4012280, upload-time = "2025-10-15T23:17:52.964Z" },
    { url = "https://files.pythonhosted.org/packages/6b/8f/9adb86b93330e0df8b3dcf03eae67c33ba89958fc2e03862ef1ac2b42465/cryptography-46.0.3-cp38-abi3-manylinux_2_28_ppc64le.whl", hash = "sha256:36e627112085bb3b81b19fed209c05ce2a52ee8b15d161b7c643a7d5a88491f3", size = 4978958, upload-time = "2025-10-15T23:17:54.965Z" },
    { url = "https://files.pythonhosted.org/packages/d1/a0/5fa77988289c34bdb9f913f5606ecc9ada1adb5ae870bd0d1054a7021cc4/cryptography-46.0.3-cp38-abi3-manylinux_2_28_x86_64.whl", hash = "sha256:1000713389b75c449a6e979ffc7dcc8ac90b437048766cef052d4d30b8220971", size = 4473714, upload-time = "2025-10-15T23:17:56.754Z" },
    { url = "https://files.pythonhosted.org/packages/14/e5/fc82d72a58d41c393697aa18c9abe5ae1214ff6f2a5c18ac470f92777895/cryptography-46.0.3-cp38-abi3-manylinux_2_34_aarch64.whl", hash = "sha256:b02cf04496f6576afffef5ddd04a0cb7d49cf6be16a9059d793a30b035f6b6ac", size = 4296970, upload-time = "2025-10-15T23:17:58.588Z" },
    { url = "https://files.pythonhosted.org/packages/78/06/5663ed35438d0b09056973994f1aec467492b33bd31da36e468b01ec1097/cryptography-46.0.3-cp38-abi3-manylinux_2_34_ppc64le.whl", hash = "sha256:71e842ec9bc7abf543b47cf86b9a743baa95f4677d22baa4c7d5c69e49e9bc04", size = 4940236, upload-time = "2025-10-15T23:18:00.897Z" },
    { url = "https://files.pythonhosted.org/packages/fc/59/873633f3f2dcd8a053b8dd1d38f783043b5fce589c0f6988bf55ef57e43e/cryptography-46.0.3-cp38-abi3-manylinux_2_34_x86_64.whl", hash = "sha256:402b58fc32614f00980b66d6e56a5b4118e6cb362ae8f3fda141ba4689bd4506", size = 4472642, upload-time = "2025-10-15T23:18:02.749Z" },
    { url = "https://files.pythonhosted.org/packages/3d/39/8e71f3930e40f6877737d6f69248cf74d4e34b886a3967d32f919cc50d3b/cryptography-46.0.3-cp38-abi3-musllinux_1_2_aarch64.whl", hash = "sha256:ef639cb3372f69ec44915fafcd6698b6cc78fbe0c2ea41be867f6ed612811963", size = 4423126, upload-time = "2025-10-15T23:18:04.85Z" },
    { url = "https://files.pythonhosted.org/packages/cd/c7/f65027c2810e14c3e7268353b1681932b87e5a48e65505d8cc17c99e36ae/cryptography-46.0.3-cp38-abi3-musllinux_1_2_x86_64.whl", hash = "sha256:3b51b8ca4f1c6453d8829e1eb7299499ca7f313900dd4d89a24b8b87c0a780d4", size = 4686573, upload-time = "2025-10-15T23:18:06.908Z" },
    { url = "https://files.pythonhosted.org/packages/0a/6e/1c8331ddf91ca4730ab3086a0f1be19c65510a33b5a441cb334e7a2d2560/cryptography-46.0.3-cp38-abi3-win32.whl", hash = "sha256:6276eb85ef938dc035d59b87c8a7dc559a232f954962520137529d77b18ff1df", size = 3036695, upload-time = "2025-10-15T23:18:08.672Z" },
    { url = "https://files.pythonhosted.org/packages/90/45/b0d691df20633eff80955a0fc7695ff9051ffce8b69741444bd9ed7bd0db/cryptography-46.0.3-cp38-abi3-win_amd64.whl", hash = "sha256:416260257577718c05135c55958b674000baef9a1c7d9e8f306ec60d71db850f", size = 3501720, upload-time = "2025-10-15T23:18:10.632Z" },
    { url = "https://files.pythonhosted.org/packages/e8/cb/2da4cc83f5edb9c3257d09e1e7ab7b23f049c7962cae8d842bbef0a9cec9/cryptography-46.0.3-cp38-abi3-win_arm64.whl", hash = "sha256:d89c3468de4cdc4f08a57e214384d0471911a3830fcdaf7a8cc587e42a866372", size = 2918740, upload-time = "2025-10-15T23:18:12.277Z" },
]

[[package]]
name = "databricks"
version = "0.2"
source = { registry = "https://pypi.org/simple" }
sdist = { url = "https://files.pythonhosted.org/packages/a2/94/acee395ffab7057cb025a3d65e61bf686c09d1c00b41518a0a4de0c0f80d/databricks-0.2.tar.gz", hash = "sha256:f20074914eea742cdc5f0b60db18b2408c62d90b50013adf5614f00a2e042059", size = 734, upload-time = "2018-11-15T17:21:26.562Z" }
wheels = [
    { url = "https://files.pythonhosted.org/packages/97/71/3a1f0cb5f5e3060054a48c17281aaf3e75a52e31e602d5e5769f94c16624/databricks-0.2-py2.py3-none-any.whl", hash = "sha256:2d4384b4d1f992ac9c94b0933a61082a61ee6bae5e95a208d1e843216d860adf", size = 1244, upload-time = "2018-11-15T17:21:25.469Z" },
]

[[package]]
name = "databricks-sql-connector"
version = "4.1.2"
source = { registry = "https://pypi.org/simple" }
dependencies = [
    { name = "lz4" },
    { name = "oauthlib" },
    { name = "openpyxl" },
    { name = "pandas" },
    { name = "pyjwt" },
    { name = "python-dateutil" },
    { name = "requests" },
    { name = "thrift" },
    { name = "urllib3" },
]
sdist = { url = "https://files.pythonhosted.org/packages/68/75/2587e876e545849cc89e64d1aee2d021126bd92ab46f7eec5194a6f6a395/databricks_sql_connector-4.1.2.tar.gz", hash = "sha256:7a4eee6c773e0415731530dd812cc4bae04067e73521e5f6161c05d25233e5e7", size = 175173, upload-time = "2025-08-22T12:10:45.058Z" }
wheels = [
    { url = "https://files.pythonhosted.org/packages/25/ea/322be8c8b845f8fb3e7f879164c1c73bb269671460f1f031391ae800cea8/databricks_sql_connector-4.1.2-py3-none-any.whl", hash = "sha256:b2d05bde9eb48226a6ca56b2e862150445a323e93504379605568371c4c0af19", size = 198429, upload-time = "2025-08-22T12:10:43.232Z" },
]

[[package]]
name = "databricks-sqlalchemy"
version = "2.0.8"
source = { registry = "https://pypi.org/simple" }
dependencies = [
    { name = "databricks-sql-connector" },
    { name = "pyarrow" },
    { name = "sqlalchemy" },
]
sdist = { url = "https://files.pythonhosted.org/packages/35/b8/4e2717a825933c99a3872c23516897dc2b512bfe3425846890c21c253ce1/databricks_sqlalchemy-2.0.8.tar.gz", hash = "sha256:2d3e3c2f3336d98d5e11aa289bdc94e69b4df288dcc776a4af06c0fddbd59f15", size = 26457, upload-time = "2025-09-08T04:54:18.54Z" }
wheels = [
    { url = "https://files.pythonhosted.org/packages/58/02/e44836f3181dd879a6af5070f548caab3dd1c203bf07d827e1b351f15e8b/databricks_sqlalchemy-2.0.8-py3-none-any.whl", hash = "sha256:755b6f9dc2aaabfdc1243064f4054b8dc325da342bc9939b84988e00938b3c56", size = 27401, upload-time = "2025-09-08T04:54:16.792Z" },
]

[[package]]
name = "debugpy"
version = "1.8.16"
source = { registry = "https://pypi.org/simple" }
sdist = { url = "https://files.pythonhosted.org/packages/ca/d4/722d0bcc7986172ac2ef3c979ad56a1030e3afd44ced136d45f8142b1f4a/debugpy-1.8.16.tar.gz", hash = "sha256:31e69a1feb1cf6b51efbed3f6c9b0ef03bc46ff050679c4be7ea6d2e23540870", size = 1643809, upload-time = "2025-08-06T18:00:02.647Z" }
wheels = [
    { url = "https://files.pythonhosted.org/packages/61/fb/0387c0e108d842c902801bc65ccc53e5b91d8c169702a9bbf4f7efcedf0c/debugpy-1.8.16-cp312-cp312-macosx_14_0_universal2.whl", hash = "sha256:b202e2843e32e80b3b584bcebfe0e65e0392920dc70df11b2bfe1afcb7a085e4", size = 2511822, upload-time = "2025-08-06T18:00:18.526Z" },
    { url = "https://files.pythonhosted.org/packages/37/44/19e02745cae22bf96440141f94e15a69a1afaa3a64ddfc38004668fcdebf/debugpy-1.8.16-cp312-cp312-manylinux_2_5_x86_64.manylinux1_x86_64.manylinux_2_17_x86_64.manylinux2014_x86_64.whl", hash = "sha256:64473c4a306ba11a99fe0bb14622ba4fbd943eb004847d9b69b107bde45aa9ea", size = 4230135, upload-time = "2025-08-06T18:00:19.997Z" },
    { url = "https://files.pythonhosted.org/packages/f3/0b/19b1ba5ee4412f303475a2c7ad5858efb99c90eae5ec627aa6275c439957/debugpy-1.8.16-cp312-cp312-win32.whl", hash = "sha256:833a61ed446426e38b0dd8be3e9d45ae285d424f5bf6cd5b2b559c8f12305508", size = 5281271, upload-time = "2025-08-06T18:00:21.281Z" },
    { url = "https://files.pythonhosted.org/packages/b1/e0/bc62e2dc141de53bd03e2c7cb9d7011de2e65e8bdcdaa26703e4d28656ba/debugpy-1.8.16-cp312-cp312-win_amd64.whl", hash = "sha256:75f204684581e9ef3dc2f67687c3c8c183fde2d6675ab131d94084baf8084121", size = 5323149, upload-time = "2025-08-06T18:00:23.033Z" },
    { url = "https://files.pythonhosted.org/packages/62/66/607ab45cc79e60624df386e233ab64a6d8d39ea02e7f80e19c1d451345bb/debugpy-1.8.16-cp313-cp313-macosx_14_0_universal2.whl", hash = "sha256:85df3adb1de5258dca910ae0bb185e48c98801ec15018a263a92bb06be1c8787", size = 2496157, upload-time = "2025-08-06T18:00:24.361Z" },
    { url = "https://files.pythonhosted.org/packages/4d/a0/c95baae08a75bceabb79868d663a0736655e427ab9c81fb848da29edaeac/debugpy-1.8.16-cp313-cp313-manylinux_2_5_x86_64.manylinux1_x86_64.manylinux_2_17_x86_64.manylinux2014_x86_64.whl", hash = "sha256:bee89e948bc236a5c43c4214ac62d28b29388453f5fd328d739035e205365f0b", size = 4222491, upload-time = "2025-08-06T18:00:25.806Z" },
    { url = "https://files.pythonhosted.org/packages/5b/2f/1c8db6ddd8a257c3cd2c46413b267f1d5fa3df910401c899513ce30392d6/debugpy-1.8.16-cp313-cp313-win32.whl", hash = "sha256:cf358066650439847ec5ff3dae1da98b5461ea5da0173d93d5e10f477c94609a", size = 5281126, upload-time = "2025-08-06T18:00:27.207Z" },
    { url = "https://files.pythonhosted.org/packages/d3/ba/c3e154ab307366d6c5a9c1b68de04914e2ce7fa2f50d578311d8cc5074b2/debugpy-1.8.16-cp313-cp313-win_amd64.whl", hash = "sha256:b5aea1083f6f50023e8509399d7dc6535a351cc9f2e8827d1e093175e4d9fa4c", size = 5323094, upload-time = "2025-08-06T18:00:29.03Z" },
    { url = "https://files.pythonhosted.org/packages/52/57/ecc9ae29fa5b2d90107cd1d9bf8ed19aacb74b2264d986ae9d44fe9bdf87/debugpy-1.8.16-py2.py3-none-any.whl", hash = "sha256:19c9521962475b87da6f673514f7fd610328757ec993bf7ec0d8c96f9a325f9e", size = 5287700, upload-time = "2025-08-06T18:00:42.333Z" },
]

[[package]]
name = "decorator"
version = "5.2.1"
source = { registry = "https://pypi.org/simple" }
sdist = { url = "https://files.pythonhosted.org/packages/43/fa/6d96a0978d19e17b68d634497769987b16c8f4cd0a7a05048bec693caa6b/decorator-5.2.1.tar.gz", hash = "sha256:65f266143752f734b0a7cc83c46f4618af75b8c5911b00ccb61d0ac9b6da0360", size = 56711, upload-time = "2025-02-24T04:41:34.073Z" }
wheels = [
    { url = "https://files.pythonhosted.org/packages/4e/8c/f3147f5c4b73e7550fe5f9352eaa956ae838d5c51eb58e7a25b9f3e2643b/decorator-5.2.1-py3-none-any.whl", hash = "sha256:d316bb415a2d9e2d2b3abcc4084c6502fc09240e292cd76a76afc106a1c8e04a", size = 9190, upload-time = "2025-02-24T04:41:32.565Z" },
]

[[package]]
name = "defusedxml"
version = "0.7.1"
source = { registry = "https://pypi.org/simple" }
sdist = { url = "https://files.pythonhosted.org/packages/0f/d5/c66da9b79e5bdb124974bfe172b4daf3c984ebd9c2a06e2b8a4dc7331c72/defusedxml-0.7.1.tar.gz", hash = "sha256:1bb3032db185915b62d7c6209c5a8792be6a32ab2fedacc84e01b52c51aa3e69", size = 75520, upload-time = "2021-03-08T10:59:26.269Z" }
wheels = [
    { url = "https://files.pythonhosted.org/packages/07/6c/aa3f2f849e01cb6a001cd8554a88d4c77c5c1a31c95bdf1cf9301e6d9ef4/defusedxml-0.7.1-py2.py3-none-any.whl", hash = "sha256:a352e7e428770286cc899e2542b6cdaedb2b4953ff269a210103ec58f6198a61", size = 25604, upload-time = "2021-03-08T10:59:24.45Z" },
]

[[package]]
name = "deprecation"
version = "2.1.0"
source = { registry = "https://pypi.org/simple" }
dependencies = [
    { name = "packaging" },
]
sdist = { url = "https://files.pythonhosted.org/packages/5a/d3/8ae2869247df154b64c1884d7346d412fed0c49df84db635aab2d1c40e62/deprecation-2.1.0.tar.gz", hash = "sha256:72b3bde64e5d778694b0cf68178aed03d15e15477116add3fb773e581f9518ff", size = 173788, upload-time = "2020-04-20T14:23:38.738Z" }
wheels = [
    { url = "https://files.pythonhosted.org/packages/02/c3/253a89ee03fc9b9682f1541728eb66db7db22148cd94f89ab22528cd1e1b/deprecation-2.1.0-py2.py3-none-any.whl", hash = "sha256:a10811591210e1fb0e768a8c25517cabeabcba6f0bf96564f8ff45189f90b14a", size = 11178, upload-time = "2020-04-20T14:23:36.581Z" },
]

[[package]]
name = "et-xmlfile"
version = "2.0.0"
source = { registry = "https://pypi.org/simple" }
sdist = { url = "https://files.pythonhosted.org/packages/d3/38/af70d7ab1ae9d4da450eeec1fa3918940a5fafb9055e934af8d6eb0c2313/et_xmlfile-2.0.0.tar.gz", hash = "sha256:dab3f4764309081ce75662649be815c4c9081e88f0837825f90fd28317d4da54", size = 17234, upload-time = "2024-10-25T17:25:40.039Z" }
wheels = [
    { url = "https://files.pythonhosted.org/packages/c1/8b/5fe2cc11fee489817272089c4203e679c63b570a5aaeb18d852ae3cbba6a/et_xmlfile-2.0.0-py3-none-any.whl", hash = "sha256:7a91720bc756843502c3b7504c77b8fe44217c85c537d85037f0f536151b2caa", size = 18059, upload-time = "2024-10-25T17:25:39.051Z" },
]

[[package]]
name = "exceptiongroup"
version = "1.2.2"
source = { registry = "https://pypi.org/simple" }
sdist = { url = "https://files.pythonhosted.org/packages/09/35/2495c4ac46b980e4ca1f6ad6db102322ef3ad2410b79fdde159a4b0f3b92/exceptiongroup-1.2.2.tar.gz", hash = "sha256:47c2edf7c6738fafb49fd34290706d1a1a2f4d1c6df275526b62cbb4aa5393cc", size = 28883, upload-time = "2024-07-12T22:26:00.161Z" }
wheels = [
    { url = "https://files.pythonhosted.org/packages/02/cc/b7e31358aac6ed1ef2bb790a9746ac2c69bcb3c8588b41616914eb106eaf/exceptiongroup-1.2.2-py3-none-any.whl", hash = "sha256:3111b9d131c238bec2f8f516e123e14ba243563fb135d3fe885990585aa7795b", size = 16453, upload-time = "2024-07-12T22:25:58.476Z" },
]

[[package]]
name = "executing"
version = "2.2.1"
source = { registry = "https://pypi.org/simple" }
sdist = { url = "https://files.pythonhosted.org/packages/cc/28/c14e053b6762b1044f34a13aab6859bbf40456d37d23aa286ac24cfd9a5d/executing-2.2.1.tar.gz", hash = "sha256:3632cc370565f6648cc328b32435bd120a1e4ebb20c77e3fdde9a13cd1e533c4", size = 1129488, upload-time = "2025-09-01T09:48:10.866Z" }
wheels = [
    { url = "https://files.pythonhosted.org/packages/c1/ea/53f2148663b321f21b5a606bd5f191517cf40b7072c0497d3c92c4a13b1e/executing-2.2.1-py2.py3-none-any.whl", hash = "sha256:760643d3452b4d777d295bb167ccc74c64a81df23fb5e08eff250c425a4b2017", size = 28317, upload-time = "2025-09-01T09:48:08.5Z" },
]

[[package]]
name = "face"
version = "24.0.0"
source = { registry = "https://pypi.org/simple" }
dependencies = [
    { name = "boltons" },
]
sdist = { url = "https://files.pythonhosted.org/packages/ac/79/2484075a8549cd64beae697a8f664dee69a5ccf3a7439ee40c8f93c1978a/face-24.0.0.tar.gz", hash = "sha256:611e29a01ac5970f0077f9c577e746d48c082588b411b33a0dd55c4d872949f6", size = 62732, upload-time = "2024-11-02T05:24:26.095Z" }
wheels = [
    { url = "https://files.pythonhosted.org/packages/e9/47/21867c2e5fd006c8d36a560df9e32cb4f1f566b20c5dd41f5f8a2124f7de/face-24.0.0-py3-none-any.whl", hash = "sha256:0e2c17b426fa4639a4e77d1de9580f74a98f4869ba4c7c8c175b810611622cd3", size = 54742, upload-time = "2024-11-02T05:24:24.939Z" },
]

[[package]]
name = "fastapi"
version = "0.116.1"
source = { registry = "https://pypi.org/simple" }
dependencies = [
    { name = "pydantic" },
    { name = "starlette" },
    { name = "typing-extensions" },
]
sdist = { url = "https://files.pythonhosted.org/packages/78/d7/6c8b3bfe33eeffa208183ec037fee0cce9f7f024089ab1c5d12ef04bd27c/fastapi-0.116.1.tar.gz", hash = "sha256:ed52cbf946abfd70c5a0dccb24673f0670deeb517a88b3544d03c2a6bf283143", size = 296485, upload-time = "2025-07-11T16:22:32.057Z" }
wheels = [
    { url = "https://files.pythonhosted.org/packages/e5/47/d63c60f59a59467fda0f93f46335c9d18526d7071f025cb5b89d5353ea42/fastapi-0.116.1-py3-none-any.whl", hash = "sha256:c46ac7c312df840f0c9e220f7964bada936781bc4e2e6eb71f1c4d7553786565", size = 95631, upload-time = "2025-07-11T16:22:30.485Z" },
]

[[package]]
name = "fastjsonschema"
version = "2.21.2"
source = { registry = "https://pypi.org/simple" }
sdist = { url = "https://files.pythonhosted.org/packages/20/b5/23b216d9d985a956623b6bd12d4086b60f0059b27799f23016af04a74ea1/fastjsonschema-2.21.2.tar.gz", hash = "sha256:b1eb43748041c880796cd077f1a07c3d94e93ae84bba5ed36800a33554ae05de", size = 374130, upload-time = "2025-08-14T18:49:36.666Z" }
wheels = [
    { url = "https://files.pythonhosted.org/packages/cb/a8/20d0723294217e47de6d9e2e40fd4a9d2f7c4b6ef974babd482a59743694/fastjsonschema-2.21.2-py3-none-any.whl", hash = "sha256:1c797122d0a86c5cace2e54bf4e819c36223b552017172f32c5c024a6b77e463", size = 24024, upload-time = "2025-08-14T18:49:34.776Z" },
]

[[package]]
name = "flake8"
version = "7.3.0"
source = { registry = "https://pypi.org/simple" }
dependencies = [
    { name = "mccabe" },
    { name = "pycodestyle" },
    { name = "pyflakes" },
]
sdist = { url = "https://files.pythonhosted.org/packages/9b/af/fbfe3c4b5a657d79e5c47a2827a362f9e1b763336a52f926126aa6dc7123/flake8-7.3.0.tar.gz", hash = "sha256:fe044858146b9fc69b551a4b490d69cf960fcb78ad1edcb84e7fbb1b4a8e3872", size = 48326, upload-time = "2025-06-20T19:31:35.838Z" }
wheels = [
    { url = "https://files.pythonhosted.org/packages/9f/56/13ab06b4f93ca7cac71078fbe37fcea175d3216f31f85c3168a6bbd0bb9a/flake8-7.3.0-py2.py3-none-any.whl", hash = "sha256:b9696257b9ce8beb888cdbe31cf885c90d31928fe202be0889a7cdafad32f01e", size = 57922, upload-time = "2025-06-20T19:31:34.425Z" },
]

[[package]]
name = "fqdn"
version = "1.5.1"
source = { registry = "https://pypi.org/simple" }
sdist = { url = "https://files.pythonhosted.org/packages/30/3e/a80a8c077fd798951169626cde3e239adeba7dab75deb3555716415bd9b0/fqdn-1.5.1.tar.gz", hash = "sha256:105ed3677e767fb5ca086a0c1f4bb66ebc3c100be518f0e0d755d9eae164d89f", size = 6015, upload-time = "2021-03-11T07:16:29.08Z" }
wheels = [
    { url = "https://files.pythonhosted.org/packages/cf/58/8acf1b3e91c58313ce5cb67df61001fc9dcd21be4fadb76c1a2d540e09ed/fqdn-1.5.1-py3-none-any.whl", hash = "sha256:3a179af3761e4df6eb2e026ff9e1a3033d3587bf980a0b1b2e1e5d08d7358014", size = 9121, upload-time = "2021-03-11T07:16:28.351Z" },
]

[[package]]
name = "glom"
version = "22.1.0"
source = { registry = "https://pypi.org/simple" }
dependencies = [
    { name = "attrs" },
    { name = "boltons" },
    { name = "face" },
]
sdist = { url = "https://files.pythonhosted.org/packages/3f/d1/69432deefa6f5283ec75b246d0540097ae26f618b915519ee3824c4c5dd6/glom-22.1.0.tar.gz", hash = "sha256:1510c6587a8f9c64a246641b70033cbc5ebde99f02ad245693678038e821aeb5", size = 189738, upload-time = "2022-01-24T09:34:04.874Z" }
wheels = [
    { url = "https://files.pythonhosted.org/packages/27/e8/68e274b2a30e1fdfd25bdc27194382be3f233929c8f727c0440d58ac074f/glom-22.1.0-py2.py3-none-any.whl", hash = "sha256:5339da206bf3532e01a83a35aca202960ea885156986d190574b779598e9e772", size = 100687, upload-time = "2022-01-24T09:34:02.391Z" },
]

[[package]]
name = "googleapis-common-protos"
version = "1.72.0"
source = { registry = "https://pypi.org/simple" }
dependencies = [
    { name = "protobuf" },
]
sdist = { url = "https://files.pythonhosted.org/packages/e5/7b/adfd75544c415c487b33061fe7ae526165241c1ea133f9a9125a56b39fd8/googleapis_common_protos-1.72.0.tar.gz", hash = "sha256:e55a601c1b32b52d7a3e65f43563e2aa61bcd737998ee672ac9b951cd49319f5", size = 147433, upload-time = "2025-11-06T18:29:24.087Z" }
wheels = [
    { url = "https://files.pythonhosted.org/packages/c4/ab/09169d5a4612a5f92490806649ac8d41e3ec9129c636754575b3553f4ea4/googleapis_common_protos-1.72.0-py3-none-any.whl", hash = "sha256:4299c5a82d5ae1a9702ada957347726b167f9f8d1fc352477702a1e851ff4038", size = 297515, upload-time = "2025-11-06T18:29:13.14Z" },
]

[[package]]
name = "greenlet"
version = "3.2.4"
source = { registry = "https://pypi.org/simple" }
sdist = { url = "https://files.pythonhosted.org/packages/03/b8/704d753a5a45507a7aab61f18db9509302ed3d0a27ac7e0359ec2905b1a6/greenlet-3.2.4.tar.gz", hash = "sha256:0dca0d95ff849f9a364385f36ab49f50065d76964944638be9691e1832e9f86d", size = 188260, upload-time = "2025-08-07T13:24:33.51Z" }
wheels = [
    { url = "https://files.pythonhosted.org/packages/44/69/9b804adb5fd0671f367781560eb5eb586c4d495277c93bde4307b9e28068/greenlet-3.2.4-cp312-cp312-macosx_11_0_universal2.whl", hash = "sha256:3b67ca49f54cede0186854a008109d6ee71f66bd57bb36abd6d0a0267b540cdd", size = 274079, upload-time = "2025-08-07T13:15:45.033Z" },
    { url = "https://files.pythonhosted.org/packages/46/e9/d2a80c99f19a153eff70bc451ab78615583b8dac0754cfb942223d2c1a0d/greenlet-3.2.4-cp312-cp312-manylinux2014_aarch64.manylinux_2_17_aarch64.whl", hash = "sha256:ddf9164e7a5b08e9d22511526865780a576f19ddd00d62f8a665949327fde8bb", size = 640997, upload-time = "2025-08-07T13:42:56.234Z" },
    { url = "https://files.pythonhosted.org/packages/3b/16/035dcfcc48715ccd345f3a93183267167cdd162ad123cd93067d86f27ce4/greenlet-3.2.4-cp312-cp312-manylinux2014_ppc64le.manylinux_2_17_ppc64le.whl", hash = "sha256:f28588772bb5fb869a8eb331374ec06f24a83a9c25bfa1f38b6993afe9c1e968", size = 655185, upload-time = "2025-08-07T13:45:27.624Z" },
    { url = "https://files.pythonhosted.org/packages/31/da/0386695eef69ffae1ad726881571dfe28b41970173947e7c558d9998de0f/greenlet-3.2.4-cp312-cp312-manylinux2014_s390x.manylinux_2_17_s390x.whl", hash = "sha256:5c9320971821a7cb77cfab8d956fa8e39cd07ca44b6070db358ceb7f8797c8c9", size = 649926, upload-time = "2025-08-07T13:53:15.251Z" },
    { url = "https://files.pythonhosted.org/packages/68/88/69bf19fd4dc19981928ceacbc5fd4bb6bc2215d53199e367832e98d1d8fe/greenlet-3.2.4-cp312-cp312-manylinux2014_x86_64.manylinux_2_17_x86_64.whl", hash = "sha256:c60a6d84229b271d44b70fb6e5fa23781abb5d742af7b808ae3f6efd7c9c60f6", size = 651839, upload-time = "2025-08-07T13:18:30.281Z" },
    { url = "https://files.pythonhosted.org/packages/19/0d/6660d55f7373b2ff8152401a83e02084956da23ae58cddbfb0b330978fe9/greenlet-3.2.4-cp312-cp312-manylinux_2_24_x86_64.manylinux_2_28_x86_64.whl", hash = "sha256:3b3812d8d0c9579967815af437d96623f45c0f2ae5f04e366de62a12d83a8fb0", size = 607586, upload-time = "2025-08-07T13:18:28.544Z" },
    { url = "https://files.pythonhosted.org/packages/8e/1a/c953fdedd22d81ee4629afbb38d2f9d71e37d23caace44775a3a969147d4/greenlet-3.2.4-cp312-cp312-musllinux_1_1_aarch64.whl", hash = "sha256:abbf57b5a870d30c4675928c37278493044d7c14378350b3aa5d484fa65575f0", size = 1123281, upload-time = "2025-08-07T13:42:39.858Z" },
    { url = "https://files.pythonhosted.org/packages/3f/c7/12381b18e21aef2c6bd3a636da1088b888b97b7a0362fac2e4de92405f97/greenlet-3.2.4-cp312-cp312-musllinux_1_1_x86_64.whl", hash = "sha256:20fb936b4652b6e307b8f347665e2c615540d4b42b3b4c8a321d8286da7e520f", size = 1151142, upload-time = "2025-08-07T13:18:22.981Z" },
    { url = "https://files.pythonhosted.org/packages/27/45/80935968b53cfd3f33cf99ea5f08227f2646e044568c9b1555b58ffd61c2/greenlet-3.2.4-cp312-cp312-musllinux_1_2_aarch64.whl", hash = "sha256:ee7a6ec486883397d70eec05059353b8e83eca9168b9f3f9a361971e77e0bcd0", size = 1564846, upload-time = "2025-11-04T12:42:15.191Z" },
    { url = "https://files.pythonhosted.org/packages/69/02/b7c30e5e04752cb4db6202a3858b149c0710e5453b71a3b2aec5d78a1aab/greenlet-3.2.4-cp312-cp312-musllinux_1_2_x86_64.whl", hash = "sha256:326d234cbf337c9c3def0676412eb7040a35a768efc92504b947b3e9cfc7543d", size = 1633814, upload-time = "2025-11-04T12:42:17.175Z" },
    { url = "https://files.pythonhosted.org/packages/e9/08/b0814846b79399e585f974bbeebf5580fbe59e258ea7be64d9dfb253c84f/greenlet-3.2.4-cp312-cp312-win_amd64.whl", hash = "sha256:a7d4e128405eea3814a12cc2605e0e6aedb4035bf32697f72deca74de4105e02", size = 299899, upload-time = "2025-08-07T13:38:53.448Z" },
    { url = "https://files.pythonhosted.org/packages/49/e8/58c7f85958bda41dafea50497cbd59738c5c43dbbea5ee83d651234398f4/greenlet-3.2.4-cp313-cp313-macosx_11_0_universal2.whl", hash = "sha256:1a921e542453fe531144e91e1feedf12e07351b1cf6c9e8a3325ea600a715a31", size = 272814, upload-time = "2025-08-07T13:15:50.011Z" },
    { url = "https://files.pythonhosted.org/packages/62/dd/b9f59862e9e257a16e4e610480cfffd29e3fae018a68c2332090b53aac3d/greenlet-3.2.4-cp313-cp313-manylinux2014_aarch64.manylinux_2_17_aarch64.whl", hash = "sha256:cd3c8e693bff0fff6ba55f140bf390fa92c994083f838fece0f63be121334945", size = 641073, upload-time = "2025-08-07T13:42:57.23Z" },
    { url = "https://files.pythonhosted.org/packages/f7/0b/bc13f787394920b23073ca3b6c4a7a21396301ed75a655bcb47196b50e6e/greenlet-3.2.4-cp313-cp313-manylinux2014_ppc64le.manylinux_2_17_ppc64le.whl", hash = "sha256:710638eb93b1fa52823aa91bf75326f9ecdfd5e0466f00789246a5280f4ba0fc", size = 655191, upload-time = "2025-08-07T13:45:29.752Z" },
    { url = "https://files.pythonhosted.org/packages/f2/d6/6adde57d1345a8d0f14d31e4ab9c23cfe8e2cd39c3baf7674b4b0338d266/greenlet-3.2.4-cp313-cp313-manylinux2014_s390x.manylinux_2_17_s390x.whl", hash = "sha256:c5111ccdc9c88f423426df3fd1811bfc40ed66264d35aa373420a34377efc98a", size = 649516, upload-time = "2025-08-07T13:53:16.314Z" },
    { url = "https://files.pythonhosted.org/packages/7f/3b/3a3328a788d4a473889a2d403199932be55b1b0060f4ddd96ee7cdfcad10/greenlet-3.2.4-cp313-cp313-manylinux2014_x86_64.manylinux_2_17_x86_64.whl", hash = "sha256:d76383238584e9711e20ebe14db6c88ddcedc1829a9ad31a584389463b5aa504", size = 652169, upload-time = "2025-08-07T13:18:32.861Z" },
    { url = "https://files.pythonhosted.org/packages/ee/43/3cecdc0349359e1a527cbf2e3e28e5f8f06d3343aaf82ca13437a9aa290f/greenlet-3.2.4-cp313-cp313-manylinux_2_24_x86_64.manylinux_2_28_x86_64.whl", hash = "sha256:23768528f2911bcd7e475210822ffb5254ed10d71f4028387e5a99b4c6699671", size = 610497, upload-time = "2025-08-07T13:18:31.636Z" },
    { url = "https://files.pythonhosted.org/packages/b8/19/06b6cf5d604e2c382a6f31cafafd6f33d5dea706f4db7bdab184bad2b21d/greenlet-3.2.4-cp313-cp313-musllinux_1_1_aarch64.whl", hash = "sha256:00fadb3fedccc447f517ee0d3fd8fe49eae949e1cd0f6a611818f4f6fb7dc83b", size = 1121662, upload-time = "2025-08-07T13:42:41.117Z" },
    { url = "https://files.pythonhosted.org/packages/a2/15/0d5e4e1a66fab130d98168fe984c509249c833c1a3c16806b90f253ce7b9/greenlet-3.2.4-cp313-cp313-musllinux_1_1_x86_64.whl", hash = "sha256:d25c5091190f2dc0eaa3f950252122edbbadbb682aa7b1ef2f8af0f8c0afefae", size = 1149210, upload-time = "2025-08-07T13:18:24.072Z" },
    { url = "https://files.pythonhosted.org/packages/1c/53/f9c440463b3057485b8594d7a638bed53ba531165ef0ca0e6c364b5cc807/greenlet-3.2.4-cp313-cp313-musllinux_1_2_aarch64.whl", hash = "sha256:6e343822feb58ac4d0a1211bd9399de2b3a04963ddeec21530fc426cc121f19b", size = 1564759, upload-time = "2025-11-04T12:42:19.395Z" },
    { url = "https://files.pythonhosted.org/packages/47/e4/3bb4240abdd0a8d23f4f88adec746a3099f0d86bfedb623f063b2e3b4df0/greenlet-3.2.4-cp313-cp313-musllinux_1_2_x86_64.whl", hash = "sha256:ca7f6f1f2649b89ce02f6f229d7c19f680a6238af656f61e0115b24857917929", size = 1634288, upload-time = "2025-11-04T12:42:21.174Z" },
    { url = "https://files.pythonhosted.org/packages/0b/55/2321e43595e6801e105fcfdee02b34c0f996eb71e6ddffca6b10b7e1d771/greenlet-3.2.4-cp313-cp313-win_amd64.whl", hash = "sha256:554b03b6e73aaabec3745364d6239e9e012d64c68ccd0b8430c64ccc14939a8b", size = 299685, upload-time = "2025-08-07T13:24:38.824Z" },
    { url = "https://files.pythonhosted.org/packages/22/5c/85273fd7cc388285632b0498dbbab97596e04b154933dfe0f3e68156c68c/greenlet-3.2.4-cp314-cp314-macosx_11_0_universal2.whl", hash = "sha256:49a30d5fda2507ae77be16479bdb62a660fa51b1eb4928b524975b3bde77b3c0", size = 273586, upload-time = "2025-08-07T13:16:08.004Z" },
    { url = "https://files.pythonhosted.org/packages/d1/75/10aeeaa3da9332c2e761e4c50d4c3556c21113ee3f0afa2cf5769946f7a3/greenlet-3.2.4-cp314-cp314-manylinux2014_aarch64.manylinux_2_17_aarch64.whl", hash = "sha256:299fd615cd8fc86267b47597123e3f43ad79c9d8a22bebdce535e53550763e2f", size = 686346, upload-time = "2025-08-07T13:42:59.944Z" },
    { url = "https://files.pythonhosted.org/packages/c0/aa/687d6b12ffb505a4447567d1f3abea23bd20e73a5bed63871178e0831b7a/greenlet-3.2.4-cp314-cp314-manylinux2014_ppc64le.manylinux_2_17_ppc64le.whl", hash = "sha256:c17b6b34111ea72fc5a4e4beec9711d2226285f0386ea83477cbb97c30a3f3a5", size = 699218, upload-time = "2025-08-07T13:45:30.969Z" },
    { url = "https://files.pythonhosted.org/packages/dc/8b/29aae55436521f1d6f8ff4e12fb676f3400de7fcf27fccd1d4d17fd8fecd/greenlet-3.2.4-cp314-cp314-manylinux2014_s390x.manylinux_2_17_s390x.whl", hash = "sha256:b4a1870c51720687af7fa3e7cda6d08d801dae660f75a76f3845b642b4da6ee1", size = 694659, upload-time = "2025-08-07T13:53:17.759Z" },
    { url = "https://files.pythonhosted.org/packages/92/2e/ea25914b1ebfde93b6fc4ff46d6864564fba59024e928bdc7de475affc25/greenlet-3.2.4-cp314-cp314-manylinux2014_x86_64.manylinux_2_17_x86_64.whl", hash = "sha256:061dc4cf2c34852b052a8620d40f36324554bc192be474b9e9770e8c042fd735", size = 695355, upload-time = "2025-08-07T13:18:34.517Z" },
    { url = "https://files.pythonhosted.org/packages/72/60/fc56c62046ec17f6b0d3060564562c64c862948c9d4bc8aa807cf5bd74f4/greenlet-3.2.4-cp314-cp314-manylinux_2_24_x86_64.manylinux_2_28_x86_64.whl", hash = "sha256:44358b9bf66c8576a9f57a590d5f5d6e72fa4228b763d0e43fee6d3b06d3a337", size = 657512, upload-time = "2025-08-07T13:18:33.969Z" },
    { url = "https://files.pythonhosted.org/packages/23/6e/74407aed965a4ab6ddd93a7ded3180b730d281c77b765788419484cdfeef/greenlet-3.2.4-cp314-cp314-musllinux_1_2_aarch64.whl", hash = "sha256:2917bdf657f5859fbf3386b12d68ede4cf1f04c90c3a6bc1f013dd68a22e2269", size = 1612508, upload-time = "2025-11-04T12:42:23.427Z" },
    { url = "https://files.pythonhosted.org/packages/0d/da/343cd760ab2f92bac1845ca07ee3faea9fe52bee65f7bcb19f16ad7de08b/greenlet-3.2.4-cp314-cp314-musllinux_1_2_x86_64.whl", hash = "sha256:015d48959d4add5d6c9f6c5210ee3803a830dce46356e3bc326d6776bde54681", size = 1680760, upload-time = "2025-11-04T12:42:25.341Z" },
    { url = "https://files.pythonhosted.org/packages/e3/a5/6ddab2b4c112be95601c13428db1d8b6608a8b6039816f2ba09c346c08fc/greenlet-3.2.4-cp314-cp314-win_amd64.whl", hash = "sha256:e37ab26028f12dbb0ff65f29a8d3d44a765c61e729647bf2ddfbbed621726f01", size = 303425, upload-time = "2025-08-07T13:32:27.59Z" },
]

[[package]]
name = "h11"
version = "0.16.0"
source = { registry = "https://pypi.org/simple" }
sdist = { url = "https://files.pythonhosted.org/packages/01/ee/02a2c011bdab74c6fb3c75474d40b3052059d95df7e73351460c8588d963/h11-0.16.0.tar.gz", hash = "sha256:4e35b956cf45792e4caa5885e69fba00bdbc6ffafbfa020300e549b208ee5ff1", size = 101250, upload-time = "2025-04-24T03:35:25.427Z" }
wheels = [
    { url = "https://files.pythonhosted.org/packages/04/4b/29cac41a4d98d144bf5f6d33995617b185d14b22401f75ca86f384e87ff1/h11-0.16.0-py3-none-any.whl", hash = "sha256:63cf8bbe7522de3bf65932fda1d9c2772064ffb3dae62d55932da54b31cb6c86", size = 37515, upload-time = "2025-04-24T03:35:24.344Z" },
]

[[package]]
name = "h2"
version = "4.3.0"
source = { registry = "https://pypi.org/simple" }
dependencies = [
    { name = "hpack" },
    { name = "hyperframe" },
]
sdist = { url = "https://files.pythonhosted.org/packages/1d/17/afa56379f94ad0fe8defd37d6eb3f89a25404ffc71d4d848893d270325fc/h2-4.3.0.tar.gz", hash = "sha256:6c59efe4323fa18b47a632221a1888bd7fde6249819beda254aeca909f221bf1", size = 2152026, upload-time = "2025-08-23T18:12:19.778Z" }
wheels = [
    { url = "https://files.pythonhosted.org/packages/69/b2/119f6e6dcbd96f9069ce9a2665e0146588dc9f88f29549711853645e736a/h2-4.3.0-py3-none-any.whl", hash = "sha256:c438f029a25f7945c69e0ccf0fb951dc3f73a5f6412981daee861431b70e2bdd", size = 61779, upload-time = "2025-08-23T18:12:17.779Z" },
]

[[package]]
name = "hpack"
version = "4.1.0"
source = { registry = "https://pypi.org/simple" }
sdist = { url = "https://files.pythonhosted.org/packages/2c/48/71de9ed269fdae9c8057e5a4c0aa7402e8bb16f2c6e90b3aa53327b113f8/hpack-4.1.0.tar.gz", hash = "sha256:ec5eca154f7056aa06f196a557655c5b009b382873ac8d1e66e79e87535f1dca", size = 51276, upload-time = "2025-01-22T21:44:58.347Z" }
wheels = [
    { url = "https://files.pythonhosted.org/packages/07/c6/80c95b1b2b94682a72cbdbfb85b81ae2daffa4291fbfa1b1464502ede10d/hpack-4.1.0-py3-none-any.whl", hash = "sha256:157ac792668d995c657d93111f46b4535ed114f0c9c8d672271bbec7eae1b496", size = 34357, upload-time = "2025-01-22T21:44:56.92Z" },
]

[[package]]
name = "httpcore"
version = "1.0.9"
source = { registry = "https://pypi.org/simple" }
dependencies = [
    { name = "certifi" },
    { name = "h11" },
]
sdist = { url = "https://files.pythonhosted.org/packages/06/94/82699a10bca87a5556c9c59b5963f2d039dbd239f25bc2a63907a05a14cb/httpcore-1.0.9.tar.gz", hash = "sha256:6e34463af53fd2ab5d807f399a9b45ea31c3dfa2276f15a2c3f00afff6e176e8", size = 85484, upload-time = "2025-04-24T22:06:22.219Z" }
wheels = [
    { url = "https://files.pythonhosted.org/packages/7e/f5/f66802a942d491edb555dd61e3a9961140fd64c90bce1eafd741609d334d/httpcore-1.0.9-py3-none-any.whl", hash = "sha256:2d400746a40668fc9dec9810239072b40b4484b640a8c38fd654a024c7a1bf55", size = 78784, upload-time = "2025-04-24T22:06:20.566Z" },
]

[[package]]
name = "httptools"
version = "0.6.4"
source = { registry = "https://pypi.org/simple" }
sdist = { url = "https://files.pythonhosted.org/packages/a7/9a/ce5e1f7e131522e6d3426e8e7a490b3a01f39a6696602e1c4f33f9e94277/httptools-0.6.4.tar.gz", hash = "sha256:4e93eee4add6493b59a5c514da98c939b244fce4a0d8879cd3f466562f4b7d5c", size = 240639, upload-time = "2024-10-16T19:45:08.902Z" }
wheels = [
    { url = "https://files.pythonhosted.org/packages/bb/0e/d0b71465c66b9185f90a091ab36389a7352985fe857e352801c39d6127c8/httptools-0.6.4-cp312-cp312-macosx_10_13_universal2.whl", hash = "sha256:df017d6c780287d5c80601dafa31f17bddb170232d85c066604d8558683711a2", size = 200683, upload-time = "2024-10-16T19:44:30.175Z" },
    { url = "https://files.pythonhosted.org/packages/e2/b8/412a9bb28d0a8988de3296e01efa0bd62068b33856cdda47fe1b5e890954/httptools-0.6.4-cp312-cp312-macosx_11_0_arm64.whl", hash = "sha256:85071a1e8c2d051b507161f6c3e26155b5c790e4e28d7f236422dbacc2a9cc44", size = 104337, upload-time = "2024-10-16T19:44:31.786Z" },
    { url = "https://files.pythonhosted.org/packages/9b/01/6fb20be3196ffdc8eeec4e653bc2a275eca7f36634c86302242c4fbb2760/httptools-0.6.4-cp312-cp312-manylinux_2_17_aarch64.manylinux2014_aarch64.whl", hash = "sha256:69422b7f458c5af875922cdb5bd586cc1f1033295aa9ff63ee196a87519ac8e1", size = 508796, upload-time = "2024-10-16T19:44:32.825Z" },
    { url = "https://files.pythonhosted.org/packages/f7/d8/b644c44acc1368938317d76ac991c9bba1166311880bcc0ac297cb9d6bd7/httptools-0.6.4-cp312-cp312-manylinux_2_5_x86_64.manylinux1_x86_64.manylinux_2_17_x86_64.manylinux2014_x86_64.whl", hash = "sha256:16e603a3bff50db08cd578d54f07032ca1631450ceb972c2f834c2b860c28ea2", size = 510837, upload-time = "2024-10-16T19:44:33.974Z" },
    { url = "https://files.pythonhosted.org/packages/52/d8/254d16a31d543073a0e57f1c329ca7378d8924e7e292eda72d0064987486/httptools-0.6.4-cp312-cp312-musllinux_1_2_aarch64.whl", hash = "sha256:ec4f178901fa1834d4a060320d2f3abc5c9e39766953d038f1458cb885f47e81", size = 485289, upload-time = "2024-10-16T19:44:35.111Z" },
    { url = "https://files.pythonhosted.org/packages/5f/3c/4aee161b4b7a971660b8be71a92c24d6c64372c1ab3ae7f366b3680df20f/httptools-0.6.4-cp312-cp312-musllinux_1_2_x86_64.whl", hash = "sha256:f9eb89ecf8b290f2e293325c646a211ff1c2493222798bb80a530c5e7502494f", size = 489779, upload-time = "2024-10-16T19:44:36.253Z" },
    { url = "https://files.pythonhosted.org/packages/12/b7/5cae71a8868e555f3f67a50ee7f673ce36eac970f029c0c5e9d584352961/httptools-0.6.4-cp312-cp312-win_amd64.whl", hash = "sha256:db78cb9ca56b59b016e64b6031eda5653be0589dba2b1b43453f6e8b405a0970", size = 88634, upload-time = "2024-10-16T19:44:37.357Z" },
    { url = "https://files.pythonhosted.org/packages/94/a3/9fe9ad23fd35f7de6b91eeb60848986058bd8b5a5c1e256f5860a160cc3e/httptools-0.6.4-cp313-cp313-macosx_10_13_universal2.whl", hash = "sha256:ade273d7e767d5fae13fa637f4d53b6e961fb7fd93c7797562663f0171c26660", size = 197214, upload-time = "2024-10-16T19:44:38.738Z" },
    { url = "https://files.pythonhosted.org/packages/ea/d9/82d5e68bab783b632023f2fa31db20bebb4e89dfc4d2293945fd68484ee4/httptools-0.6.4-cp313-cp313-macosx_11_0_arm64.whl", hash = "sha256:856f4bc0478ae143bad54a4242fccb1f3f86a6e1be5548fecfd4102061b3a083", size = 102431, upload-time = "2024-10-16T19:44:39.818Z" },
    { url = "https://files.pythonhosted.org/packages/96/c1/cb499655cbdbfb57b577734fde02f6fa0bbc3fe9fb4d87b742b512908dff/httptools-0.6.4-cp313-cp313-manylinux_2_17_aarch64.manylinux2014_aarch64.whl", hash = "sha256:322d20ea9cdd1fa98bd6a74b77e2ec5b818abdc3d36695ab402a0de8ef2865a3", size = 473121, upload-time = "2024-10-16T19:44:41.189Z" },
    { url = "https://files.pythonhosted.org/packages/af/71/ee32fd358f8a3bb199b03261f10921716990808a675d8160b5383487a317/httptools-0.6.4-cp313-cp313-manylinux_2_5_x86_64.manylinux1_x86_64.manylinux_2_17_x86_64.manylinux2014_x86_64.whl", hash = "sha256:4d87b29bd4486c0093fc64dea80231f7c7f7eb4dc70ae394d70a495ab8436071", size = 473805, upload-time = "2024-10-16T19:44:42.384Z" },
    { url = "https://files.pythonhosted.org/packages/8a/0a/0d4df132bfca1507114198b766f1737d57580c9ad1cf93c1ff673e3387be/httptools-0.6.4-cp313-cp313-musllinux_1_2_aarch64.whl", hash = "sha256:342dd6946aa6bda4b8f18c734576106b8a31f2fe31492881a9a160ec84ff4bd5", size = 448858, upload-time = "2024-10-16T19:44:43.959Z" },
    { url = "https://files.pythonhosted.org/packages/1e/6a/787004fdef2cabea27bad1073bf6a33f2437b4dbd3b6fb4a9d71172b1c7c/httptools-0.6.4-cp313-cp313-musllinux_1_2_x86_64.whl", hash = "sha256:4b36913ba52008249223042dca46e69967985fb4051951f94357ea681e1f5dc0", size = 452042, upload-time = "2024-10-16T19:44:45.071Z" },
    { url = "https://files.pythonhosted.org/packages/4d/dc/7decab5c404d1d2cdc1bb330b1bf70e83d6af0396fd4fc76fc60c0d522bf/httptools-0.6.4-cp313-cp313-win_amd64.whl", hash = "sha256:28908df1b9bb8187393d5b5db91435ccc9c8e891657f9cbb42a2541b44c82fc8", size = 87682, upload-time = "2024-10-16T19:44:46.46Z" },
]

[[package]]
name = "httpx"
version = "0.28.1"
source = { registry = "https://pypi.org/simple" }
dependencies = [
    { name = "anyio" },
    { name = "certifi" },
    { name = "httpcore" },
    { name = "idna" },
]
sdist = { url = "https://files.pythonhosted.org/packages/b1/df/48c586a5fe32a0f01324ee087459e112ebb7224f646c0b5023f5e79e9956/httpx-0.28.1.tar.gz", hash = "sha256:75e98c5f16b0f35b567856f597f06ff2270a374470a5c2392242528e3e3e42fc", size = 141406, upload-time = "2024-12-06T15:37:23.222Z" }
wheels = [
    { url = "https://files.pythonhosted.org/packages/2a/39/e50c7c3a983047577ee07d2a9e53faf5a69493943ec3f6a384bdc792deb2/httpx-0.28.1-py3-none-any.whl", hash = "sha256:d909fcccc110f8c7faf814ca82a9a4d816bc5a6dbfea25d6591d6985b8ba59ad", size = 73517, upload-time = "2024-12-06T15:37:21.509Z" },
]

[package.optional-dependencies]
http2 = [
    { name = "h2" },
]

[[package]]
<<<<<<< HEAD
=======
name = "httpx-sse"
version = "0.4.3"
source = { registry = "https://pypi.org/simple" }
sdist = { url = "https://files.pythonhosted.org/packages/0f/4c/751061ffa58615a32c31b2d82e8482be8dd4a89154f003147acee90f2be9/httpx_sse-0.4.3.tar.gz", hash = "sha256:9b1ed0127459a66014aec3c56bebd93da3c1bc8bb6618c8082039a44889a755d", size = 15943, upload-time = "2025-10-10T21:48:22.271Z" }
wheels = [
    { url = "https://files.pythonhosted.org/packages/d2/fd/6668e5aec43ab844de6fc74927e155a3b37bf40d7c3790e49fc0406b6578/httpx_sse-0.4.3-py3-none-any.whl", hash = "sha256:0ac1c9fe3c0afad2e0ebb25a934a59f4c7823b60792691f779fad2c5568830fc", size = 8960, upload-time = "2025-10-10T21:48:21.158Z" },
]

[[package]]
>>>>>>> 5f36ab49
name = "hyperframe"
version = "6.1.0"
source = { registry = "https://pypi.org/simple" }
sdist = { url = "https://files.pythonhosted.org/packages/02/e7/94f8232d4a74cc99514c13a9f995811485a6903d48e5d952771ef6322e30/hyperframe-6.1.0.tar.gz", hash = "sha256:f630908a00854a7adeabd6382b43923a4c4cd4b821fcb527e6ab9e15382a3b08", size = 26566, upload-time = "2025-01-22T21:41:49.302Z" }
wheels = [
    { url = "https://files.pythonhosted.org/packages/48/30/47d0bf6072f7252e6521f3447ccfa40b421b6824517f82854703d0f5a98b/hyperframe-6.1.0-py3-none-any.whl", hash = "sha256:b03380493a519fce58ea5af42e4a42317bf9bd425596f7a0835ffce80f1a42e5", size = 13007, upload-time = "2025-01-22T21:41:47.295Z" },
]

[[package]]
name = "idna"
version = "3.10"
source = { registry = "https://pypi.org/simple" }
sdist = { url = "https://files.pythonhosted.org/packages/f1/70/7703c29685631f5a7590aa73f1f1d3fa9a380e654b86af429e0934a32f7d/idna-3.10.tar.gz", hash = "sha256:12f65c9b470abda6dc35cf8e63cc574b1c52b11df2c86030af0ac09b01b13ea9", size = 190490, upload-time = "2024-09-15T18:07:39.745Z" }
wheels = [
    { url = "https://files.pythonhosted.org/packages/76/c6/c88e154df9c4e1a2a66ccf0005a88dfb2650c1dffb6f5ce603dfbd452ce3/idna-3.10-py3-none-any.whl", hash = "sha256:946d195a0d259cbba61165e88e65941f16e9b36ea6ddb97f00452bae8b1287d3", size = 70442, upload-time = "2024-09-15T18:07:37.964Z" },
]

[[package]]
name = "importlib-metadata"
version = "8.7.0"
source = { registry = "https://pypi.org/simple" }
dependencies = [
    { name = "zipp" },
]
sdist = { url = "https://files.pythonhosted.org/packages/76/66/650a33bd90f786193e4de4b3ad86ea60b53c89b669a5c7be931fac31cdb0/importlib_metadata-8.7.0.tar.gz", hash = "sha256:d13b81ad223b890aa16c5471f2ac3056cf76c5f10f82d6f9292f0b415f389000", size = 56641, upload-time = "2025-04-27T15:29:01.736Z" }
wheels = [
    { url = "https://files.pythonhosted.org/packages/20/b0/36bd937216ec521246249be3bf9855081de4c5e06a0c9b4219dbeda50373/importlib_metadata-8.7.0-py3-none-any.whl", hash = "sha256:e5dd1551894c77868a30651cef00984d50e1002d06942a7101d34870c5f02afd", size = 27656, upload-time = "2025-04-27T15:29:00.214Z" },
]

[[package]]
name = "iniconfig"
version = "2.1.0"
source = { registry = "https://pypi.org/simple" }
sdist = { url = "https://files.pythonhosted.org/packages/f2/97/ebf4da567aa6827c909642694d71c9fcf53e5b504f2d96afea02718862f3/iniconfig-2.1.0.tar.gz", hash = "sha256:3abbd2e30b36733fee78f9c7f7308f2d0050e88f0087fd25c2645f63c773e1c7", size = 4793, upload-time = "2025-03-19T20:09:59.721Z" }
wheels = [
    { url = "https://files.pythonhosted.org/packages/2c/e1/e6716421ea10d38022b952c159d5161ca1193197fb744506875fbb87ea7b/iniconfig-2.1.0-py3-none-any.whl", hash = "sha256:9deba5723312380e77435581c6bf4935c94cbfab9b1ed33ef8d238ea168eb760", size = 6050, upload-time = "2025-03-19T20:10:01.071Z" },
]

[[package]]
name = "ipykernel"
version = "6.30.1"
source = { registry = "https://pypi.org/simple" }
dependencies = [
    { name = "appnope", marker = "sys_platform == 'darwin'" },
    { name = "comm" },
    { name = "debugpy" },
    { name = "ipython" },
    { name = "jupyter-client" },
    { name = "jupyter-core" },
    { name = "matplotlib-inline" },
    { name = "nest-asyncio" },
    { name = "packaging" },
    { name = "psutil" },
    { name = "pyzmq" },
    { name = "tornado" },
    { name = "traitlets" },
]
sdist = { url = "https://files.pythonhosted.org/packages/bb/76/11082e338e0daadc89c8ff866185de11daf67d181901038f9e139d109761/ipykernel-6.30.1.tar.gz", hash = "sha256:6abb270161896402e76b91394fcdce5d1be5d45f456671e5080572f8505be39b", size = 166260, upload-time = "2025-08-04T15:47:35.018Z" }
wheels = [
    { url = "https://files.pythonhosted.org/packages/fc/c7/b445faca8deb954fe536abebff4ece5b097b923de482b26e78448c89d1dd/ipykernel-6.30.1-py3-none-any.whl", hash = "sha256:aa6b9fb93dca949069d8b85b6c79b2518e32ac583ae9c7d37c51d119e18b3fb4", size = 117484, upload-time = "2025-08-04T15:47:32.622Z" },
]

[[package]]
name = "ipython"
version = "9.5.0"
source = { registry = "https://pypi.org/simple" }
dependencies = [
    { name = "colorama", marker = "sys_platform == 'win32'" },
    { name = "decorator" },
    { name = "ipython-pygments-lexers" },
    { name = "jedi" },
    { name = "matplotlib-inline" },
    { name = "pexpect", marker = "sys_platform != 'emscripten' and sys_platform != 'win32'" },
    { name = "prompt-toolkit" },
    { name = "pygments" },
    { name = "stack-data" },
    { name = "traitlets" },
]
sdist = { url = "https://files.pythonhosted.org/packages/6e/71/a86262bf5a68bf211bcc71fe302af7e05f18a2852fdc610a854d20d085e6/ipython-9.5.0.tar.gz", hash = "sha256:129c44b941fe6d9b82d36fc7a7c18127ddb1d6f02f78f867f402e2e3adde3113", size = 4389137, upload-time = "2025-08-29T12:15:21.519Z" }
wheels = [
    { url = "https://files.pythonhosted.org/packages/08/2a/5628a99d04acb2d2f2e749cdf4ea571d2575e898df0528a090948018b726/ipython-9.5.0-py3-none-any.whl", hash = "sha256:88369ffa1d5817d609120daa523a6da06d02518e582347c29f8451732a9c5e72", size = 612426, upload-time = "2025-08-29T12:15:18.866Z" },
]

[[package]]
name = "ipython-pygments-lexers"
version = "1.1.1"
source = { registry = "https://pypi.org/simple" }
dependencies = [
    { name = "pygments" },
]
sdist = { url = "https://files.pythonhosted.org/packages/ef/4c/5dd1d8af08107f88c7f741ead7a40854b8ac24ddf9ae850afbcf698aa552/ipython_pygments_lexers-1.1.1.tar.gz", hash = "sha256:09c0138009e56b6854f9535736f4171d855c8c08a563a0dcd8022f78355c7e81", size = 8393, upload-time = "2025-01-17T11:24:34.505Z" }
wheels = [
    { url = "https://files.pythonhosted.org/packages/d9/33/1f075bf72b0b747cb3288d011319aaf64083cf2efef8354174e3ed4540e2/ipython_pygments_lexers-1.1.1-py3-none-any.whl", hash = "sha256:a9462224a505ade19a605f71f8fa63c2048833ce50abc86768a0d81d876dc81c", size = 8074, upload-time = "2025-01-17T11:24:33.271Z" },
]

[[package]]
name = "ipywidgets"
version = "8.1.7"
source = { registry = "https://pypi.org/simple" }
dependencies = [
    { name = "comm" },
    { name = "ipython" },
    { name = "jupyterlab-widgets" },
    { name = "traitlets" },
    { name = "widgetsnbextension" },
]
sdist = { url = "https://files.pythonhosted.org/packages/3e/48/d3dbac45c2814cb73812f98dd6b38bbcc957a4e7bb31d6ea9c03bf94ed87/ipywidgets-8.1.7.tar.gz", hash = "sha256:15f1ac050b9ccbefd45dccfbb2ef6bed0029d8278682d569d71b8dd96bee0376", size = 116721, upload-time = "2025-05-05T12:42:03.489Z" }
wheels = [
    { url = "https://files.pythonhosted.org/packages/58/6a/9166369a2f092bd286d24e6307de555d63616e8ddb373ebad2b5635ca4cd/ipywidgets-8.1.7-py3-none-any.whl", hash = "sha256:764f2602d25471c213919b8a1997df04bef869251db4ca8efba1b76b1bd9f7bb", size = 139806, upload-time = "2025-05-05T12:41:56.833Z" },
]

[[package]]
name = "isoduration"
version = "20.11.0"
source = { registry = "https://pypi.org/simple" }
dependencies = [
    { name = "arrow" },
]
sdist = { url = "https://files.pythonhosted.org/packages/7c/1a/3c8edc664e06e6bd06cce40c6b22da5f1429aa4224d0c590f3be21c91ead/isoduration-20.11.0.tar.gz", hash = "sha256:ac2f9015137935279eac671f94f89eb00584f940f5dc49462a0c4ee692ba1bd9", size = 11649, upload-time = "2020-11-01T11:00:00.312Z" }
wheels = [
    { url = "https://files.pythonhosted.org/packages/7b/55/e5326141505c5d5e34c5e0935d2908a74e4561eca44108fbfb9c13d2911a/isoduration-20.11.0-py3-none-any.whl", hash = "sha256:b2904c2a4228c3d44f409c8ae8e2370eb21a26f7ac2ec5446df141dde3452042", size = 11321, upload-time = "2020-11-01T10:59:58.02Z" },
]

[[package]]
name = "isort"
version = "6.0.1"
source = { registry = "https://pypi.org/simple" }
sdist = { url = "https://files.pythonhosted.org/packages/b8/21/1e2a441f74a653a144224d7d21afe8f4169e6c7c20bb13aec3a2dc3815e0/isort-6.0.1.tar.gz", hash = "sha256:1cb5df28dfbc742e490c5e41bad6da41b805b0a8be7bc93cd0fb2a8a890ac450", size = 821955, upload-time = "2025-02-26T21:13:16.955Z" }
wheels = [
    { url = "https://files.pythonhosted.org/packages/c1/11/114d0a5f4dabbdcedc1125dee0888514c3c3b16d3e9facad87ed96fad97c/isort-6.0.1-py3-none-any.whl", hash = "sha256:2dc5d7f65c9678d94c88dfc29161a320eec67328bc97aad576874cb4be1e9615", size = 94186, upload-time = "2025-02-26T21:13:14.911Z" },
]

[[package]]
name = "jedi"
version = "0.19.2"
source = { registry = "https://pypi.org/simple" }
dependencies = [
    { name = "parso" },
]
sdist = { url = "https://files.pythonhosted.org/packages/72/3a/79a912fbd4d8dd6fbb02bf69afd3bb72cf0c729bb3063c6f4498603db17a/jedi-0.19.2.tar.gz", hash = "sha256:4770dc3de41bde3966b02eb84fbcf557fb33cce26ad23da12c742fb50ecb11f0", size = 1231287, upload-time = "2024-11-11T01:41:42.873Z" }
wheels = [
    { url = "https://files.pythonhosted.org/packages/c0/5a/9cac0c82afec3d09ccd97c8b6502d48f165f9124db81b4bcb90b4af974ee/jedi-0.19.2-py2.py3-none-any.whl", hash = "sha256:a8ef22bde8490f57fe5c7681a3c83cb58874daf72b4784de3cce5b6ef6edb5b9", size = 1572278, upload-time = "2024-11-11T01:41:40.175Z" },
]

[[package]]
name = "jinja2"
version = "3.1.6"
source = { registry = "https://pypi.org/simple" }
dependencies = [
    { name = "markupsafe" },
]
sdist = { url = "https://files.pythonhosted.org/packages/df/bf/f7da0350254c0ed7c72f3e33cef02e048281fec7ecec5f032d4aac52226b/jinja2-3.1.6.tar.gz", hash = "sha256:0137fb05990d35f1275a587e9aee6d56da821fc83491a0fb838183be43f66d6d", size = 245115, upload-time = "2025-03-05T20:05:02.478Z" }
wheels = [
    { url = "https://files.pythonhosted.org/packages/62/a1/3d680cbfd5f4b8f15abc1d571870c5fc3e594bb582bc3b64ea099db13e56/jinja2-3.1.6-py3-none-any.whl", hash = "sha256:85ece4451f492d0c13c5dd7c13a64681a86afae63a5f347908daf103ce6d2f67", size = 134899, upload-time = "2025-03-05T20:05:00.369Z" },
]

[[package]]
name = "json5"
version = "0.12.1"
source = { registry = "https://pypi.org/simple" }
sdist = { url = "https://files.pythonhosted.org/packages/12/ae/929aee9619e9eba9015207a9d2c1c54db18311da7eb4dcf6d41ad6f0eb67/json5-0.12.1.tar.gz", hash = "sha256:b2743e77b3242f8d03c143dd975a6ec7c52e2f2afe76ed934e53503dd4ad4990", size = 52191, upload-time = "2025-08-12T19:47:42.583Z" }
wheels = [
    { url = "https://files.pythonhosted.org/packages/85/e2/05328bd2621be49a6fed9e3030b1e51a2d04537d3f816d211b9cc53c5262/json5-0.12.1-py3-none-any.whl", hash = "sha256:d9c9b3bc34a5f54d43c35e11ef7cb87d8bdd098c6ace87117a7b7e83e705c1d5", size = 36119, upload-time = "2025-08-12T19:47:41.131Z" },
]

[[package]]
name = "jsonpointer"
version = "3.0.0"
source = { registry = "https://pypi.org/simple" }
sdist = { url = "https://files.pythonhosted.org/packages/6a/0a/eebeb1fa92507ea94016a2a790b93c2ae41a7e18778f85471dc54475ed25/jsonpointer-3.0.0.tar.gz", hash = "sha256:2b2d729f2091522d61c3b31f82e11870f60b68f43fbc705cb76bf4b832af59ef", size = 9114, upload-time = "2024-06-10T19:24:42.462Z" }
wheels = [
    { url = "https://files.pythonhosted.org/packages/71/92/5e77f98553e9e75130c78900d000368476aed74276eb8ae8796f65f00918/jsonpointer-3.0.0-py2.py3-none-any.whl", hash = "sha256:13e088adc14fca8b6aa8177c044e12701e6ad4b28ff10e65f2267a90109c9942", size = 7595, upload-time = "2024-06-10T19:24:40.698Z" },
]

[[package]]
name = "jsonschema"
version = "4.25.1"
source = { registry = "https://pypi.org/simple" }
dependencies = [
    { name = "attrs" },
    { name = "jsonschema-specifications" },
    { name = "referencing" },
    { name = "rpds-py" },
]
sdist = { url = "https://files.pythonhosted.org/packages/74/69/f7185de793a29082a9f3c7728268ffb31cb5095131a9c139a74078e27336/jsonschema-4.25.1.tar.gz", hash = "sha256:e4a9655ce0da0c0b67a085847e00a3a51449e1157f4f75e9fb5aa545e122eb85", size = 357342, upload-time = "2025-08-18T17:03:50.038Z" }
wheels = [
    { url = "https://files.pythonhosted.org/packages/bf/9c/8c95d856233c1f82500c2450b8c68576b4cf1c871db3afac5c34ff84e6fd/jsonschema-4.25.1-py3-none-any.whl", hash = "sha256:3fba0169e345c7175110351d456342c364814cfcf3b964ba4587f22915230a63", size = 90040, upload-time = "2025-08-18T17:03:48.373Z" },
]

[package.optional-dependencies]
format-nongpl = [
    { name = "fqdn" },
    { name = "idna" },
    { name = "isoduration" },
    { name = "jsonpointer" },
    { name = "rfc3339-validator" },
    { name = "rfc3986-validator" },
    { name = "rfc3987-syntax" },
    { name = "uri-template" },
    { name = "webcolors" },
]

[[package]]
name = "jsonschema-specifications"
version = "2025.9.1"
source = { registry = "https://pypi.org/simple" }
dependencies = [
    { name = "referencing" },
]
sdist = { url = "https://files.pythonhosted.org/packages/19/74/a633ee74eb36c44aa6d1095e7cc5569bebf04342ee146178e2d36600708b/jsonschema_specifications-2025.9.1.tar.gz", hash = "sha256:b540987f239e745613c7a9176f3edb72b832a4ac465cf02712288397832b5e8d", size = 32855, upload-time = "2025-09-08T01:34:59.186Z" }
wheels = [
    { url = "https://files.pythonhosted.org/packages/41/45/1a4ed80516f02155c51f51e8cedb3c1902296743db0bbc66608a0db2814f/jsonschema_specifications-2025.9.1-py3-none-any.whl", hash = "sha256:98802fee3a11ee76ecaca44429fda8a41bff98b00a0f2838151b113f210cc6fe", size = 18437, upload-time = "2025-09-08T01:34:57.871Z" },
]

[[package]]
name = "jupyter"
version = "1.1.1"
source = { registry = "https://pypi.org/simple" }
dependencies = [
    { name = "ipykernel" },
    { name = "ipywidgets" },
    { name = "jupyter-console" },
    { name = "jupyterlab" },
    { name = "nbconvert" },
    { name = "notebook" },
]
sdist = { url = "https://files.pythonhosted.org/packages/58/f3/af28ea964ab8bc1e472dba2e82627d36d470c51f5cd38c37502eeffaa25e/jupyter-1.1.1.tar.gz", hash = "sha256:d55467bceabdea49d7e3624af7e33d59c37fff53ed3a350e1ac957bed731de7a", size = 5714959, upload-time = "2024-08-30T07:15:48.299Z" }
wheels = [
    { url = "https://files.pythonhosted.org/packages/38/64/285f20a31679bf547b75602702f7800e74dbabae36ef324f716c02804753/jupyter-1.1.1-py2.py3-none-any.whl", hash = "sha256:7a59533c22af65439b24bbe60373a4e95af8f16ac65a6c00820ad378e3f7cc83", size = 2657, upload-time = "2024-08-30T07:15:47.045Z" },
]

[[package]]
name = "jupyter-client"
version = "8.6.3"
source = { registry = "https://pypi.org/simple" }
dependencies = [
    { name = "jupyter-core" },
    { name = "python-dateutil" },
    { name = "pyzmq" },
    { name = "tornado" },
    { name = "traitlets" },
]
sdist = { url = "https://files.pythonhosted.org/packages/71/22/bf9f12fdaeae18019a468b68952a60fe6dbab5d67cd2a103cac7659b41ca/jupyter_client-8.6.3.tar.gz", hash = "sha256:35b3a0947c4a6e9d589eb97d7d4cd5e90f910ee73101611f01283732bd6d9419", size = 342019, upload-time = "2024-09-17T10:44:17.613Z" }
wheels = [
    { url = "https://files.pythonhosted.org/packages/11/85/b0394e0b6fcccd2c1eeefc230978a6f8cb0c5df1e4cd3e7625735a0d7d1e/jupyter_client-8.6.3-py3-none-any.whl", hash = "sha256:e8a19cc986cc45905ac3362915f410f3af85424b4c0905e94fa5f2cb08e8f23f", size = 106105, upload-time = "2024-09-17T10:44:15.218Z" },
]

[[package]]
name = "jupyter-console"
version = "6.6.3"
source = { registry = "https://pypi.org/simple" }
dependencies = [
    { name = "ipykernel" },
    { name = "ipython" },
    { name = "jupyter-client" },
    { name = "jupyter-core" },
    { name = "prompt-toolkit" },
    { name = "pygments" },
    { name = "pyzmq" },
    { name = "traitlets" },
]
sdist = { url = "https://files.pythonhosted.org/packages/bd/2d/e2fd31e2fc41c14e2bcb6c976ab732597e907523f6b2420305f9fc7fdbdb/jupyter_console-6.6.3.tar.gz", hash = "sha256:566a4bf31c87adbfadf22cdf846e3069b59a71ed5da71d6ba4d8aaad14a53539", size = 34363, upload-time = "2023-03-06T14:13:31.02Z" }
wheels = [
    { url = "https://files.pythonhosted.org/packages/ca/77/71d78d58f15c22db16328a476426f7ac4a60d3a5a7ba3b9627ee2f7903d4/jupyter_console-6.6.3-py3-none-any.whl", hash = "sha256:309d33409fcc92ffdad25f0bcdf9a4a9daa61b6f341177570fdac03de5352485", size = 24510, upload-time = "2023-03-06T14:13:28.229Z" },
]

[[package]]
name = "jupyter-core"
version = "5.8.1"
source = { registry = "https://pypi.org/simple" }
dependencies = [
    { name = "platformdirs" },
    { name = "pywin32", marker = "platform_python_implementation != 'PyPy' and sys_platform == 'win32'" },
    { name = "traitlets" },
]
sdist = { url = "https://files.pythonhosted.org/packages/99/1b/72906d554acfeb588332eaaa6f61577705e9ec752ddb486f302dafa292d9/jupyter_core-5.8.1.tar.gz", hash = "sha256:0a5f9706f70e64786b75acba995988915ebd4601c8a52e534a40b51c95f59941", size = 88923, upload-time = "2025-05-27T07:38:16.655Z" }
wheels = [
    { url = "https://files.pythonhosted.org/packages/2f/57/6bffd4b20b88da3800c5d691e0337761576ee688eb01299eae865689d2df/jupyter_core-5.8.1-py3-none-any.whl", hash = "sha256:c28d268fc90fb53f1338ded2eb410704c5449a358406e8a948b75706e24863d0", size = 28880, upload-time = "2025-05-27T07:38:15.137Z" },
]

[[package]]
name = "jupyter-events"
version = "0.12.0"
source = { registry = "https://pypi.org/simple" }
dependencies = [
    { name = "jsonschema", extra = ["format-nongpl"] },
    { name = "packaging" },
    { name = "python-json-logger" },
    { name = "pyyaml" },
    { name = "referencing" },
    { name = "rfc3339-validator" },
    { name = "rfc3986-validator" },
    { name = "traitlets" },
]
sdist = { url = "https://files.pythonhosted.org/packages/9d/c3/306d090461e4cf3cd91eceaff84bede12a8e52cd821c2d20c9a4fd728385/jupyter_events-0.12.0.tar.gz", hash = "sha256:fc3fce98865f6784c9cd0a56a20644fc6098f21c8c33834a8d9fe383c17e554b", size = 62196, upload-time = "2025-02-03T17:23:41.485Z" }
wheels = [
    { url = "https://files.pythonhosted.org/packages/e2/48/577993f1f99c552f18a0428731a755e06171f9902fa118c379eb7c04ea22/jupyter_events-0.12.0-py3-none-any.whl", hash = "sha256:6464b2fa5ad10451c3d35fabc75eab39556ae1e2853ad0c0cc31b656731a97fb", size = 19430, upload-time = "2025-02-03T17:23:38.643Z" },
]

[[package]]
name = "jupyter-lsp"
version = "2.3.0"
source = { registry = "https://pypi.org/simple" }
dependencies = [
    { name = "jupyter-server" },
]
sdist = { url = "https://files.pythonhosted.org/packages/eb/5a/9066c9f8e94ee517133cd98dba393459a16cd48bba71a82f16a65415206c/jupyter_lsp-2.3.0.tar.gz", hash = "sha256:458aa59339dc868fb784d73364f17dbce8836e906cd75fd471a325cba02e0245", size = 54823, upload-time = "2025-08-27T17:47:34.671Z" }
wheels = [
    { url = "https://files.pythonhosted.org/packages/1a/60/1f6cee0c46263de1173894f0fafcb3475ded276c472c14d25e0280c18d6d/jupyter_lsp-2.3.0-py3-none-any.whl", hash = "sha256:e914a3cb2addf48b1c7710914771aaf1819d46b2e5a79b0f917b5478ec93f34f", size = 76687, upload-time = "2025-08-27T17:47:33.15Z" },
]

[[package]]
name = "jupyter-server"
version = "2.17.0"
source = { registry = "https://pypi.org/simple" }
dependencies = [
    { name = "anyio" },
    { name = "argon2-cffi" },
    { name = "jinja2" },
    { name = "jupyter-client" },
    { name = "jupyter-core" },
    { name = "jupyter-events" },
    { name = "jupyter-server-terminals" },
    { name = "nbconvert" },
    { name = "nbformat" },
    { name = "packaging" },
    { name = "prometheus-client" },
    { name = "pywinpty", marker = "os_name == 'nt'" },
    { name = "pyzmq" },
    { name = "send2trash" },
    { name = "terminado" },
    { name = "tornado" },
    { name = "traitlets" },
    { name = "websocket-client" },
]
sdist = { url = "https://files.pythonhosted.org/packages/5b/ac/e040ec363d7b6b1f11304cc9f209dac4517ece5d5e01821366b924a64a50/jupyter_server-2.17.0.tar.gz", hash = "sha256:c38ea898566964c888b4772ae1ed58eca84592e88251d2cfc4d171f81f7e99d5", size = 731949, upload-time = "2025-08-21T14:42:54.042Z" }
wheels = [
    { url = "https://files.pythonhosted.org/packages/92/80/a24767e6ca280f5a49525d987bf3e4d7552bf67c8be07e8ccf20271f8568/jupyter_server-2.17.0-py3-none-any.whl", hash = "sha256:e8cb9c7db4251f51ed307e329b81b72ccf2056ff82d50524debde1ee1870e13f", size = 388221, upload-time = "2025-08-21T14:42:52.034Z" },
]

[[package]]
name = "jupyter-server-terminals"
version = "0.5.3"
source = { registry = "https://pypi.org/simple" }
dependencies = [
    { name = "pywinpty", marker = "os_name == 'nt'" },
    { name = "terminado" },
]
sdist = { url = "https://files.pythonhosted.org/packages/fc/d5/562469734f476159e99a55426d697cbf8e7eb5efe89fb0e0b4f83a3d3459/jupyter_server_terminals-0.5.3.tar.gz", hash = "sha256:5ae0295167220e9ace0edcfdb212afd2b01ee8d179fe6f23c899590e9b8a5269", size = 31430, upload-time = "2024-03-12T14:37:03.049Z" }
wheels = [
    { url = "https://files.pythonhosted.org/packages/07/2d/2b32cdbe8d2a602f697a649798554e4f072115438e92249624e532e8aca6/jupyter_server_terminals-0.5.3-py3-none-any.whl", hash = "sha256:41ee0d7dc0ebf2809c668e0fc726dfaf258fcd3e769568996ca731b6194ae9aa", size = 13656, upload-time = "2024-03-12T14:37:00.708Z" },
]

[[package]]
name = "jupyterlab"
version = "4.4.9"
source = { registry = "https://pypi.org/simple" }
dependencies = [
    { name = "async-lru" },
    { name = "httpx" },
    { name = "ipykernel" },
    { name = "jinja2" },
    { name = "jupyter-core" },
    { name = "jupyter-lsp" },
    { name = "jupyter-server" },
    { name = "jupyterlab-server" },
    { name = "notebook-shim" },
    { name = "packaging" },
    { name = "setuptools" },
    { name = "tornado" },
    { name = "traitlets" },
]
sdist = { url = "https://files.pythonhosted.org/packages/45/b2/7dad2d0049a904d17c070226a4f78f81905f93bfe09503722d210ccf9335/jupyterlab-4.4.9.tar.gz", hash = "sha256:ea55aca8269909016d5fde2dc09b97128bc931230183fe7e2920ede5154ad9c2", size = 22966654, upload-time = "2025-09-26T17:28:20.158Z" }
wheels = [
    { url = "https://files.pythonhosted.org/packages/1f/fd/ac0979ebd1b1975c266c99b96930b0a66609c3f6e5d76979ca6eb3073896/jupyterlab-4.4.9-py3-none-any.whl", hash = "sha256:394c902827350c017430a8370b9f40c03c098773084bc53930145c146d3d2cb2", size = 12292552, upload-time = "2025-09-26T17:28:15.663Z" },
]

[[package]]
name = "jupyterlab-pygments"
version = "0.3.0"
source = { registry = "https://pypi.org/simple" }
sdist = { url = "https://files.pythonhosted.org/packages/90/51/9187be60d989df97f5f0aba133fa54e7300f17616e065d1ada7d7646b6d6/jupyterlab_pygments-0.3.0.tar.gz", hash = "sha256:721aca4d9029252b11cfa9d185e5b5af4d54772bb8072f9b7036f4170054d35d", size = 512900, upload-time = "2023-11-23T09:26:37.44Z" }
wheels = [
    { url = "https://files.pythonhosted.org/packages/b1/dd/ead9d8ea85bf202d90cc513b533f9c363121c7792674f78e0d8a854b63b4/jupyterlab_pygments-0.3.0-py3-none-any.whl", hash = "sha256:841a89020971da1d8693f1a99997aefc5dc424bb1b251fd6322462a1b8842780", size = 15884, upload-time = "2023-11-23T09:26:34.325Z" },
]

[[package]]
name = "jupyterlab-server"
version = "2.27.3"
source = { registry = "https://pypi.org/simple" }
dependencies = [
    { name = "babel" },
    { name = "jinja2" },
    { name = "json5" },
    { name = "jsonschema" },
    { name = "jupyter-server" },
    { name = "packaging" },
    { name = "requests" },
]
sdist = { url = "https://files.pythonhosted.org/packages/0a/c9/a883ce65eb27905ce77ace410d83587c82ea64dc85a48d1f7ed52bcfa68d/jupyterlab_server-2.27.3.tar.gz", hash = "sha256:eb36caca59e74471988f0ae25c77945610b887f777255aa21f8065def9e51ed4", size = 76173, upload-time = "2024-07-16T17:02:04.149Z" }
wheels = [
    { url = "https://files.pythonhosted.org/packages/54/09/2032e7d15c544a0e3cd831c51d77a8ca57f7555b2e1b2922142eddb02a84/jupyterlab_server-2.27.3-py3-none-any.whl", hash = "sha256:e697488f66c3db49df675158a77b3b017520d772c6e1548c7d9bcc5df7944ee4", size = 59700, upload-time = "2024-07-16T17:02:01.115Z" },
]

[[package]]
name = "jupyterlab-widgets"
version = "3.0.15"
source = { registry = "https://pypi.org/simple" }
sdist = { url = "https://files.pythonhosted.org/packages/b9/7d/160595ca88ee87ac6ba95d82177d29ec60aaa63821d3077babb22ce031a5/jupyterlab_widgets-3.0.15.tar.gz", hash = "sha256:2920888a0c2922351a9202817957a68c07d99673504d6cd37345299e971bb08b", size = 213149, upload-time = "2025-05-05T12:32:31.004Z" }
wheels = [
    { url = "https://files.pythonhosted.org/packages/43/6a/ca128561b22b60bd5a0c4ea26649e68c8556b82bc70a0c396eebc977fe86/jupyterlab_widgets-3.0.15-py3-none-any.whl", hash = "sha256:d59023d7d7ef71400d51e6fee9a88867f6e65e10a4201605d2d7f3e8f012a31c", size = 216571, upload-time = "2025-05-05T12:32:29.534Z" },
]

[[package]]
name = "lark"
version = "1.3.0"
source = { registry = "https://pypi.org/simple" }
sdist = { url = "https://files.pythonhosted.org/packages/1d/37/a13baf0135f348af608c667633cbe5d13aa2c5c15a56ae9ad3e6cba45ae3/lark-1.3.0.tar.gz", hash = "sha256:9a3839d0ca5e1faf7cfa3460e420e859b66bcbde05b634e73c369c8244c5fa48", size = 259551, upload-time = "2025-09-22T13:45:05.072Z" }
wheels = [
    { url = "https://files.pythonhosted.org/packages/a8/3e/1c6b43277de64fc3c0333b0e72ab7b52ddaaea205210d60d9b9f83c3d0c7/lark-1.3.0-py3-none-any.whl", hash = "sha256:80661f261fb2584a9828a097a2432efd575af27d20be0fd35d17f0fe37253831", size = 113002, upload-time = "2025-09-22T13:45:03.747Z" },
]

[[package]]
name = "lz4"
version = "4.4.4"
source = { registry = "https://pypi.org/simple" }
sdist = { url = "https://files.pythonhosted.org/packages/c6/5a/945f5086326d569f14c84ac6f7fcc3229f0b9b1e8cc536b951fd53dfb9e1/lz4-4.4.4.tar.gz", hash = "sha256:070fd0627ec4393011251a094e08ed9fdcc78cb4e7ab28f507638eee4e39abda", size = 171884, upload-time = "2025-04-01T22:55:58.62Z" }
wheels = [
    { url = "https://files.pythonhosted.org/packages/f7/2d/5523b4fabe11cd98f040f715728d1932eb7e696bfe94391872a823332b94/lz4-4.4.4-cp312-cp312-macosx_10_13_x86_64.whl", hash = "sha256:23ae267494fdd80f0d2a131beff890cf857f1b812ee72dbb96c3204aab725553", size = 220669, upload-time = "2025-04-01T22:55:32.032Z" },
    { url = "https://files.pythonhosted.org/packages/91/06/1a5bbcacbfb48d8ee5b6eb3fca6aa84143a81d92946bdb5cd6b005f1863e/lz4-4.4.4-cp312-cp312-macosx_11_0_arm64.whl", hash = "sha256:fff9f3a1ed63d45cb6514bfb8293005dc4141341ce3500abdfeb76124c0b9b2e", size = 189661, upload-time = "2025-04-01T22:55:33.413Z" },
    { url = "https://files.pythonhosted.org/packages/fa/08/39eb7ac907f73e11a69a11576a75a9e36406b3241c0ba41453a7eb842abb/lz4-4.4.4-cp312-cp312-manylinux_2_17_aarch64.manylinux2014_aarch64.whl", hash = "sha256:1ea7f07329f85a8eda4d8cf937b87f27f0ac392c6400f18bea2c667c8b7f8ecc", size = 1238775, upload-time = "2025-04-01T22:55:34.835Z" },
    { url = "https://files.pythonhosted.org/packages/e9/26/05840fbd4233e8d23e88411a066ab19f1e9de332edddb8df2b6a95c7fddc/lz4-4.4.4-cp312-cp312-manylinux_2_17_x86_64.manylinux2014_x86_64.whl", hash = "sha256:8ccab8f7f7b82f9fa9fc3b0ba584d353bd5aa818d5821d77d5b9447faad2aaad", size = 1265143, upload-time = "2025-04-01T22:55:35.933Z" },
    { url = "https://files.pythonhosted.org/packages/b7/5d/5f2db18c298a419932f3ab2023deb689863cf8fd7ed875b1c43492479af2/lz4-4.4.4-cp312-cp312-manylinux_2_5_i686.manylinux1_i686.manylinux_2_17_i686.manylinux2014_i686.whl", hash = "sha256:e43e9d48b2daf80e486213128b0763deed35bbb7a59b66d1681e205e1702d735", size = 1185032, upload-time = "2025-04-01T22:55:37.454Z" },
    { url = "https://files.pythonhosted.org/packages/c4/e6/736ab5f128694b0f6aac58343bcf37163437ac95997276cd0be3ea4c3342/lz4-4.4.4-cp312-cp312-win32.whl", hash = "sha256:33e01e18e4561b0381b2c33d58e77ceee850a5067f0ece945064cbaac2176962", size = 88284, upload-time = "2025-04-01T22:55:38.536Z" },
    { url = "https://files.pythonhosted.org/packages/40/b8/243430cb62319175070e06e3a94c4c7bd186a812e474e22148ae1290d47d/lz4-4.4.4-cp312-cp312-win_amd64.whl", hash = "sha256:d21d1a2892a2dcc193163dd13eaadabb2c1b803807a5117d8f8588b22eaf9f12", size = 99918, upload-time = "2025-04-01T22:55:39.628Z" },
    { url = "https://files.pythonhosted.org/packages/6c/e1/0686c91738f3e6c2e1a243e0fdd4371667c4d2e5009b0a3605806c2aa020/lz4-4.4.4-cp312-cp312-win_arm64.whl", hash = "sha256:2f4f2965c98ab254feddf6b5072854a6935adab7bc81412ec4fe238f07b85f62", size = 89736, upload-time = "2025-04-01T22:55:40.5Z" },
    { url = "https://files.pythonhosted.org/packages/3b/3c/d1d1b926d3688263893461e7c47ed7382a969a0976fc121fc678ec325fc6/lz4-4.4.4-cp313-cp313-macosx_10_13_x86_64.whl", hash = "sha256:ed6eb9f8deaf25ee4f6fad9625d0955183fdc90c52b6f79a76b7f209af1b6e54", size = 220678, upload-time = "2025-04-01T22:55:41.78Z" },
    { url = "https://files.pythonhosted.org/packages/26/89/8783d98deb058800dabe07e6cdc90f5a2a8502a9bad8c5343c641120ace2/lz4-4.4.4-cp313-cp313-macosx_11_0_arm64.whl", hash = "sha256:18ae4fe3bafb344dbd09f976d45cbf49c05c34416f2462828f9572c1fa6d5af7", size = 189670, upload-time = "2025-04-01T22:55:42.775Z" },
    { url = "https://files.pythonhosted.org/packages/22/ab/a491ace69a83a8914a49f7391e92ca0698f11b28d5ce7b2ececa2be28e9a/lz4-4.4.4-cp313-cp313-manylinux_2_17_aarch64.manylinux2014_aarch64.whl", hash = "sha256:57fd20c5fc1a49d1bbd170836fccf9a338847e73664f8e313dce6ac91b8c1e02", size = 1238746, upload-time = "2025-04-01T22:55:43.797Z" },
    { url = "https://files.pythonhosted.org/packages/97/12/a1f2f4fdc6b7159c0d12249456f9fe454665b6126e98dbee9f2bd3cf735c/lz4-4.4.4-cp313-cp313-manylinux_2_17_x86_64.manylinux2014_x86_64.whl", hash = "sha256:e9cb387c33f014dae4db8cb4ba789c8d2a0a6d045ddff6be13f6c8d9def1d2a6", size = 1265119, upload-time = "2025-04-01T22:55:44.943Z" },
    { url = "https://files.pythonhosted.org/packages/50/6e/e22e50f5207649db6ea83cd31b79049118305be67e96bec60becf317afc6/lz4-4.4.4-cp313-cp313-manylinux_2_5_i686.manylinux1_i686.manylinux_2_17_i686.manylinux2014_i686.whl", hash = "sha256:d0be9f68240231e1e44118a4ebfecd8a5d4184f0bdf5c591c98dd6ade9720afd", size = 1184954, upload-time = "2025-04-01T22:55:46.161Z" },
    { url = "https://files.pythonhosted.org/packages/4c/c4/2a458039645fcc6324ece731d4d1361c5daf960b553d1fcb4261ba07d51c/lz4-4.4.4-cp313-cp313-win32.whl", hash = "sha256:e9ec5d45ea43684f87c316542af061ef5febc6a6b322928f059ce1fb289c298a", size = 88289, upload-time = "2025-04-01T22:55:47.601Z" },
    { url = "https://files.pythonhosted.org/packages/00/96/b8e24ea7537ab418074c226279acfcaa470e1ea8271003e24909b6db942b/lz4-4.4.4-cp313-cp313-win_amd64.whl", hash = "sha256:a760a175b46325b2bb33b1f2bbfb8aa21b48e1b9653e29c10b6834f9bb44ead4", size = 99925, upload-time = "2025-04-01T22:55:48.463Z" },
    { url = "https://files.pythonhosted.org/packages/a5/a5/f9838fe6aa132cfd22733ed2729d0592259fff074cefb80f19aa0607367b/lz4-4.4.4-cp313-cp313-win_arm64.whl", hash = "sha256:f4c21648d81e0dda38b4720dccc9006ae33b0e9e7ffe88af6bf7d4ec124e2fba", size = 89743, upload-time = "2025-04-01T22:55:49.716Z" },
]

[[package]]
name = "markdown-it-py"
version = "4.0.0"
source = { registry = "https://pypi.org/simple" }
dependencies = [
    { name = "mdurl" },
]
sdist = { url = "https://files.pythonhosted.org/packages/5b/f5/4ec618ed16cc4f8fb3b701563655a69816155e79e24a17b651541804721d/markdown_it_py-4.0.0.tar.gz", hash = "sha256:cb0a2b4aa34f932c007117b194e945bd74e0ec24133ceb5bac59009cda1cb9f3", size = 73070, upload-time = "2025-08-11T12:57:52.854Z" }
wheels = [
    { url = "https://files.pythonhosted.org/packages/94/54/e7d793b573f298e1c9013b8c4dade17d481164aa517d1d7148619c2cedbf/markdown_it_py-4.0.0-py3-none-any.whl", hash = "sha256:87327c59b172c5011896038353a81343b6754500a08cd7a4973bb48c6d578147", size = 87321, upload-time = "2025-08-11T12:57:51.923Z" },
]

[[package]]
name = "markupsafe"
version = "3.0.3"
source = { registry = "https://pypi.org/simple" }
sdist = { url = "https://files.pythonhosted.org/packages/7e/99/7690b6d4034fffd95959cbe0c02de8deb3098cc577c67bb6a24fe5d7caa7/markupsafe-3.0.3.tar.gz", hash = "sha256:722695808f4b6457b320fdc131280796bdceb04ab50fe1795cd540799ebe1698", size = 80313, upload-time = "2025-09-27T18:37:40.426Z" }
wheels = [
    { url = "https://files.pythonhosted.org/packages/5a/72/147da192e38635ada20e0a2e1a51cf8823d2119ce8883f7053879c2199b5/markupsafe-3.0.3-cp312-cp312-macosx_10_13_x86_64.whl", hash = "sha256:d53197da72cc091b024dd97249dfc7794d6a56530370992a5e1a08983ad9230e", size = 11615, upload-time = "2025-09-27T18:36:30.854Z" },
    { url = "https://files.pythonhosted.org/packages/9a/81/7e4e08678a1f98521201c3079f77db69fb552acd56067661f8c2f534a718/markupsafe-3.0.3-cp312-cp312-macosx_11_0_arm64.whl", hash = "sha256:1872df69a4de6aead3491198eaf13810b565bdbeec3ae2dc8780f14458ec73ce", size = 12020, upload-time = "2025-09-27T18:36:31.971Z" },
    { url = "https://files.pythonhosted.org/packages/1e/2c/799f4742efc39633a1b54a92eec4082e4f815314869865d876824c257c1e/markupsafe-3.0.3-cp312-cp312-manylinux2014_aarch64.manylinux_2_17_aarch64.manylinux_2_28_aarch64.whl", hash = "sha256:3a7e8ae81ae39e62a41ec302f972ba6ae23a5c5396c8e60113e9066ef893da0d", size = 24332, upload-time = "2025-09-27T18:36:32.813Z" },
    { url = "https://files.pythonhosted.org/packages/3c/2e/8d0c2ab90a8c1d9a24f0399058ab8519a3279d1bd4289511d74e909f060e/markupsafe-3.0.3-cp312-cp312-manylinux2014_x86_64.manylinux_2_17_x86_64.manylinux_2_28_x86_64.whl", hash = "sha256:d6dd0be5b5b189d31db7cda48b91d7e0a9795f31430b7f271219ab30f1d3ac9d", size = 22947, upload-time = "2025-09-27T18:36:33.86Z" },
    { url = "https://files.pythonhosted.org/packages/2c/54/887f3092a85238093a0b2154bd629c89444f395618842e8b0c41783898ea/markupsafe-3.0.3-cp312-cp312-manylinux_2_31_riscv64.manylinux_2_39_riscv64.whl", hash = "sha256:94c6f0bb423f739146aec64595853541634bde58b2135f27f61c1ffd1cd4d16a", size = 21962, upload-time = "2025-09-27T18:36:35.099Z" },
    { url = "https://files.pythonhosted.org/packages/c9/2f/336b8c7b6f4a4d95e91119dc8521402461b74a485558d8f238a68312f11c/markupsafe-3.0.3-cp312-cp312-musllinux_1_2_aarch64.whl", hash = "sha256:be8813b57049a7dc738189df53d69395eba14fb99345e0a5994914a3864c8a4b", size = 23760, upload-time = "2025-09-27T18:36:36.001Z" },
    { url = "https://files.pythonhosted.org/packages/32/43/67935f2b7e4982ffb50a4d169b724d74b62a3964bc1a9a527f5ac4f1ee2b/markupsafe-3.0.3-cp312-cp312-musllinux_1_2_riscv64.whl", hash = "sha256:83891d0e9fb81a825d9a6d61e3f07550ca70a076484292a70fde82c4b807286f", size = 21529, upload-time = "2025-09-27T18:36:36.906Z" },
    { url = "https://files.pythonhosted.org/packages/89/e0/4486f11e51bbba8b0c041098859e869e304d1c261e59244baa3d295d47b7/markupsafe-3.0.3-cp312-cp312-musllinux_1_2_x86_64.whl", hash = "sha256:77f0643abe7495da77fb436f50f8dab76dbc6e5fd25d39589a0f1fe6548bfa2b", size = 23015, upload-time = "2025-09-27T18:36:37.868Z" },
    { url = "https://files.pythonhosted.org/packages/2f/e1/78ee7a023dac597a5825441ebd17170785a9dab23de95d2c7508ade94e0e/markupsafe-3.0.3-cp312-cp312-win32.whl", hash = "sha256:d88b440e37a16e651bda4c7c2b930eb586fd15ca7406cb39e211fcff3bf3017d", size = 14540, upload-time = "2025-09-27T18:36:38.761Z" },
    { url = "https://files.pythonhosted.org/packages/aa/5b/bec5aa9bbbb2c946ca2733ef9c4ca91c91b6a24580193e891b5f7dbe8e1e/markupsafe-3.0.3-cp312-cp312-win_amd64.whl", hash = "sha256:26a5784ded40c9e318cfc2bdb30fe164bdb8665ded9cd64d500a34fb42067b1c", size = 15105, upload-time = "2025-09-27T18:36:39.701Z" },
    { url = "https://files.pythonhosted.org/packages/e5/f1/216fc1bbfd74011693a4fd837e7026152e89c4bcf3e77b6692fba9923123/markupsafe-3.0.3-cp312-cp312-win_arm64.whl", hash = "sha256:35add3b638a5d900e807944a078b51922212fb3dedb01633a8defc4b01a3c85f", size = 13906, upload-time = "2025-09-27T18:36:40.689Z" },
    { url = "https://files.pythonhosted.org/packages/38/2f/907b9c7bbba283e68f20259574b13d005c121a0fa4c175f9bed27c4597ff/markupsafe-3.0.3-cp313-cp313-macosx_10_13_x86_64.whl", hash = "sha256:e1cf1972137e83c5d4c136c43ced9ac51d0e124706ee1c8aa8532c1287fa8795", size = 11622, upload-time = "2025-09-27T18:36:41.777Z" },
    { url = "https://files.pythonhosted.org/packages/9c/d9/5f7756922cdd676869eca1c4e3c0cd0df60ed30199ffd775e319089cb3ed/markupsafe-3.0.3-cp313-cp313-macosx_11_0_arm64.whl", hash = "sha256:116bb52f642a37c115f517494ea5feb03889e04df47eeff5b130b1808ce7c219", size = 12029, upload-time = "2025-09-27T18:36:43.257Z" },
    { url = "https://files.pythonhosted.org/packages/00/07/575a68c754943058c78f30db02ee03a64b3c638586fba6a6dd56830b30a3/markupsafe-3.0.3-cp313-cp313-manylinux2014_aarch64.manylinux_2_17_aarch64.manylinux_2_28_aarch64.whl", hash = "sha256:133a43e73a802c5562be9bbcd03d090aa5a1fe899db609c29e8c8d815c5f6de6", size = 24374, upload-time = "2025-09-27T18:36:44.508Z" },
    { url = "https://files.pythonhosted.org/packages/a9/21/9b05698b46f218fc0e118e1f8168395c65c8a2c750ae2bab54fc4bd4e0e8/markupsafe-3.0.3-cp313-cp313-manylinux2014_x86_64.manylinux_2_17_x86_64.manylinux_2_28_x86_64.whl", hash = "sha256:ccfcd093f13f0f0b7fdd0f198b90053bf7b2f02a3927a30e63f3ccc9df56b676", size = 22980, upload-time = "2025-09-27T18:36:45.385Z" },
    { url = "https://files.pythonhosted.org/packages/7f/71/544260864f893f18b6827315b988c146b559391e6e7e8f7252839b1b846a/markupsafe-3.0.3-cp313-cp313-manylinux_2_31_riscv64.manylinux_2_39_riscv64.whl", hash = "sha256:509fa21c6deb7a7a273d629cf5ec029bc209d1a51178615ddf718f5918992ab9", size = 21990, upload-time = "2025-09-27T18:36:46.916Z" },
    { url = "https://files.pythonhosted.org/packages/c2/28/b50fc2f74d1ad761af2f5dcce7492648b983d00a65b8c0e0cb457c82ebbe/markupsafe-3.0.3-cp313-cp313-musllinux_1_2_aarch64.whl", hash = "sha256:a4afe79fb3de0b7097d81da19090f4df4f8d3a2b3adaa8764138aac2e44f3af1", size = 23784, upload-time = "2025-09-27T18:36:47.884Z" },
    { url = "https://files.pythonhosted.org/packages/ed/76/104b2aa106a208da8b17a2fb72e033a5a9d7073c68f7e508b94916ed47a9/markupsafe-3.0.3-cp313-cp313-musllinux_1_2_riscv64.whl", hash = "sha256:795e7751525cae078558e679d646ae45574b47ed6e7771863fcc079a6171a0fc", size = 21588, upload-time = "2025-09-27T18:36:48.82Z" },
    { url = "https://files.pythonhosted.org/packages/b5/99/16a5eb2d140087ebd97180d95249b00a03aa87e29cc224056274f2e45fd6/markupsafe-3.0.3-cp313-cp313-musllinux_1_2_x86_64.whl", hash = "sha256:8485f406a96febb5140bfeca44a73e3ce5116b2501ac54fe953e488fb1d03b12", size = 23041, upload-time = "2025-09-27T18:36:49.797Z" },
    { url = "https://files.pythonhosted.org/packages/19/bc/e7140ed90c5d61d77cea142eed9f9c303f4c4806f60a1044c13e3f1471d0/markupsafe-3.0.3-cp313-cp313-win32.whl", hash = "sha256:bdd37121970bfd8be76c5fb069c7751683bdf373db1ed6c010162b2a130248ed", size = 14543, upload-time = "2025-09-27T18:36:51.584Z" },
    { url = "https://files.pythonhosted.org/packages/05/73/c4abe620b841b6b791f2edc248f556900667a5a1cf023a6646967ae98335/markupsafe-3.0.3-cp313-cp313-win_amd64.whl", hash = "sha256:9a1abfdc021a164803f4d485104931fb8f8c1efd55bc6b748d2f5774e78b62c5", size = 15113, upload-time = "2025-09-27T18:36:52.537Z" },
    { url = "https://files.pythonhosted.org/packages/f0/3a/fa34a0f7cfef23cf9500d68cb7c32dd64ffd58a12b09225fb03dd37d5b80/markupsafe-3.0.3-cp313-cp313-win_arm64.whl", hash = "sha256:7e68f88e5b8799aa49c85cd116c932a1ac15caaa3f5db09087854d218359e485", size = 13911, upload-time = "2025-09-27T18:36:53.513Z" },
    { url = "https://files.pythonhosted.org/packages/e4/d7/e05cd7efe43a88a17a37b3ae96e79a19e846f3f456fe79c57ca61356ef01/markupsafe-3.0.3-cp313-cp313t-macosx_10_13_x86_64.whl", hash = "sha256:218551f6df4868a8d527e3062d0fb968682fe92054e89978594c28e642c43a73", size = 11658, upload-time = "2025-09-27T18:36:54.819Z" },
    { url = "https://files.pythonhosted.org/packages/99/9e/e412117548182ce2148bdeacdda3bb494260c0b0184360fe0d56389b523b/markupsafe-3.0.3-cp313-cp313t-macosx_11_0_arm64.whl", hash = "sha256:3524b778fe5cfb3452a09d31e7b5adefeea8c5be1d43c4f810ba09f2ceb29d37", size = 12066, upload-time = "2025-09-27T18:36:55.714Z" },
    { url = "https://files.pythonhosted.org/packages/bc/e6/fa0ffcda717ef64a5108eaa7b4f5ed28d56122c9a6d70ab8b72f9f715c80/markupsafe-3.0.3-cp313-cp313t-manylinux2014_aarch64.manylinux_2_17_aarch64.manylinux_2_28_aarch64.whl", hash = "sha256:4e885a3d1efa2eadc93c894a21770e4bc67899e3543680313b09f139e149ab19", size = 25639, upload-time = "2025-09-27T18:36:56.908Z" },
    { url = "https://files.pythonhosted.org/packages/96/ec/2102e881fe9d25fc16cb4b25d5f5cde50970967ffa5dddafdb771237062d/markupsafe-3.0.3-cp313-cp313t-manylinux2014_x86_64.manylinux_2_17_x86_64.manylinux_2_28_x86_64.whl", hash = "sha256:8709b08f4a89aa7586de0aadc8da56180242ee0ada3999749b183aa23df95025", size = 23569, upload-time = "2025-09-27T18:36:57.913Z" },
    { url = "https://files.pythonhosted.org/packages/4b/30/6f2fce1f1f205fc9323255b216ca8a235b15860c34b6798f810f05828e32/markupsafe-3.0.3-cp313-cp313t-manylinux_2_31_riscv64.manylinux_2_39_riscv64.whl", hash = "sha256:b8512a91625c9b3da6f127803b166b629725e68af71f8184ae7e7d54686a56d6", size = 23284, upload-time = "2025-09-27T18:36:58.833Z" },
    { url = "https://files.pythonhosted.org/packages/58/47/4a0ccea4ab9f5dcb6f79c0236d954acb382202721e704223a8aafa38b5c8/markupsafe-3.0.3-cp313-cp313t-musllinux_1_2_aarch64.whl", hash = "sha256:9b79b7a16f7fedff2495d684f2b59b0457c3b493778c9eed31111be64d58279f", size = 24801, upload-time = "2025-09-27T18:36:59.739Z" },
    { url = "https://files.pythonhosted.org/packages/6a/70/3780e9b72180b6fecb83a4814d84c3bf4b4ae4bf0b19c27196104149734c/markupsafe-3.0.3-cp313-cp313t-musllinux_1_2_riscv64.whl", hash = "sha256:12c63dfb4a98206f045aa9563db46507995f7ef6d83b2f68eda65c307c6829eb", size = 22769, upload-time = "2025-09-27T18:37:00.719Z" },
    { url = "https://files.pythonhosted.org/packages/98/c5/c03c7f4125180fc215220c035beac6b9cb684bc7a067c84fc69414d315f5/markupsafe-3.0.3-cp313-cp313t-musllinux_1_2_x86_64.whl", hash = "sha256:8f71bc33915be5186016f675cd83a1e08523649b0e33efdb898db577ef5bb009", size = 23642, upload-time = "2025-09-27T18:37:01.673Z" },
    { url = "https://files.pythonhosted.org/packages/80/d6/2d1b89f6ca4bff1036499b1e29a1d02d282259f3681540e16563f27ebc23/markupsafe-3.0.3-cp313-cp313t-win32.whl", hash = "sha256:69c0b73548bc525c8cb9a251cddf1931d1db4d2258e9599c28c07ef3580ef354", size = 14612, upload-time = "2025-09-27T18:37:02.639Z" },
    { url = "https://files.pythonhosted.org/packages/2b/98/e48a4bfba0a0ffcf9925fe2d69240bfaa19c6f7507b8cd09c70684a53c1e/markupsafe-3.0.3-cp313-cp313t-win_amd64.whl", hash = "sha256:1b4b79e8ebf6b55351f0d91fe80f893b4743f104bff22e90697db1590e47a218", size = 15200, upload-time = "2025-09-27T18:37:03.582Z" },
    { url = "https://files.pythonhosted.org/packages/0e/72/e3cc540f351f316e9ed0f092757459afbc595824ca724cbc5a5d4263713f/markupsafe-3.0.3-cp313-cp313t-win_arm64.whl", hash = "sha256:ad2cf8aa28b8c020ab2fc8287b0f823d0a7d8630784c31e9ee5edea20f406287", size = 13973, upload-time = "2025-09-27T18:37:04.929Z" },
    { url = "https://files.pythonhosted.org/packages/33/8a/8e42d4838cd89b7dde187011e97fe6c3af66d8c044997d2183fbd6d31352/markupsafe-3.0.3-cp314-cp314-macosx_10_13_x86_64.whl", hash = "sha256:eaa9599de571d72e2daf60164784109f19978b327a3910d3e9de8c97b5b70cfe", size = 11619, upload-time = "2025-09-27T18:37:06.342Z" },
    { url = "https://files.pythonhosted.org/packages/b5/64/7660f8a4a8e53c924d0fa05dc3a55c9cee10bbd82b11c5afb27d44b096ce/markupsafe-3.0.3-cp314-cp314-macosx_11_0_arm64.whl", hash = "sha256:c47a551199eb8eb2121d4f0f15ae0f923d31350ab9280078d1e5f12b249e0026", size = 12029, upload-time = "2025-09-27T18:37:07.213Z" },
    { url = "https://files.pythonhosted.org/packages/da/ef/e648bfd021127bef5fa12e1720ffed0c6cbb8310c8d9bea7266337ff06de/markupsafe-3.0.3-cp314-cp314-manylinux2014_aarch64.manylinux_2_17_aarch64.manylinux_2_28_aarch64.whl", hash = "sha256:f34c41761022dd093b4b6896d4810782ffbabe30f2d443ff5f083e0cbbb8c737", size = 24408, upload-time = "2025-09-27T18:37:09.572Z" },
    { url = "https://files.pythonhosted.org/packages/41/3c/a36c2450754618e62008bf7435ccb0f88053e07592e6028a34776213d877/markupsafe-3.0.3-cp314-cp314-manylinux2014_x86_64.manylinux_2_17_x86_64.manylinux_2_28_x86_64.whl", hash = "sha256:457a69a9577064c05a97c41f4e65148652db078a3a509039e64d3467b9e7ef97", size = 23005, upload-time = "2025-09-27T18:37:10.58Z" },
    { url = "https://files.pythonhosted.org/packages/bc/20/b7fdf89a8456b099837cd1dc21974632a02a999ec9bf7ca3e490aacd98e7/markupsafe-3.0.3-cp314-cp314-manylinux_2_31_riscv64.manylinux_2_39_riscv64.whl", hash = "sha256:e8afc3f2ccfa24215f8cb28dcf43f0113ac3c37c2f0f0806d8c70e4228c5cf4d", size = 22048, upload-time = "2025-09-27T18:37:11.547Z" },
    { url = "https://files.pythonhosted.org/packages/9a/a7/591f592afdc734f47db08a75793a55d7fbcc6902a723ae4cfbab61010cc5/markupsafe-3.0.3-cp314-cp314-musllinux_1_2_aarch64.whl", hash = "sha256:ec15a59cf5af7be74194f7ab02d0f59a62bdcf1a537677ce67a2537c9b87fcda", size = 23821, upload-time = "2025-09-27T18:37:12.48Z" },
    { url = "https://files.pythonhosted.org/packages/7d/33/45b24e4f44195b26521bc6f1a82197118f74df348556594bd2262bda1038/markupsafe-3.0.3-cp314-cp314-musllinux_1_2_riscv64.whl", hash = "sha256:0eb9ff8191e8498cca014656ae6b8d61f39da5f95b488805da4bb029cccbfbaf", size = 21606, upload-time = "2025-09-27T18:37:13.485Z" },
    { url = "https://files.pythonhosted.org/packages/ff/0e/53dfaca23a69fbfbbf17a4b64072090e70717344c52eaaaa9c5ddff1e5f0/markupsafe-3.0.3-cp314-cp314-musllinux_1_2_x86_64.whl", hash = "sha256:2713baf880df847f2bece4230d4d094280f4e67b1e813eec43b4c0e144a34ffe", size = 23043, upload-time = "2025-09-27T18:37:14.408Z" },
    { url = "https://files.pythonhosted.org/packages/46/11/f333a06fc16236d5238bfe74daccbca41459dcd8d1fa952e8fbd5dccfb70/markupsafe-3.0.3-cp314-cp314-win32.whl", hash = "sha256:729586769a26dbceff69f7a7dbbf59ab6572b99d94576a5592625d5b411576b9", size = 14747, upload-time = "2025-09-27T18:37:15.36Z" },
    { url = "https://files.pythonhosted.org/packages/28/52/182836104b33b444e400b14f797212f720cbc9ed6ba34c800639d154e821/markupsafe-3.0.3-cp314-cp314-win_amd64.whl", hash = "sha256:bdc919ead48f234740ad807933cdf545180bfbe9342c2bb451556db2ed958581", size = 15341, upload-time = "2025-09-27T18:37:16.496Z" },
    { url = "https://files.pythonhosted.org/packages/6f/18/acf23e91bd94fd7b3031558b1f013adfa21a8e407a3fdb32745538730382/markupsafe-3.0.3-cp314-cp314-win_arm64.whl", hash = "sha256:5a7d5dc5140555cf21a6fefbdbf8723f06fcd2f63ef108f2854de715e4422cb4", size = 14073, upload-time = "2025-09-27T18:37:17.476Z" },
    { url = "https://files.pythonhosted.org/packages/3c/f0/57689aa4076e1b43b15fdfa646b04653969d50cf30c32a102762be2485da/markupsafe-3.0.3-cp314-cp314t-macosx_10_13_x86_64.whl", hash = "sha256:1353ef0c1b138e1907ae78e2f6c63ff67501122006b0f9abad68fda5f4ffc6ab", size = 11661, upload-time = "2025-09-27T18:37:18.453Z" },
    { url = "https://files.pythonhosted.org/packages/89/c3/2e67a7ca217c6912985ec766c6393b636fb0c2344443ff9d91404dc4c79f/markupsafe-3.0.3-cp314-cp314t-macosx_11_0_arm64.whl", hash = "sha256:1085e7fbddd3be5f89cc898938f42c0b3c711fdcb37d75221de2666af647c175", size = 12069, upload-time = "2025-09-27T18:37:19.332Z" },
    { url = "https://files.pythonhosted.org/packages/f0/00/be561dce4e6ca66b15276e184ce4b8aec61fe83662cce2f7d72bd3249d28/markupsafe-3.0.3-cp314-cp314t-manylinux2014_aarch64.manylinux_2_17_aarch64.manylinux_2_28_aarch64.whl", hash = "sha256:1b52b4fb9df4eb9ae465f8d0c228a00624de2334f216f178a995ccdcf82c4634", size = 25670, upload-time = "2025-09-27T18:37:20.245Z" },
    { url = "https://files.pythonhosted.org/packages/50/09/c419f6f5a92e5fadde27efd190eca90f05e1261b10dbd8cbcb39cd8ea1dc/markupsafe-3.0.3-cp314-cp314t-manylinux2014_x86_64.manylinux_2_17_x86_64.manylinux_2_28_x86_64.whl", hash = "sha256:fed51ac40f757d41b7c48425901843666a6677e3e8eb0abcff09e4ba6e664f50", size = 23598, upload-time = "2025-09-27T18:37:21.177Z" },
    { url = "https://files.pythonhosted.org/packages/22/44/a0681611106e0b2921b3033fc19bc53323e0b50bc70cffdd19f7d679bb66/markupsafe-3.0.3-cp314-cp314t-manylinux_2_31_riscv64.manylinux_2_39_riscv64.whl", hash = "sha256:f190daf01f13c72eac4efd5c430a8de82489d9cff23c364c3ea822545032993e", size = 23261, upload-time = "2025-09-27T18:37:22.167Z" },
    { url = "https://files.pythonhosted.org/packages/5f/57/1b0b3f100259dc9fffe780cfb60d4be71375510e435efec3d116b6436d43/markupsafe-3.0.3-cp314-cp314t-musllinux_1_2_aarch64.whl", hash = "sha256:e56b7d45a839a697b5eb268c82a71bd8c7f6c94d6fd50c3d577fa39a9f1409f5", size = 24835, upload-time = "2025-09-27T18:37:23.296Z" },
    { url = "https://files.pythonhosted.org/packages/26/6a/4bf6d0c97c4920f1597cc14dd720705eca0bf7c787aebc6bb4d1bead5388/markupsafe-3.0.3-cp314-cp314t-musllinux_1_2_riscv64.whl", hash = "sha256:f3e98bb3798ead92273dc0e5fd0f31ade220f59a266ffd8a4f6065e0a3ce0523", size = 22733, upload-time = "2025-09-27T18:37:24.237Z" },
    { url = "https://files.pythonhosted.org/packages/14/c7/ca723101509b518797fedc2fdf79ba57f886b4aca8a7d31857ba3ee8281f/markupsafe-3.0.3-cp314-cp314t-musllinux_1_2_x86_64.whl", hash = "sha256:5678211cb9333a6468fb8d8be0305520aa073f50d17f089b5b4b477ea6e67fdc", size = 23672, upload-time = "2025-09-27T18:37:25.271Z" },
    { url = "https://files.pythonhosted.org/packages/fb/df/5bd7a48c256faecd1d36edc13133e51397e41b73bb77e1a69deab746ebac/markupsafe-3.0.3-cp314-cp314t-win32.whl", hash = "sha256:915c04ba3851909ce68ccc2b8e2cd691618c4dc4c4232fb7982bca3f41fd8c3d", size = 14819, upload-time = "2025-09-27T18:37:26.285Z" },
    { url = "https://files.pythonhosted.org/packages/1a/8a/0402ba61a2f16038b48b39bccca271134be00c5c9f0f623208399333c448/markupsafe-3.0.3-cp314-cp314t-win_amd64.whl", hash = "sha256:4faffd047e07c38848ce017e8725090413cd80cbc23d86e55c587bf979e579c9", size = 15426, upload-time = "2025-09-27T18:37:27.316Z" },
    { url = "https://files.pythonhosted.org/packages/70/bc/6f1c2f612465f5fa89b95bead1f44dcb607670fd42891d8fdcd5d039f4f4/markupsafe-3.0.3-cp314-cp314t-win_arm64.whl", hash = "sha256:32001d6a8fc98c8cb5c947787c5d08b0a50663d139f1305bac5885d98d9b40fa", size = 14146, upload-time = "2025-09-27T18:37:28.327Z" },
]

[[package]]
name = "matplotlib-inline"
version = "0.1.7"
source = { registry = "https://pypi.org/simple" }
dependencies = [
    { name = "traitlets" },
]
sdist = { url = "https://files.pythonhosted.org/packages/99/5b/a36a337438a14116b16480db471ad061c36c3694df7c2084a0da7ba538b7/matplotlib_inline-0.1.7.tar.gz", hash = "sha256:8423b23ec666be3d16e16b60bdd8ac4e86e840ebd1dd11a30b9f117f2fa0ab90", size = 8159, upload-time = "2024-04-15T13:44:44.803Z" }
wheels = [
    { url = "https://files.pythonhosted.org/packages/8f/8e/9ad090d3553c280a8060fbf6e24dc1c0c29704ee7d1c372f0c174aa59285/matplotlib_inline-0.1.7-py3-none-any.whl", hash = "sha256:df192d39a4ff8f21b1895d72e6a13f5fcc5099f00fa84384e0ea28c2cc0653ca", size = 9899, upload-time = "2024-04-15T13:44:43.265Z" },
]

[[package]]
name = "mccabe"
version = "0.7.0"
source = { registry = "https://pypi.org/simple" }
sdist = { url = "https://files.pythonhosted.org/packages/e7/ff/0ffefdcac38932a54d2b5eed4e0ba8a408f215002cd178ad1df0f2806ff8/mccabe-0.7.0.tar.gz", hash = "sha256:348e0240c33b60bbdf4e523192ef919f28cb2c3d7d5c7794f74009290f236325", size = 9658, upload-time = "2022-01-24T01:14:51.113Z" }
wheels = [
    { url = "https://files.pythonhosted.org/packages/27/1a/1f68f9ba0c207934b35b86a8ca3aad8395a3d6dd7921c0686e23853ff5a9/mccabe-0.7.0-py2.py3-none-any.whl", hash = "sha256:6c2d30ab6be0e4a46919781807b4f0d834ebdd6c6e3dca0bda5a15f863427b6e", size = 7350, upload-time = "2022-01-24T01:14:49.62Z" },
]

[[package]]
name = "mcp"
version = "1.16.0"
source = { registry = "https://pypi.org/simple" }
dependencies = [
    { name = "anyio" },
    { name = "httpx" },
    { name = "httpx-sse" },
    { name = "jsonschema" },
    { name = "pydantic" },
    { name = "pydantic-settings" },
    { name = "python-multipart" },
    { name = "pywin32", marker = "sys_platform == 'win32'" },
    { name = "sse-starlette" },
    { name = "starlette" },
    { name = "uvicorn", marker = "sys_platform != 'emscripten'" },
]
sdist = { url = "https://files.pythonhosted.org/packages/3d/a1/b1f328da3b153683d2ec34f849b4b6eac2790fb240e3aef06ff2fab3df9d/mcp-1.16.0.tar.gz", hash = "sha256:39b8ca25460c578ee2cdad33feeea122694cfdf73eef58bee76c42f6ef0589df", size = 472918, upload-time = "2025-10-02T16:58:20.631Z" }
wheels = [
    { url = "https://files.pythonhosted.org/packages/c9/0e/7cebc88e17daf94ebe28c95633af595ccb2864dc2ee7abd75542d98495cc/mcp-1.16.0-py3-none-any.whl", hash = "sha256:ec917be9a5d31b09ba331e1768aa576e0af45470d657a0319996a20a57d7d633", size = 167266, upload-time = "2025-10-02T16:58:19.039Z" },
]

[[package]]
name = "mdurl"
version = "0.1.2"
source = { registry = "https://pypi.org/simple" }
sdist = { url = "https://files.pythonhosted.org/packages/d6/54/cfe61301667036ec958cb99bd3efefba235e65cdeb9c84d24a8293ba1d90/mdurl-0.1.2.tar.gz", hash = "sha256:bb413d29f5eea38f31dd4754dd7377d4465116fb207585f97bf925588687c1ba", size = 8729, upload-time = "2022-08-14T12:40:10.846Z" }
wheels = [
    { url = "https://files.pythonhosted.org/packages/b3/38/89ba8ad64ae25be8de66a6d463314cf1eb366222074cfda9ee839c56a4b4/mdurl-0.1.2-py3-none-any.whl", hash = "sha256:84008a41e51615a49fc9966191ff91509e3c40b939176e643fd50a5c2196b8f8", size = 9979, upload-time = "2022-08-14T12:40:09.779Z" },
]

[[package]]
name = "mistune"
version = "3.1.4"
source = { registry = "https://pypi.org/simple" }
sdist = { url = "https://files.pythonhosted.org/packages/d7/02/a7fb8b21d4d55ac93cdcde9d3638da5dd0ebdd3a4fed76c7725e10b81cbe/mistune-3.1.4.tar.gz", hash = "sha256:b5a7f801d389f724ec702840c11d8fc48f2b33519102fc7ee739e8177b672164", size = 94588, upload-time = "2025-08-29T07:20:43.594Z" }
wheels = [
    { url = "https://files.pythonhosted.org/packages/7a/f0/8282d9641415e9e33df173516226b404d367a0fc55e1a60424a152913abc/mistune-3.1.4-py3-none-any.whl", hash = "sha256:93691da911e5d9d2e23bc54472892aff676df27a75274962ff9edc210364266d", size = 53481, upload-time = "2025-08-29T07:20:42.218Z" },
]

[[package]]
name = "multidict"
version = "6.7.0"
source = { registry = "https://pypi.org/simple" }
sdist = { url = "https://files.pythonhosted.org/packages/80/1e/5492c365f222f907de1039b91f922b93fa4f764c713ee858d235495d8f50/multidict-6.7.0.tar.gz", hash = "sha256:c6e99d9a65ca282e578dfea819cfa9c0a62b2499d8677392e09feaf305e9e6f5", size = 101834, upload-time = "2025-10-06T14:52:30.657Z" }
wheels = [
    { url = "https://files.pythonhosted.org/packages/c2/9e/9f61ac18d9c8b475889f32ccfa91c9f59363480613fc807b6e3023d6f60b/multidict-6.7.0-cp312-cp312-macosx_10_13_universal2.whl", hash = "sha256:8a3862568a36d26e650a19bb5cbbba14b71789032aebc0423f8cc5f150730184", size = 76877, upload-time = "2025-10-06T14:49:20.884Z" },
    { url = "https://files.pythonhosted.org/packages/38/6f/614f09a04e6184f8824268fce4bc925e9849edfa654ddd59f0b64508c595/multidict-6.7.0-cp312-cp312-macosx_10_13_x86_64.whl", hash = "sha256:960c60b5849b9b4f9dcc9bea6e3626143c252c74113df2c1540aebce70209b45", size = 45467, upload-time = "2025-10-06T14:49:22.054Z" },
    { url = "https://files.pythonhosted.org/packages/b3/93/c4f67a436dd026f2e780c433277fff72be79152894d9fc36f44569cab1a6/multidict-6.7.0-cp312-cp312-macosx_11_0_arm64.whl", hash = "sha256:2049be98fb57a31b4ccf870bf377af2504d4ae35646a19037ec271e4c07998aa", size = 43834, upload-time = "2025-10-06T14:49:23.566Z" },
    { url = "https://files.pythonhosted.org/packages/7f/f5/013798161ca665e4a422afbc5e2d9e4070142a9ff8905e482139cd09e4d0/multidict-6.7.0-cp312-cp312-manylinux1_i686.manylinux_2_28_i686.manylinux_2_5_i686.whl", hash = "sha256:0934f3843a1860dd465d38895c17fce1f1cb37295149ab05cd1b9a03afacb2a7", size = 250545, upload-time = "2025-10-06T14:49:24.882Z" },
    { url = "https://files.pythonhosted.org/packages/71/2f/91dbac13e0ba94669ea5119ba267c9a832f0cb65419aca75549fcf09a3dc/multidict-6.7.0-cp312-cp312-manylinux2014_aarch64.manylinux_2_17_aarch64.manylinux_2_28_aarch64.whl", hash = "sha256:b3e34f3a1b8131ba06f1a73adab24f30934d148afcd5f5de9a73565a4404384e", size = 258305, upload-time = "2025-10-06T14:49:26.778Z" },
    { url = "https://files.pythonhosted.org/packages/ef/b0/754038b26f6e04488b48ac621f779c341338d78503fb45403755af2df477/multidict-6.7.0-cp312-cp312-manylinux2014_armv7l.manylinux_2_17_armv7l.manylinux_2_31_armv7l.whl", hash = "sha256:efbb54e98446892590dc2458c19c10344ee9a883a79b5cec4bc34d6656e8d546", size = 242363, upload-time = "2025-10-06T14:49:28.562Z" },
    { url = "https://files.pythonhosted.org/packages/87/15/9da40b9336a7c9fa606c4cf2ed80a649dffeb42b905d4f63a1d7eb17d746/multidict-6.7.0-cp312-cp312-manylinux2014_ppc64le.manylinux_2_17_ppc64le.manylinux_2_28_ppc64le.whl", hash = "sha256:a35c5fc61d4f51eb045061e7967cfe3123d622cd500e8868e7c0c592a09fedc4", size = 268375, upload-time = "2025-10-06T14:49:29.96Z" },
    { url = "https://files.pythonhosted.org/packages/82/72/c53fcade0cc94dfaad583105fd92b3a783af2091eddcb41a6d5a52474000/multidict-6.7.0-cp312-cp312-manylinux2014_s390x.manylinux_2_17_s390x.manylinux_2_28_s390x.whl", hash = "sha256:29fe6740ebccba4175af1b9b87bf553e9c15cd5868ee967e010efcf94e4fd0f1", size = 269346, upload-time = "2025-10-06T14:49:31.404Z" },
    { url = "https://files.pythonhosted.org/packages/0d/e2/9baffdae21a76f77ef8447f1a05a96ec4bc0a24dae08767abc0a2fe680b8/multidict-6.7.0-cp312-cp312-manylinux2014_x86_64.manylinux_2_17_x86_64.manylinux_2_28_x86_64.whl", hash = "sha256:123e2a72e20537add2f33a79e605f6191fba2afda4cbb876e35c1a7074298a7d", size = 256107, upload-time = "2025-10-06T14:49:32.974Z" },
    { url = "https://files.pythonhosted.org/packages/3c/06/3f06f611087dc60d65ef775f1fb5aca7c6d61c6db4990e7cda0cef9b1651/multidict-6.7.0-cp312-cp312-musllinux_1_2_aarch64.whl", hash = "sha256:b284e319754366c1aee2267a2036248b24eeb17ecd5dc16022095e747f2f4304", size = 253592, upload-time = "2025-10-06T14:49:34.52Z" },
    { url = "https://files.pythonhosted.org/packages/20/24/54e804ec7945b6023b340c412ce9c3f81e91b3bf5fa5ce65558740141bee/multidict-6.7.0-cp312-cp312-musllinux_1_2_armv7l.whl", hash = "sha256:803d685de7be4303b5a657b76e2f6d1240e7e0a8aa2968ad5811fa2285553a12", size = 251024, upload-time = "2025-10-06T14:49:35.956Z" },
    { url = "https://files.pythonhosted.org/packages/14/48/011cba467ea0b17ceb938315d219391d3e421dfd35928e5dbdc3f4ae76ef/multidict-6.7.0-cp312-cp312-musllinux_1_2_i686.whl", hash = "sha256:c04a328260dfd5db8c39538f999f02779012268f54614902d0afc775d44e0a62", size = 251484, upload-time = "2025-10-06T14:49:37.631Z" },
    { url = "https://files.pythonhosted.org/packages/0d/2f/919258b43bb35b99fa127435cfb2d91798eb3a943396631ef43e3720dcf4/multidict-6.7.0-cp312-cp312-musllinux_1_2_ppc64le.whl", hash = "sha256:8a19cdb57cd3df4cd865849d93ee14920fb97224300c88501f16ecfa2604b4e0", size = 263579, upload-time = "2025-10-06T14:49:39.502Z" },
    { url = "https://files.pythonhosted.org/packages/31/22/a0e884d86b5242b5a74cf08e876bdf299e413016b66e55511f7a804a366e/multidict-6.7.0-cp312-cp312-musllinux_1_2_s390x.whl", hash = "sha256:9b2fd74c52accced7e75de26023b7dccee62511a600e62311b918ec5c168fc2a", size = 259654, upload-time = "2025-10-06T14:49:41.32Z" },
    { url = "https://files.pythonhosted.org/packages/b2/e5/17e10e1b5c5f5a40f2fcbb45953c9b215f8a4098003915e46a93f5fcaa8f/multidict-6.7.0-cp312-cp312-musllinux_1_2_x86_64.whl", hash = "sha256:3e8bfdd0e487acf992407a140d2589fe598238eaeffa3da8448d63a63cd363f8", size = 251511, upload-time = "2025-10-06T14:49:46.021Z" },
    { url = "https://files.pythonhosted.org/packages/e3/9a/201bb1e17e7af53139597069c375e7b0dcbd47594604f65c2d5359508566/multidict-6.7.0-cp312-cp312-win32.whl", hash = "sha256:dd32a49400a2c3d52088e120ee00c1e3576cbff7e10b98467962c74fdb762ed4", size = 41895, upload-time = "2025-10-06T14:49:48.718Z" },
    { url = "https://files.pythonhosted.org/packages/46/e2/348cd32faad84eaf1d20cce80e2bb0ef8d312c55bca1f7fa9865e7770aaf/multidict-6.7.0-cp312-cp312-win_amd64.whl", hash = "sha256:92abb658ef2d7ef22ac9f8bb88e8b6c3e571671534e029359b6d9e845923eb1b", size = 46073, upload-time = "2025-10-06T14:49:50.28Z" },
    { url = "https://files.pythonhosted.org/packages/25/ec/aad2613c1910dce907480e0c3aa306905830f25df2e54ccc9dea450cb5aa/multidict-6.7.0-cp312-cp312-win_arm64.whl", hash = "sha256:490dab541a6a642ce1a9d61a4781656b346a55c13038f0b1244653828e3a83ec", size = 43226, upload-time = "2025-10-06T14:49:52.304Z" },
    { url = "https://files.pythonhosted.org/packages/d2/86/33272a544eeb36d66e4d9a920602d1a2f57d4ebea4ef3cdfe5a912574c95/multidict-6.7.0-cp313-cp313-macosx_10_13_universal2.whl", hash = "sha256:bee7c0588aa0076ce77c0ea5d19a68d76ad81fcd9fe8501003b9a24f9d4000f6", size = 76135, upload-time = "2025-10-06T14:49:54.26Z" },
    { url = "https://files.pythonhosted.org/packages/91/1c/eb97db117a1ebe46d457a3d235a7b9d2e6dcab174f42d1b67663dd9e5371/multidict-6.7.0-cp313-cp313-macosx_10_13_x86_64.whl", hash = "sha256:7ef6b61cad77091056ce0e7ce69814ef72afacb150b7ac6a3e9470def2198159", size = 45117, upload-time = "2025-10-06T14:49:55.82Z" },
    { url = "https://files.pythonhosted.org/packages/f1/d8/6c3442322e41fb1dd4de8bd67bfd11cd72352ac131f6368315617de752f1/multidict-6.7.0-cp313-cp313-macosx_11_0_arm64.whl", hash = "sha256:9c0359b1ec12b1d6849c59f9d319610b7f20ef990a6d454ab151aa0e3b9f78ca", size = 43472, upload-time = "2025-10-06T14:49:57.048Z" },
    { url = "https://files.pythonhosted.org/packages/75/3f/e2639e80325af0b6c6febdf8e57cc07043ff15f57fa1ef808f4ccb5ac4cd/multidict-6.7.0-cp313-cp313-manylinux1_i686.manylinux_2_28_i686.manylinux_2_5_i686.whl", hash = "sha256:cd240939f71c64bd658f186330603aac1a9a81bf6273f523fca63673cb7378a8", size = 249342, upload-time = "2025-10-06T14:49:58.368Z" },
    { url = "https://files.pythonhosted.org/packages/5d/cc/84e0585f805cbeaa9cbdaa95f9a3d6aed745b9d25700623ac89a6ecff400/multidict-6.7.0-cp313-cp313-manylinux2014_aarch64.manylinux_2_17_aarch64.manylinux_2_28_aarch64.whl", hash = "sha256:a60a4d75718a5efa473ebd5ab685786ba0c67b8381f781d1be14da49f1a2dc60", size = 257082, upload-time = "2025-10-06T14:49:59.89Z" },
    { url = "https://files.pythonhosted.org/packages/b0/9c/ac851c107c92289acbbf5cfb485694084690c1b17e555f44952c26ddc5bd/multidict-6.7.0-cp313-cp313-manylinux2014_armv7l.manylinux_2_17_armv7l.manylinux_2_31_armv7l.whl", hash = "sha256:53a42d364f323275126aff81fb67c5ca1b7a04fda0546245730a55c8c5f24bc4", size = 240704, upload-time = "2025-10-06T14:50:01.485Z" },
    { url = "https://files.pythonhosted.org/packages/50/cc/5f93e99427248c09da95b62d64b25748a5f5c98c7c2ab09825a1d6af0e15/multidict-6.7.0-cp313-cp313-manylinux2014_ppc64le.manylinux_2_17_ppc64le.manylinux_2_28_ppc64le.whl", hash = "sha256:3b29b980d0ddbecb736735ee5bef69bb2ddca56eff603c86f3f29a1128299b4f", size = 266355, upload-time = "2025-10-06T14:50:02.955Z" },
    { url = "https://files.pythonhosted.org/packages/ec/0c/2ec1d883ceb79c6f7f6d7ad90c919c898f5d1c6ea96d322751420211e072/multidict-6.7.0-cp313-cp313-manylinux2014_s390x.manylinux_2_17_s390x.manylinux_2_28_s390x.whl", hash = "sha256:f8a93b1c0ed2d04b97a5e9336fd2d33371b9a6e29ab7dd6503d63407c20ffbaf", size = 267259, upload-time = "2025-10-06T14:50:04.446Z" },
    { url = "https://files.pythonhosted.org/packages/c6/2d/f0b184fa88d6630aa267680bdb8623fb69cb0d024b8c6f0d23f9a0f406d3/multidict-6.7.0-cp313-cp313-manylinux2014_x86_64.manylinux_2_17_x86_64.manylinux_2_28_x86_64.whl", hash = "sha256:9ff96e8815eecacc6645da76c413eb3b3d34cfca256c70b16b286a687d013c32", size = 254903, upload-time = "2025-10-06T14:50:05.98Z" },
    { url = "https://files.pythonhosted.org/packages/06/c9/11ea263ad0df7dfabcad404feb3c0dd40b131bc7f232d5537f2fb1356951/multidict-6.7.0-cp313-cp313-musllinux_1_2_aarch64.whl", hash = "sha256:7516c579652f6a6be0e266aec0acd0db80829ca305c3d771ed898538804c2036", size = 252365, upload-time = "2025-10-06T14:50:07.511Z" },
    { url = "https://files.pythonhosted.org/packages/41/88/d714b86ee2c17d6e09850c70c9d310abac3d808ab49dfa16b43aba9d53fd/multidict-6.7.0-cp313-cp313-musllinux_1_2_armv7l.whl", hash = "sha256:040f393368e63fb0f3330e70c26bfd336656bed925e5cbe17c9da839a6ab13ec", size = 250062, upload-time = "2025-10-06T14:50:09.074Z" },
    { url = "https://files.pythonhosted.org/packages/15/fe/ad407bb9e818c2b31383f6131ca19ea7e35ce93cf1310fce69f12e89de75/multidict-6.7.0-cp313-cp313-musllinux_1_2_i686.whl", hash = "sha256:b3bc26a951007b1057a1c543af845f1c7e3e71cc240ed1ace7bf4484aa99196e", size = 249683, upload-time = "2025-10-06T14:50:10.714Z" },
    { url = "https://files.pythonhosted.org/packages/8c/a4/a89abdb0229e533fb925e7c6e5c40201c2873efebc9abaf14046a4536ee6/multidict-6.7.0-cp313-cp313-musllinux_1_2_ppc64le.whl", hash = "sha256:7b022717c748dd1992a83e219587aabe45980d88969f01b316e78683e6285f64", size = 261254, upload-time = "2025-10-06T14:50:12.28Z" },
    { url = "https://files.pythonhosted.org/packages/8d/aa/0e2b27bd88b40a4fb8dc53dd74eecac70edaa4c1dd0707eb2164da3675b3/multidict-6.7.0-cp313-cp313-musllinux_1_2_s390x.whl", hash = "sha256:9600082733859f00d79dee64effc7aef1beb26adb297416a4ad2116fd61374bd", size = 257967, upload-time = "2025-10-06T14:50:14.16Z" },
    { url = "https://files.pythonhosted.org/packages/d0/8e/0c67b7120d5d5f6d874ed85a085f9dc770a7f9d8813e80f44a9fec820bb7/multidict-6.7.0-cp313-cp313-musllinux_1_2_x86_64.whl", hash = "sha256:94218fcec4d72bc61df51c198d098ce2b378e0ccbac41ddbed5ef44092913288", size = 250085, upload-time = "2025-10-06T14:50:15.639Z" },
    { url = "https://files.pythonhosted.org/packages/ba/55/b73e1d624ea4b8fd4dd07a3bb70f6e4c7c6c5d9d640a41c6ffe5cdbd2a55/multidict-6.7.0-cp313-cp313-win32.whl", hash = "sha256:a37bd74c3fa9d00be2d7b8eca074dc56bd8077ddd2917a839bd989612671ed17", size = 41713, upload-time = "2025-10-06T14:50:17.066Z" },
    { url = "https://files.pythonhosted.org/packages/32/31/75c59e7d3b4205075b4c183fa4ca398a2daf2303ddf616b04ae6ef55cffe/multidict-6.7.0-cp313-cp313-win_amd64.whl", hash = "sha256:30d193c6cc6d559db42b6bcec8a5d395d34d60c9877a0b71ecd7c204fcf15390", size = 45915, upload-time = "2025-10-06T14:50:18.264Z" },
    { url = "https://files.pythonhosted.org/packages/31/2a/8987831e811f1184c22bc2e45844934385363ee61c0a2dcfa8f71b87e608/multidict-6.7.0-cp313-cp313-win_arm64.whl", hash = "sha256:ea3334cabe4d41b7ccd01e4d349828678794edbc2d3ae97fc162a3312095092e", size = 43077, upload-time = "2025-10-06T14:50:19.853Z" },
    { url = "https://files.pythonhosted.org/packages/e8/68/7b3a5170a382a340147337b300b9eb25a9ddb573bcdfff19c0fa3f31ffba/multidict-6.7.0-cp313-cp313t-macosx_10_13_universal2.whl", hash = "sha256:ad9ce259f50abd98a1ca0aa6e490b58c316a0fce0617f609723e40804add2c00", size = 83114, upload-time = "2025-10-06T14:50:21.223Z" },
    { url = "https://files.pythonhosted.org/packages/55/5c/3fa2d07c84df4e302060f555bbf539310980362236ad49f50eeb0a1c1eb9/multidict-6.7.0-cp313-cp313t-macosx_10_13_x86_64.whl", hash = "sha256:07f5594ac6d084cbb5de2df218d78baf55ef150b91f0ff8a21cc7a2e3a5a58eb", size = 48442, upload-time = "2025-10-06T14:50:22.871Z" },
    { url = "https://files.pythonhosted.org/packages/fc/56/67212d33239797f9bd91962bb899d72bb0f4c35a8652dcdb8ed049bef878/multidict-6.7.0-cp313-cp313t-macosx_11_0_arm64.whl", hash = "sha256:0591b48acf279821a579282444814a2d8d0af624ae0bc600aa4d1b920b6e924b", size = 46885, upload-time = "2025-10-06T14:50:24.258Z" },
    { url = "https://files.pythonhosted.org/packages/46/d1/908f896224290350721597a61a69cd19b89ad8ee0ae1f38b3f5cd12ea2ac/multidict-6.7.0-cp313-cp313t-manylinux1_i686.manylinux_2_28_i686.manylinux_2_5_i686.whl", hash = "sha256:749a72584761531d2b9467cfbdfd29487ee21124c304c4b6cb760d8777b27f9c", size = 242588, upload-time = "2025-10-06T14:50:25.716Z" },
    { url = "https://files.pythonhosted.org/packages/ab/67/8604288bbd68680eee0ab568fdcb56171d8b23a01bcd5cb0c8fedf6e5d99/multidict-6.7.0-cp313-cp313t-manylinux2014_aarch64.manylinux_2_17_aarch64.manylinux_2_28_aarch64.whl", hash = "sha256:6b4c3d199f953acd5b446bf7c0de1fe25d94e09e79086f8dc2f48a11a129cdf1", size = 249966, upload-time = "2025-10-06T14:50:28.192Z" },
    { url = "https://files.pythonhosted.org/packages/20/33/9228d76339f1ba51e3efef7da3ebd91964d3006217aae13211653193c3ff/multidict-6.7.0-cp313-cp313t-manylinux2014_armv7l.manylinux_2_17_armv7l.manylinux_2_31_armv7l.whl", hash = "sha256:9fb0211dfc3b51efea2f349ec92c114d7754dd62c01f81c3e32b765b70c45c9b", size = 228618, upload-time = "2025-10-06T14:50:29.82Z" },
    { url = "https://files.pythonhosted.org/packages/f8/2d/25d9b566d10cab1c42b3b9e5b11ef79c9111eaf4463b8c257a3bd89e0ead/multidict-6.7.0-cp313-cp313t-manylinux2014_ppc64le.manylinux_2_17_ppc64le.manylinux_2_28_ppc64le.whl", hash = "sha256:a027ec240fe73a8d6281872690b988eed307cd7d91b23998ff35ff577ca688b5", size = 257539, upload-time = "2025-10-06T14:50:31.731Z" },
    { url = "https://files.pythonhosted.org/packages/b6/b1/8d1a965e6637fc33de3c0d8f414485c2b7e4af00f42cab3d84e7b955c222/multidict-6.7.0-cp313-cp313t-manylinux2014_s390x.manylinux_2_17_s390x.manylinux_2_28_s390x.whl", hash = "sha256:d1d964afecdf3a8288789df2f5751dc0a8261138c3768d9af117ed384e538fad", size = 256345, upload-time = "2025-10-06T14:50:33.26Z" },
    { url = "https://files.pythonhosted.org/packages/ba/0c/06b5a8adbdeedada6f4fb8d8f193d44a347223b11939b42953eeb6530b6b/multidict-6.7.0-cp313-cp313t-manylinux2014_x86_64.manylinux_2_17_x86_64.manylinux_2_28_x86_64.whl", hash = "sha256:caf53b15b1b7df9fbd0709aa01409000a2b4dd03a5f6f5cc548183c7c8f8b63c", size = 247934, upload-time = "2025-10-06T14:50:34.808Z" },
    { url = "https://files.pythonhosted.org/packages/8f/31/b2491b5fe167ca044c6eb4b8f2c9f3b8a00b24c432c365358eadac5d7625/multidict-6.7.0-cp313-cp313t-musllinux_1_2_aarch64.whl", hash = "sha256:654030da3197d927f05a536a66186070e98765aa5142794c9904555d3a9d8fb5", size = 245243, upload-time = "2025-10-06T14:50:36.436Z" },
    { url = "https://files.pythonhosted.org/packages/61/1a/982913957cb90406c8c94f53001abd9eafc271cb3e70ff6371590bec478e/multidict-6.7.0-cp313-cp313t-musllinux_1_2_armv7l.whl", hash = "sha256:2090d3718829d1e484706a2f525e50c892237b2bf9b17a79b059cb98cddc2f10", size = 235878, upload-time = "2025-10-06T14:50:37.953Z" },
    { url = "https://files.pythonhosted.org/packages/be/c0/21435d804c1a1cf7a2608593f4d19bca5bcbd7a81a70b253fdd1c12af9c0/multidict-6.7.0-cp313-cp313t-musllinux_1_2_i686.whl", hash = "sha256:2d2cfeec3f6f45651b3d408c4acec0ebf3daa9bc8a112a084206f5db5d05b754", size = 243452, upload-time = "2025-10-06T14:50:39.574Z" },
    { url = "https://files.pythonhosted.org/packages/54/0a/4349d540d4a883863191be6eb9a928846d4ec0ea007d3dcd36323bb058ac/multidict-6.7.0-cp313-cp313t-musllinux_1_2_ppc64le.whl", hash = "sha256:4ef089f985b8c194d341eb2c24ae6e7408c9a0e2e5658699c92f497437d88c3c", size = 252312, upload-time = "2025-10-06T14:50:41.612Z" },
    { url = "https://files.pythonhosted.org/packages/26/64/d5416038dbda1488daf16b676e4dbfd9674dde10a0cc8f4fc2b502d8125d/multidict-6.7.0-cp313-cp313t-musllinux_1_2_s390x.whl", hash = "sha256:e93a0617cd16998784bf4414c7e40f17a35d2350e5c6f0bd900d3a8e02bd3762", size = 246935, upload-time = "2025-10-06T14:50:43.972Z" },
    { url = "https://files.pythonhosted.org/packages/9f/8c/8290c50d14e49f35e0bd4abc25e1bc7711149ca9588ab7d04f886cdf03d9/multidict-6.7.0-cp313-cp313t-musllinux_1_2_x86_64.whl", hash = "sha256:f0feece2ef8ebc42ed9e2e8c78fc4aa3cf455733b507c09ef7406364c94376c6", size = 243385, upload-time = "2025-10-06T14:50:45.648Z" },
    { url = "https://files.pythonhosted.org/packages/ef/a0/f83ae75e42d694b3fbad3e047670e511c138be747bc713cf1b10d5096416/multidict-6.7.0-cp313-cp313t-win32.whl", hash = "sha256:19a1d55338ec1be74ef62440ca9e04a2f001a04d0cc49a4983dc320ff0f3212d", size = 47777, upload-time = "2025-10-06T14:50:47.154Z" },
    { url = "https://files.pythonhosted.org/packages/dc/80/9b174a92814a3830b7357307a792300f42c9e94664b01dee8e457551fa66/multidict-6.7.0-cp313-cp313t-win_amd64.whl", hash = "sha256:3da4fb467498df97e986af166b12d01f05d2e04f978a9c1c680ea1988e0bc4b6", size = 53104, upload-time = "2025-10-06T14:50:48.851Z" },
    { url = "https://files.pythonhosted.org/packages/cc/28/04baeaf0428d95bb7a7bea0e691ba2f31394338ba424fb0679a9ed0f4c09/multidict-6.7.0-cp313-cp313t-win_arm64.whl", hash = "sha256:b4121773c49a0776461f4a904cdf6264c88e42218aaa8407e803ca8025872792", size = 45503, upload-time = "2025-10-06T14:50:50.16Z" },
    { url = "https://files.pythonhosted.org/packages/e2/b1/3da6934455dd4b261d4c72f897e3a5728eba81db59959f3a639245891baa/multidict-6.7.0-cp314-cp314-macosx_10_13_universal2.whl", hash = "sha256:3bab1e4aff7adaa34410f93b1f8e57c4b36b9af0426a76003f441ee1d3c7e842", size = 75128, upload-time = "2025-10-06T14:50:51.92Z" },
    { url = "https://files.pythonhosted.org/packages/14/2c/f069cab5b51d175a1a2cb4ccdf7a2c2dabd58aa5bd933fa036a8d15e2404/multidict-6.7.0-cp314-cp314-macosx_10_13_x86_64.whl", hash = "sha256:b8512bac933afc3e45fb2b18da8e59b78d4f408399a960339598374d4ae3b56b", size = 44410, upload-time = "2025-10-06T14:50:53.275Z" },
    { url = "https://files.pythonhosted.org/packages/42/e2/64bb41266427af6642b6b128e8774ed84c11b80a90702c13ac0a86bb10cc/multidict-6.7.0-cp314-cp314-macosx_11_0_arm64.whl", hash = "sha256:79dcf9e477bc65414ebfea98ffd013cb39552b5ecd62908752e0e413d6d06e38", size = 43205, upload-time = "2025-10-06T14:50:54.911Z" },
    { url = "https://files.pythonhosted.org/packages/02/68/6b086fef8a3f1a8541b9236c594f0c9245617c29841f2e0395d979485cde/multidict-6.7.0-cp314-cp314-manylinux1_i686.manylinux_2_28_i686.manylinux_2_5_i686.whl", hash = "sha256:31bae522710064b5cbeddaf2e9f32b1abab70ac6ac91d42572502299e9953128", size = 245084, upload-time = "2025-10-06T14:50:56.369Z" },
    { url = "https://files.pythonhosted.org/packages/15/ee/f524093232007cd7a75c1d132df70f235cfd590a7c9eaccd7ff422ef4ae8/multidict-6.7.0-cp314-cp314-manylinux2014_aarch64.manylinux_2_17_aarch64.manylinux_2_28_aarch64.whl", hash = "sha256:4a0df7ff02397bb63e2fd22af2c87dfa39e8c7f12947bc524dbdc528282c7e34", size = 252667, upload-time = "2025-10-06T14:50:57.991Z" },
    { url = "https://files.pythonhosted.org/packages/02/a5/eeb3f43ab45878f1895118c3ef157a480db58ede3f248e29b5354139c2c9/multidict-6.7.0-cp314-cp314-manylinux2014_armv7l.manylinux_2_17_armv7l.manylinux_2_31_armv7l.whl", hash = "sha256:7a0222514e8e4c514660e182d5156a415c13ef0aabbd71682fc714e327b95e99", size = 233590, upload-time = "2025-10-06T14:50:59.589Z" },
    { url = "https://files.pythonhosted.org/packages/6a/1e/76d02f8270b97269d7e3dbd45644b1785bda457b474315f8cf999525a193/multidict-6.7.0-cp314-cp314-manylinux2014_ppc64le.manylinux_2_17_ppc64le.manylinux_2_28_ppc64le.whl", hash = "sha256:2397ab4daaf2698eb51a76721e98db21ce4f52339e535725de03ea962b5a3202", size = 264112, upload-time = "2025-10-06T14:51:01.183Z" },
    { url = "https://files.pythonhosted.org/packages/76/0b/c28a70ecb58963847c2a8efe334904cd254812b10e535aefb3bcce513918/multidict-6.7.0-cp314-cp314-manylinux2014_s390x.manylinux_2_17_s390x.manylinux_2_28_s390x.whl", hash = "sha256:8891681594162635948a636c9fe0ff21746aeb3dd5463f6e25d9bea3a8a39ca1", size = 261194, upload-time = "2025-10-06T14:51:02.794Z" },
    { url = "https://files.pythonhosted.org/packages/b4/63/2ab26e4209773223159b83aa32721b4021ffb08102f8ac7d689c943fded1/multidict-6.7.0-cp314-cp314-manylinux2014_x86_64.manylinux_2_17_x86_64.manylinux_2_28_x86_64.whl", hash = "sha256:18706cc31dbf402a7945916dd5cddf160251b6dab8a2c5f3d6d5a55949f676b3", size = 248510, upload-time = "2025-10-06T14:51:04.724Z" },
    { url = "https://files.pythonhosted.org/packages/93/cd/06c1fa8282af1d1c46fd55c10a7930af652afdce43999501d4d68664170c/multidict-6.7.0-cp314-cp314-musllinux_1_2_aarch64.whl", hash = "sha256:f844a1bbf1d207dd311a56f383f7eda2d0e134921d45751842d8235e7778965d", size = 248395, upload-time = "2025-10-06T14:51:06.306Z" },
    { url = "https://files.pythonhosted.org/packages/99/ac/82cb419dd6b04ccf9e7e61befc00c77614fc8134362488b553402ecd55ce/multidict-6.7.0-cp314-cp314-musllinux_1_2_armv7l.whl", hash = "sha256:d4393e3581e84e5645506923816b9cc81f5609a778c7e7534054091acc64d1c6", size = 239520, upload-time = "2025-10-06T14:51:08.091Z" },
    { url = "https://files.pythonhosted.org/packages/fa/f3/a0f9bf09493421bd8716a362e0cd1d244f5a6550f5beffdd6b47e885b331/multidict-6.7.0-cp314-cp314-musllinux_1_2_i686.whl", hash = "sha256:fbd18dc82d7bf274b37aa48d664534330af744e03bccf696d6f4c6042e7d19e7", size = 245479, upload-time = "2025-10-06T14:51:10.365Z" },
    { url = "https://files.pythonhosted.org/packages/8d/01/476d38fc73a212843f43c852b0eee266b6971f0e28329c2184a8df90c376/multidict-6.7.0-cp314-cp314-musllinux_1_2_ppc64le.whl", hash = "sha256:b6234e14f9314731ec45c42fc4554b88133ad53a09092cc48a88e771c125dadb", size = 258903, upload-time = "2025-10-06T14:51:12.466Z" },
    { url = "https://files.pythonhosted.org/packages/49/6d/23faeb0868adba613b817d0e69c5f15531b24d462af8012c4f6de4fa8dc3/multidict-6.7.0-cp314-cp314-musllinux_1_2_s390x.whl", hash = "sha256:08d4379f9744d8f78d98c8673c06e202ffa88296f009c71bbafe8a6bf847d01f", size = 252333, upload-time = "2025-10-06T14:51:14.48Z" },
    { url = "https://files.pythonhosted.org/packages/1e/cc/48d02ac22b30fa247f7dad82866e4b1015431092f4ba6ebc7e77596e0b18/multidict-6.7.0-cp314-cp314-musllinux_1_2_x86_64.whl", hash = "sha256:9fe04da3f79387f450fd0061d4dd2e45a72749d31bf634aecc9e27f24fdc4b3f", size = 243411, upload-time = "2025-10-06T14:51:16.072Z" },
    { url = "https://files.pythonhosted.org/packages/4a/03/29a8bf5a18abf1fe34535c88adbdfa88c9fb869b5a3b120692c64abe8284/multidict-6.7.0-cp314-cp314-win32.whl", hash = "sha256:fbafe31d191dfa7c4c51f7a6149c9fb7e914dcf9ffead27dcfd9f1ae382b3885", size = 40940, upload-time = "2025-10-06T14:51:17.544Z" },
    { url = "https://files.pythonhosted.org/packages/82/16/7ed27b680791b939de138f906d5cf2b4657b0d45ca6f5dd6236fdddafb1a/multidict-6.7.0-cp314-cp314-win_amd64.whl", hash = "sha256:2f67396ec0310764b9222a1728ced1ab638f61aadc6226f17a71dd9324f9a99c", size = 45087, upload-time = "2025-10-06T14:51:18.875Z" },
    { url = "https://files.pythonhosted.org/packages/cd/3c/e3e62eb35a1950292fe39315d3c89941e30a9d07d5d2df42965ab041da43/multidict-6.7.0-cp314-cp314-win_arm64.whl", hash = "sha256:ba672b26069957ee369cfa7fc180dde1fc6f176eaf1e6beaf61fbebbd3d9c000", size = 42368, upload-time = "2025-10-06T14:51:20.225Z" },
    { url = "https://files.pythonhosted.org/packages/8b/40/cd499bd0dbc5f1136726db3153042a735fffd0d77268e2ee20d5f33c010f/multidict-6.7.0-cp314-cp314t-macosx_10_13_universal2.whl", hash = "sha256:c1dcc7524066fa918c6a27d61444d4ee7900ec635779058571f70d042d86ed63", size = 82326, upload-time = "2025-10-06T14:51:21.588Z" },
    { url = "https://files.pythonhosted.org/packages/13/8a/18e031eca251c8df76daf0288e6790561806e439f5ce99a170b4af30676b/multidict-6.7.0-cp314-cp314t-macosx_10_13_x86_64.whl", hash = "sha256:27e0b36c2d388dc7b6ced3406671b401e84ad7eb0656b8f3a2f46ed0ce483718", size = 48065, upload-time = "2025-10-06T14:51:22.93Z" },
    { url = "https://files.pythonhosted.org/packages/40/71/5e6701277470a87d234e433fb0a3a7deaf3bcd92566e421e7ae9776319de/multidict-6.7.0-cp314-cp314t-macosx_11_0_arm64.whl", hash = "sha256:2a7baa46a22e77f0988e3b23d4ede5513ebec1929e34ee9495be535662c0dfe2", size = 46475, upload-time = "2025-10-06T14:51:24.352Z" },
    { url = "https://files.pythonhosted.org/packages/fe/6a/bab00cbab6d9cfb57afe1663318f72ec28289ea03fd4e8236bb78429893a/multidict-6.7.0-cp314-cp314t-manylinux1_i686.manylinux_2_28_i686.manylinux_2_5_i686.whl", hash = "sha256:7bf77f54997a9166a2f5675d1201520586439424c2511723a7312bdb4bcc034e", size = 239324, upload-time = "2025-10-06T14:51:25.822Z" },
    { url = "https://files.pythonhosted.org/packages/2a/5f/8de95f629fc22a7769ade8b41028e3e5a822c1f8904f618d175945a81ad3/multidict-6.7.0-cp314-cp314t-manylinux2014_aarch64.manylinux_2_17_aarch64.manylinux_2_28_aarch64.whl", hash = "sha256:e011555abada53f1578d63389610ac8a5400fc70ce71156b0aa30d326f1a5064", size = 246877, upload-time = "2025-10-06T14:51:27.604Z" },
    { url = "https://files.pythonhosted.org/packages/23/b4/38881a960458f25b89e9f4a4fdcb02ac101cfa710190db6e5528841e67de/multidict-6.7.0-cp314-cp314t-manylinux2014_armv7l.manylinux_2_17_armv7l.manylinux_2_31_armv7l.whl", hash = "sha256:28b37063541b897fd6a318007373930a75ca6d6ac7c940dbe14731ffdd8d498e", size = 225824, upload-time = "2025-10-06T14:51:29.664Z" },
    { url = "https://files.pythonhosted.org/packages/1e/39/6566210c83f8a261575f18e7144736059f0c460b362e96e9cf797a24b8e7/multidict-6.7.0-cp314-cp314t-manylinux2014_ppc64le.manylinux_2_17_ppc64le.manylinux_2_28_ppc64le.whl", hash = "sha256:05047ada7a2fde2631a0ed706f1fd68b169a681dfe5e4cf0f8e4cb6618bbc2cd", size = 253558, upload-time = "2025-10-06T14:51:31.684Z" },
    { url = "https://files.pythonhosted.org/packages/00/a3/67f18315100f64c269f46e6c0319fa87ba68f0f64f2b8e7fd7c72b913a0b/multidict-6.7.0-cp314-cp314t-manylinux2014_s390x.manylinux_2_17_s390x.manylinux_2_28_s390x.whl", hash = "sha256:716133f7d1d946a4e1b91b1756b23c088881e70ff180c24e864c26192ad7534a", size = 252339, upload-time = "2025-10-06T14:51:33.699Z" },
    { url = "https://files.pythonhosted.org/packages/c8/2a/1cb77266afee2458d82f50da41beba02159b1d6b1f7973afc9a1cad1499b/multidict-6.7.0-cp314-cp314t-manylinux2014_x86_64.manylinux_2_17_x86_64.manylinux_2_28_x86_64.whl", hash = "sha256:d1bed1b467ef657f2a0ae62844a607909ef1c6889562de5e1d505f74457d0b96", size = 244895, upload-time = "2025-10-06T14:51:36.189Z" },
    { url = "https://files.pythonhosted.org/packages/dd/72/09fa7dd487f119b2eb9524946ddd36e2067c08510576d43ff68469563b3b/multidict-6.7.0-cp314-cp314t-musllinux_1_2_aarch64.whl", hash = "sha256:ca43bdfa5d37bd6aee89d85e1d0831fb86e25541be7e9d376ead1b28974f8e5e", size = 241862, upload-time = "2025-10-06T14:51:41.291Z" },
    { url = "https://files.pythonhosted.org/packages/65/92/bc1f8bd0853d8669300f732c801974dfc3702c3eeadae2f60cef54dc69d7/multidict-6.7.0-cp314-cp314t-musllinux_1_2_armv7l.whl", hash = "sha256:44b546bd3eb645fd26fb949e43c02a25a2e632e2ca21a35e2e132c8105dc8599", size = 232376, upload-time = "2025-10-06T14:51:43.55Z" },
    { url = "https://files.pythonhosted.org/packages/09/86/ac39399e5cb9d0c2ac8ef6e10a768e4d3bc933ac808d49c41f9dc23337eb/multidict-6.7.0-cp314-cp314t-musllinux_1_2_i686.whl", hash = "sha256:a6ef16328011d3f468e7ebc326f24c1445f001ca1dec335b2f8e66bed3006394", size = 240272, upload-time = "2025-10-06T14:51:45.265Z" },
    { url = "https://files.pythonhosted.org/packages/3d/b6/fed5ac6b8563ec72df6cb1ea8dac6d17f0a4a1f65045f66b6d3bf1497c02/multidict-6.7.0-cp314-cp314t-musllinux_1_2_ppc64le.whl", hash = "sha256:5aa873cbc8e593d361ae65c68f85faadd755c3295ea2c12040ee146802f23b38", size = 248774, upload-time = "2025-10-06T14:51:46.836Z" },
    { url = "https://files.pythonhosted.org/packages/6b/8d/b954d8c0dc132b68f760aefd45870978deec6818897389dace00fcde32ff/multidict-6.7.0-cp314-cp314t-musllinux_1_2_s390x.whl", hash = "sha256:3d7b6ccce016e29df4b7ca819659f516f0bc7a4b3efa3bb2012ba06431b044f9", size = 242731, upload-time = "2025-10-06T14:51:48.541Z" },
    { url = "https://files.pythonhosted.org/packages/16/9d/a2dac7009125d3540c2f54e194829ea18ac53716c61b655d8ed300120b0f/multidict-6.7.0-cp314-cp314t-musllinux_1_2_x86_64.whl", hash = "sha256:171b73bd4ee683d307599b66793ac80981b06f069b62eea1c9e29c9241aa66b0", size = 240193, upload-time = "2025-10-06T14:51:50.355Z" },
    { url = "https://files.pythonhosted.org/packages/39/ca/c05f144128ea232ae2178b008d5011d4e2cea86e4ee8c85c2631b1b94802/multidict-6.7.0-cp314-cp314t-win32.whl", hash = "sha256:b2d7f80c4e1fd010b07cb26820aae86b7e73b681ee4889684fb8d2d4537aab13", size = 48023, upload-time = "2025-10-06T14:51:51.883Z" },
    { url = "https://files.pythonhosted.org/packages/ba/8f/0a60e501584145588be1af5cc829265701ba3c35a64aec8e07cbb71d39bb/multidict-6.7.0-cp314-cp314t-win_amd64.whl", hash = "sha256:09929cab6fcb68122776d575e03c6cc64ee0b8fca48d17e135474b042ce515cd", size = 53507, upload-time = "2025-10-06T14:51:53.672Z" },
    { url = "https://files.pythonhosted.org/packages/7f/ae/3148b988a9c6239903e786eac19c889fab607c31d6efa7fb2147e5680f23/multidict-6.7.0-cp314-cp314t-win_arm64.whl", hash = "sha256:cc41db090ed742f32bd2d2c721861725e6109681eddf835d0a82bd3a5c382827", size = 44804, upload-time = "2025-10-06T14:51:55.415Z" },
    { url = "https://files.pythonhosted.org/packages/b7/da/7d22601b625e241d4f23ef1ebff8acfc60da633c9e7e7922e24d10f592b3/multidict-6.7.0-py3-none-any.whl", hash = "sha256:394fc5c42a333c9ffc3e421a4c85e08580d990e08b99f6bf35b4132114c5dcb3", size = 12317, upload-time = "2025-10-06T14:52:29.272Z" },
]

[[package]]
name = "mypy-extensions"
version = "1.1.0"
source = { registry = "https://pypi.org/simple" }
sdist = { url = "https://files.pythonhosted.org/packages/a2/6e/371856a3fb9d31ca8dac321cda606860fa4548858c0cc45d9d1d4ca2628b/mypy_extensions-1.1.0.tar.gz", hash = "sha256:52e68efc3284861e772bbcd66823fde5ae21fd2fdb51c62a211403730b916558", size = 6343, upload-time = "2025-04-22T14:54:24.164Z" }
wheels = [
    { url = "https://files.pythonhosted.org/packages/79/7b/2c79738432f5c924bef5071f933bcc9efd0473bac3b4aa584a6f7c1c8df8/mypy_extensions-1.1.0-py3-none-any.whl", hash = "sha256:1be4cccdb0f2482337c4743e60421de3a356cd97508abadd57d47403e94f5505", size = 4963, upload-time = "2025-04-22T14:54:22.983Z" },
]

[[package]]
name = "nbclient"
version = "0.10.2"
source = { registry = "https://pypi.org/simple" }
dependencies = [
    { name = "jupyter-client" },
    { name = "jupyter-core" },
    { name = "nbformat" },
    { name = "traitlets" },
]
sdist = { url = "https://files.pythonhosted.org/packages/87/66/7ffd18d58eae90d5721f9f39212327695b749e23ad44b3881744eaf4d9e8/nbclient-0.10.2.tar.gz", hash = "sha256:90b7fc6b810630db87a6d0c2250b1f0ab4cf4d3c27a299b0cde78a4ed3fd9193", size = 62424, upload-time = "2024-12-19T10:32:27.164Z" }
wheels = [
    { url = "https://files.pythonhosted.org/packages/34/6d/e7fa07f03a4a7b221d94b4d586edb754a9b0dc3c9e2c93353e9fa4e0d117/nbclient-0.10.2-py3-none-any.whl", hash = "sha256:4ffee11e788b4a27fabeb7955547e4318a5298f34342a4bfd01f2e1faaeadc3d", size = 25434, upload-time = "2024-12-19T10:32:24.139Z" },
]

[[package]]
name = "nbconvert"
version = "7.16.6"
source = { registry = "https://pypi.org/simple" }
dependencies = [
    { name = "beautifulsoup4" },
    { name = "bleach", extra = ["css"] },
    { name = "defusedxml" },
    { name = "jinja2" },
    { name = "jupyter-core" },
    { name = "jupyterlab-pygments" },
    { name = "markupsafe" },
    { name = "mistune" },
    { name = "nbclient" },
    { name = "nbformat" },
    { name = "packaging" },
    { name = "pandocfilters" },
    { name = "pygments" },
    { name = "traitlets" },
]
sdist = { url = "https://files.pythonhosted.org/packages/a3/59/f28e15fc47ffb73af68a8d9b47367a8630d76e97ae85ad18271b9db96fdf/nbconvert-7.16.6.tar.gz", hash = "sha256:576a7e37c6480da7b8465eefa66c17844243816ce1ccc372633c6b71c3c0f582", size = 857715, upload-time = "2025-01-28T09:29:14.724Z" }
wheels = [
    { url = "https://files.pythonhosted.org/packages/cc/9a/cd673b2f773a12c992f41309ef81b99da1690426bd2f96957a7ade0d3ed7/nbconvert-7.16.6-py3-none-any.whl", hash = "sha256:1375a7b67e0c2883678c48e506dc320febb57685e5ee67faa51b18a90f3a712b", size = 258525, upload-time = "2025-01-28T09:29:12.551Z" },
]

[[package]]
name = "nbformat"
version = "5.10.4"
source = { registry = "https://pypi.org/simple" }
dependencies = [
    { name = "fastjsonschema" },
    { name = "jsonschema" },
    { name = "jupyter-core" },
    { name = "traitlets" },
]
sdist = { url = "https://files.pythonhosted.org/packages/6d/fd/91545e604bc3dad7dca9ed03284086039b294c6b3d75c0d2fa45f9e9caf3/nbformat-5.10.4.tar.gz", hash = "sha256:322168b14f937a5d11362988ecac2a4952d3d8e3a2cbeb2319584631226d5b3a", size = 142749, upload-time = "2024-04-04T11:20:37.371Z" }
wheels = [
    { url = "https://files.pythonhosted.org/packages/a9/82/0340caa499416c78e5d8f5f05947ae4bc3cba53c9f038ab6e9ed964e22f1/nbformat-5.10.4-py3-none-any.whl", hash = "sha256:3b48d6c8fbca4b299bf3982ea7db1af21580e4fec269ad087b9e81588891200b", size = 78454, upload-time = "2024-04-04T11:20:34.895Z" },
]

[[package]]
name = "nest-asyncio"
version = "1.6.0"
source = { registry = "https://pypi.org/simple" }
sdist = { url = "https://files.pythonhosted.org/packages/83/f8/51569ac65d696c8ecbee95938f89d4abf00f47d58d48f6fbabfe8f0baefe/nest_asyncio-1.6.0.tar.gz", hash = "sha256:6f172d5449aca15afd6c646851f4e31e02c598d553a667e38cafa997cfec55fe", size = 7418, upload-time = "2024-01-21T14:25:19.227Z" }
wheels = [
    { url = "https://files.pythonhosted.org/packages/a0/c4/c2971a3ba4c6103a3d10c4b0f24f461ddc027f0f09763220cf35ca1401b3/nest_asyncio-1.6.0-py3-none-any.whl", hash = "sha256:87af6efd6b5e897c81050477ef65c62e2b2f35d51703cae01aff2905b1852e1c", size = 5195, upload-time = "2024-01-21T14:25:17.223Z" },
]

[[package]]
name = "notebook"
version = "7.4.7"
source = { registry = "https://pypi.org/simple" }
dependencies = [
    { name = "jupyter-server" },
    { name = "jupyterlab" },
    { name = "jupyterlab-server" },
    { name = "notebook-shim" },
    { name = "tornado" },
]
sdist = { url = "https://files.pythonhosted.org/packages/04/09/f6f64ba156842ef68d3ea763fa171a2f7e7224f200a15dd4af5b83c34756/notebook-7.4.7.tar.gz", hash = "sha256:3f0a04027dfcee8a876de48fba13ab77ec8c12f72f848a222ed7f5081b9e342a", size = 13937702, upload-time = "2025-09-27T08:00:22.536Z" }
wheels = [
    { url = "https://files.pythonhosted.org/packages/6c/d7/06d13087e20388926e7423d2489e728d2e59f2453039cdb0574a7c070e76/notebook-7.4.7-py3-none-any.whl", hash = "sha256:362b7c95527f7dd3c4c84d410b782872fd9c734fb2524c11dd92758527b6eda6", size = 14342894, upload-time = "2025-09-27T08:00:18.496Z" },
]

[[package]]
name = "notebook-shim"
version = "0.2.4"
source = { registry = "https://pypi.org/simple" }
dependencies = [
    { name = "jupyter-server" },
]
sdist = { url = "https://files.pythonhosted.org/packages/54/d2/92fa3243712b9a3e8bafaf60aac366da1cada3639ca767ff4b5b3654ec28/notebook_shim-0.2.4.tar.gz", hash = "sha256:b4b2cfa1b65d98307ca24361f5b30fe785b53c3fd07b7a47e89acb5e6ac638cb", size = 13167, upload-time = "2024-02-14T23:35:18.353Z" }
wheels = [
    { url = "https://files.pythonhosted.org/packages/f9/33/bd5b9137445ea4b680023eb0469b2bb969d61303dedb2aac6560ff3d14a1/notebook_shim-0.2.4-py3-none-any.whl", hash = "sha256:411a5be4e9dc882a074ccbcae671eda64cceb068767e9a3419096986560e1cef", size = 13307, upload-time = "2024-02-14T23:35:16.286Z" },
]

[[package]]
name = "numpy"
version = "2.3.3"
source = { registry = "https://pypi.org/simple" }
sdist = { url = "https://files.pythonhosted.org/packages/d0/19/95b3d357407220ed24c139018d2518fab0a61a948e68286a25f1a4d049ff/numpy-2.3.3.tar.gz", hash = "sha256:ddc7c39727ba62b80dfdbedf400d1c10ddfa8eefbd7ec8dcb118be8b56d31029", size = 20576648, upload-time = "2025-09-09T16:54:12.543Z" }
wheels = [
    { url = "https://files.pythonhosted.org/packages/51/5d/bb7fc075b762c96329147799e1bcc9176ab07ca6375ea976c475482ad5b3/numpy-2.3.3-cp312-cp312-macosx_10_13_x86_64.whl", hash = "sha256:cfdd09f9c84a1a934cde1eec2267f0a43a7cd44b2cca4ff95b7c0d14d144b0bf", size = 20957014, upload-time = "2025-09-09T15:56:29.966Z" },
    { url = "https://files.pythonhosted.org/packages/6b/0e/c6211bb92af26517acd52125a237a92afe9c3124c6a68d3b9f81b62a0568/numpy-2.3.3-cp312-cp312-macosx_11_0_arm64.whl", hash = "sha256:cb32e3cf0f762aee47ad1ddc6672988f7f27045b0783c887190545baba73aa25", size = 14185220, upload-time = "2025-09-09T15:56:32.175Z" },
    { url = "https://files.pythonhosted.org/packages/22/f2/07bb754eb2ede9073f4054f7c0286b0d9d2e23982e090a80d478b26d35ca/numpy-2.3.3-cp312-cp312-macosx_14_0_arm64.whl", hash = "sha256:396b254daeb0a57b1fe0ecb5e3cff6fa79a380fa97c8f7781a6d08cd429418fe", size = 5113918, upload-time = "2025-09-09T15:56:34.175Z" },
    { url = "https://files.pythonhosted.org/packages/81/0a/afa51697e9fb74642f231ea36aca80fa17c8fb89f7a82abd5174023c3960/numpy-2.3.3-cp312-cp312-macosx_14_0_x86_64.whl", hash = "sha256:067e3d7159a5d8f8a0b46ee11148fc35ca9b21f61e3c49fbd0a027450e65a33b", size = 6647922, upload-time = "2025-09-09T15:56:36.149Z" },
    { url = "https://files.pythonhosted.org/packages/5d/f5/122d9cdb3f51c520d150fef6e87df9279e33d19a9611a87c0d2cf78a89f4/numpy-2.3.3-cp312-cp312-manylinux_2_27_aarch64.manylinux_2_28_aarch64.whl", hash = "sha256:1c02d0629d25d426585fb2e45a66154081b9fa677bc92a881ff1d216bc9919a8", size = 14281991, upload-time = "2025-09-09T15:56:40.548Z" },
    { url = "https://files.pythonhosted.org/packages/51/64/7de3c91e821a2debf77c92962ea3fe6ac2bc45d0778c1cbe15d4fce2fd94/numpy-2.3.3-cp312-cp312-manylinux_2_27_x86_64.manylinux_2_28_x86_64.whl", hash = "sha256:d9192da52b9745f7f0766531dcfa978b7763916f158bb63bdb8a1eca0068ab20", size = 16641643, upload-time = "2025-09-09T15:56:43.343Z" },
    { url = "https://files.pythonhosted.org/packages/30/e4/961a5fa681502cd0d68907818b69f67542695b74e3ceaa513918103b7e80/numpy-2.3.3-cp312-cp312-musllinux_1_2_aarch64.whl", hash = "sha256:cd7de500a5b66319db419dc3c345244404a164beae0d0937283b907d8152e6ea", size = 16056787, upload-time = "2025-09-09T15:56:46.141Z" },
    { url = "https://files.pythonhosted.org/packages/99/26/92c912b966e47fbbdf2ad556cb17e3a3088e2e1292b9833be1dfa5361a1a/numpy-2.3.3-cp312-cp312-musllinux_1_2_x86_64.whl", hash = "sha256:93d4962d8f82af58f0b2eb85daaf1b3ca23fe0a85d0be8f1f2b7bb46034e56d7", size = 18579598, upload-time = "2025-09-09T15:56:49.844Z" },
    { url = "https://files.pythonhosted.org/packages/17/b6/fc8f82cb3520768718834f310c37d96380d9dc61bfdaf05fe5c0b7653e01/numpy-2.3.3-cp312-cp312-win32.whl", hash = "sha256:5534ed6b92f9b7dca6c0a19d6df12d41c68b991cef051d108f6dbff3babc4ebf", size = 6320800, upload-time = "2025-09-09T15:56:52.499Z" },
    { url = "https://files.pythonhosted.org/packages/32/ee/de999f2625b80d043d6d2d628c07d0d5555a677a3cf78fdf868d409b8766/numpy-2.3.3-cp312-cp312-win_amd64.whl", hash = "sha256:497d7cad08e7092dba36e3d296fe4c97708c93daf26643a1ae4b03f6294d30eb", size = 12786615, upload-time = "2025-09-09T15:56:54.422Z" },
    { url = "https://files.pythonhosted.org/packages/49/6e/b479032f8a43559c383acb20816644f5f91c88f633d9271ee84f3b3a996c/numpy-2.3.3-cp312-cp312-win_arm64.whl", hash = "sha256:ca0309a18d4dfea6fc6262a66d06c26cfe4640c3926ceec90e57791a82b6eee5", size = 10195936, upload-time = "2025-09-09T15:56:56.541Z" },
    { url = "https://files.pythonhosted.org/packages/7d/b9/984c2b1ee61a8b803bf63582b4ac4242cf76e2dbd663efeafcb620cc0ccb/numpy-2.3.3-cp313-cp313-macosx_10_13_x86_64.whl", hash = "sha256:f5415fb78995644253370985342cd03572ef8620b934da27d77377a2285955bf", size = 20949588, upload-time = "2025-09-09T15:56:59.087Z" },
    { url = "https://files.pythonhosted.org/packages/a6/e4/07970e3bed0b1384d22af1e9912527ecbeb47d3b26e9b6a3bced068b3bea/numpy-2.3.3-cp313-cp313-macosx_11_0_arm64.whl", hash = "sha256:d00de139a3324e26ed5b95870ce63be7ec7352171bc69a4cf1f157a48e3eb6b7", size = 14177802, upload-time = "2025-09-09T15:57:01.73Z" },
    { url = "https://files.pythonhosted.org/packages/35/c7/477a83887f9de61f1203bad89cf208b7c19cc9fef0cebef65d5a1a0619f2/numpy-2.3.3-cp313-cp313-macosx_14_0_arm64.whl", hash = "sha256:9dc13c6a5829610cc07422bc74d3ac083bd8323f14e2827d992f9e52e22cd6a6", size = 5106537, upload-time = "2025-09-09T15:57:03.765Z" },
    { url = "https://files.pythonhosted.org/packages/52/47/93b953bd5866a6f6986344d045a207d3f1cfbad99db29f534ea9cee5108c/numpy-2.3.3-cp313-cp313-macosx_14_0_x86_64.whl", hash = "sha256:d79715d95f1894771eb4e60fb23f065663b2298f7d22945d66877aadf33d00c7", size = 6640743, upload-time = "2025-09-09T15:57:07.921Z" },
    { url = "https://files.pythonhosted.org/packages/23/83/377f84aaeb800b64c0ef4de58b08769e782edcefa4fea712910b6f0afd3c/numpy-2.3.3-cp313-cp313-manylinux_2_27_aarch64.manylinux_2_28_aarch64.whl", hash = "sha256:952cfd0748514ea7c3afc729a0fc639e61655ce4c55ab9acfab14bda4f402b4c", size = 14278881, upload-time = "2025-09-09T15:57:11.349Z" },
    { url = "https://files.pythonhosted.org/packages/9a/a5/bf3db6e66c4b160d6ea10b534c381a1955dfab34cb1017ea93aa33c70ed3/numpy-2.3.3-cp313-cp313-manylinux_2_27_x86_64.manylinux_2_28_x86_64.whl", hash = "sha256:5b83648633d46f77039c29078751f80da65aa64d5622a3cd62aaef9d835b6c93", size = 16636301, upload-time = "2025-09-09T15:57:14.245Z" },
    { url = "https://files.pythonhosted.org/packages/a2/59/1287924242eb4fa3f9b3a2c30400f2e17eb2707020d1c5e3086fe7330717/numpy-2.3.3-cp313-cp313-musllinux_1_2_aarch64.whl", hash = "sha256:b001bae8cea1c7dfdb2ae2b017ed0a6f2102d7a70059df1e338e307a4c78a8ae", size = 16053645, upload-time = "2025-09-09T15:57:16.534Z" },
    { url = "https://files.pythonhosted.org/packages/e6/93/b3d47ed882027c35e94ac2320c37e452a549f582a5e801f2d34b56973c97/numpy-2.3.3-cp313-cp313-musllinux_1_2_x86_64.whl", hash = "sha256:8e9aced64054739037d42fb84c54dd38b81ee238816c948c8f3ed134665dcd86", size = 18578179, upload-time = "2025-09-09T15:57:18.883Z" },
    { url = "https://files.pythonhosted.org/packages/20/d9/487a2bccbf7cc9d4bfc5f0f197761a5ef27ba870f1e3bbb9afc4bbe3fcc2/numpy-2.3.3-cp313-cp313-win32.whl", hash = "sha256:9591e1221db3f37751e6442850429b3aabf7026d3b05542d102944ca7f00c8a8", size = 6312250, upload-time = "2025-09-09T15:57:21.296Z" },
    { url = "https://files.pythonhosted.org/packages/1b/b5/263ebbbbcede85028f30047eab3d58028d7ebe389d6493fc95ae66c636ab/numpy-2.3.3-cp313-cp313-win_amd64.whl", hash = "sha256:f0dadeb302887f07431910f67a14d57209ed91130be0adea2f9793f1a4f817cf", size = 12783269, upload-time = "2025-09-09T15:57:23.034Z" },
    { url = "https://files.pythonhosted.org/packages/fa/75/67b8ca554bbeaaeb3fac2e8bce46967a5a06544c9108ec0cf5cece559b6c/numpy-2.3.3-cp313-cp313-win_arm64.whl", hash = "sha256:3c7cf302ac6e0b76a64c4aecf1a09e51abd9b01fc7feee80f6c43e3ab1b1dbc5", size = 10195314, upload-time = "2025-09-09T15:57:25.045Z" },
    { url = "https://files.pythonhosted.org/packages/11/d0/0d1ddec56b162042ddfafeeb293bac672de9b0cfd688383590090963720a/numpy-2.3.3-cp313-cp313t-macosx_10_13_x86_64.whl", hash = "sha256:eda59e44957d272846bb407aad19f89dc6f58fecf3504bd144f4c5cf81a7eacc", size = 21048025, upload-time = "2025-09-09T15:57:27.257Z" },
    { url = "https://files.pythonhosted.org/packages/36/9e/1996ca6b6d00415b6acbdd3c42f7f03ea256e2c3f158f80bd7436a8a19f3/numpy-2.3.3-cp313-cp313t-macosx_11_0_arm64.whl", hash = "sha256:823d04112bc85ef5c4fda73ba24e6096c8f869931405a80aa8b0e604510a26bc", size = 14301053, upload-time = "2025-09-09T15:57:30.077Z" },
    { url = "https://files.pythonhosted.org/packages/05/24/43da09aa764c68694b76e84b3d3f0c44cb7c18cdc1ba80e48b0ac1d2cd39/numpy-2.3.3-cp313-cp313t-macosx_14_0_arm64.whl", hash = "sha256:40051003e03db4041aa325da2a0971ba41cf65714e65d296397cc0e32de6018b", size = 5229444, upload-time = "2025-09-09T15:57:32.733Z" },
    { url = "https://files.pythonhosted.org/packages/bc/14/50ffb0f22f7218ef8af28dd089f79f68289a7a05a208db9a2c5dcbe123c1/numpy-2.3.3-cp313-cp313t-macosx_14_0_x86_64.whl", hash = "sha256:6ee9086235dd6ab7ae75aba5662f582a81ced49f0f1c6de4260a78d8f2d91a19", size = 6738039, upload-time = "2025-09-09T15:57:34.328Z" },
    { url = "https://files.pythonhosted.org/packages/55/52/af46ac0795e09657d45a7f4db961917314377edecf66db0e39fa7ab5c3d3/numpy-2.3.3-cp313-cp313t-manylinux_2_27_aarch64.manylinux_2_28_aarch64.whl", hash = "sha256:94fcaa68757c3e2e668ddadeaa86ab05499a70725811e582b6a9858dd472fb30", size = 14352314, upload-time = "2025-09-09T15:57:36.255Z" },
    { url = "https://files.pythonhosted.org/packages/a7/b1/dc226b4c90eb9f07a3fff95c2f0db3268e2e54e5cce97c4ac91518aee71b/numpy-2.3.3-cp313-cp313t-manylinux_2_27_x86_64.manylinux_2_28_x86_64.whl", hash = "sha256:da1a74b90e7483d6ce5244053399a614b1d6b7bc30a60d2f570e5071f8959d3e", size = 16701722, upload-time = "2025-09-09T15:57:38.622Z" },
    { url = "https://files.pythonhosted.org/packages/9d/9d/9d8d358f2eb5eced14dba99f110d83b5cd9a4460895230f3b396ad19a323/numpy-2.3.3-cp313-cp313t-musllinux_1_2_aarch64.whl", hash = "sha256:2990adf06d1ecee3b3dcbb4977dfab6e9f09807598d647f04d385d29e7a3c3d3", size = 16132755, upload-time = "2025-09-09T15:57:41.16Z" },
    { url = "https://files.pythonhosted.org/packages/b6/27/b3922660c45513f9377b3fb42240bec63f203c71416093476ec9aa0719dc/numpy-2.3.3-cp313-cp313t-musllinux_1_2_x86_64.whl", hash = "sha256:ed635ff692483b8e3f0fcaa8e7eb8a75ee71aa6d975388224f70821421800cea", size = 18651560, upload-time = "2025-09-09T15:57:43.459Z" },
    { url = "https://files.pythonhosted.org/packages/5b/8e/3ab61a730bdbbc201bb245a71102aa609f0008b9ed15255500a99cd7f780/numpy-2.3.3-cp313-cp313t-win32.whl", hash = "sha256:a333b4ed33d8dc2b373cc955ca57babc00cd6f9009991d9edc5ddbc1bac36bcd", size = 6442776, upload-time = "2025-09-09T15:57:45.793Z" },
    { url = "https://files.pythonhosted.org/packages/1c/3a/e22b766b11f6030dc2decdeff5c2fb1610768055603f9f3be88b6d192fb2/numpy-2.3.3-cp313-cp313t-win_amd64.whl", hash = "sha256:4384a169c4d8f97195980815d6fcad04933a7e1ab3b530921c3fef7a1c63426d", size = 12927281, upload-time = "2025-09-09T15:57:47.492Z" },
    { url = "https://files.pythonhosted.org/packages/7b/42/c2e2bc48c5e9b2a83423f99733950fbefd86f165b468a3d85d52b30bf782/numpy-2.3.3-cp313-cp313t-win_arm64.whl", hash = "sha256:75370986cc0bc66f4ce5110ad35aae6d182cc4ce6433c40ad151f53690130bf1", size = 10265275, upload-time = "2025-09-09T15:57:49.647Z" },
    { url = "https://files.pythonhosted.org/packages/6b/01/342ad585ad82419b99bcf7cebe99e61da6bedb89e213c5fd71acc467faee/numpy-2.3.3-cp314-cp314-macosx_10_13_x86_64.whl", hash = "sha256:cd052f1fa6a78dee696b58a914b7229ecfa41f0a6d96dc663c1220a55e137593", size = 20951527, upload-time = "2025-09-09T15:57:52.006Z" },
    { url = "https://files.pythonhosted.org/packages/ef/d8/204e0d73fc1b7a9ee80ab1fe1983dd33a4d64a4e30a05364b0208e9a241a/numpy-2.3.3-cp314-cp314-macosx_11_0_arm64.whl", hash = "sha256:414a97499480067d305fcac9716c29cf4d0d76db6ebf0bf3cbce666677f12652", size = 14186159, upload-time = "2025-09-09T15:57:54.407Z" },
    { url = "https://files.pythonhosted.org/packages/22/af/f11c916d08f3a18fb8ba81ab72b5b74a6e42ead4c2846d270eb19845bf74/numpy-2.3.3-cp314-cp314-macosx_14_0_arm64.whl", hash = "sha256:50a5fe69f135f88a2be9b6ca0481a68a136f6febe1916e4920e12f1a34e708a7", size = 5114624, upload-time = "2025-09-09T15:57:56.5Z" },
    { url = "https://files.pythonhosted.org/packages/fb/11/0ed919c8381ac9d2ffacd63fd1f0c34d27e99cab650f0eb6f110e6ae4858/numpy-2.3.3-cp314-cp314-macosx_14_0_x86_64.whl", hash = "sha256:b912f2ed2b67a129e6a601e9d93d4fa37bef67e54cac442a2f588a54afe5c67a", size = 6642627, upload-time = "2025-09-09T15:57:58.206Z" },
    { url = "https://files.pythonhosted.org/packages/ee/83/deb5f77cb0f7ba6cb52b91ed388b47f8f3c2e9930d4665c600408d9b90b9/numpy-2.3.3-cp314-cp314-manylinux_2_27_aarch64.manylinux_2_28_aarch64.whl", hash = "sha256:9e318ee0596d76d4cb3d78535dc005fa60e5ea348cd131a51e99d0bdbe0b54fe", size = 14296926, upload-time = "2025-09-09T15:58:00.035Z" },
    { url = "https://files.pythonhosted.org/packages/77/cc/70e59dcb84f2b005d4f306310ff0a892518cc0c8000a33d0e6faf7ca8d80/numpy-2.3.3-cp314-cp314-manylinux_2_27_x86_64.manylinux_2_28_x86_64.whl", hash = "sha256:ce020080e4a52426202bdb6f7691c65bb55e49f261f31a8f506c9f6bc7450421", size = 16638958, upload-time = "2025-09-09T15:58:02.738Z" },
    { url = "https://files.pythonhosted.org/packages/b6/5a/b2ab6c18b4257e099587d5b7f903317bd7115333ad8d4ec4874278eafa61/numpy-2.3.3-cp314-cp314-musllinux_1_2_aarch64.whl", hash = "sha256:e6687dc183aa55dae4a705b35f9c0f8cb178bcaa2f029b241ac5356221d5c021", size = 16071920, upload-time = "2025-09-09T15:58:05.029Z" },
    { url = "https://files.pythonhosted.org/packages/b8/f1/8b3fdc44324a259298520dd82147ff648979bed085feeacc1250ef1656c0/numpy-2.3.3-cp314-cp314-musllinux_1_2_x86_64.whl", hash = "sha256:d8f3b1080782469fdc1718c4ed1d22549b5fb12af0d57d35e992158a772a37cf", size = 18577076, upload-time = "2025-09-09T15:58:07.745Z" },
    { url = "https://files.pythonhosted.org/packages/f0/a1/b87a284fb15a42e9274e7fcea0dad259d12ddbf07c1595b26883151ca3b4/numpy-2.3.3-cp314-cp314-win32.whl", hash = "sha256:cb248499b0bc3be66ebd6578b83e5acacf1d6cb2a77f2248ce0e40fbec5a76d0", size = 6366952, upload-time = "2025-09-09T15:58:10.096Z" },
    { url = "https://files.pythonhosted.org/packages/70/5f/1816f4d08f3b8f66576d8433a66f8fa35a5acfb3bbd0bf6c31183b003f3d/numpy-2.3.3-cp314-cp314-win_amd64.whl", hash = "sha256:691808c2b26b0f002a032c73255d0bd89751425f379f7bcd22d140db593a96e8", size = 12919322, upload-time = "2025-09-09T15:58:12.138Z" },
    { url = "https://files.pythonhosted.org/packages/8c/de/072420342e46a8ea41c324a555fa90fcc11637583fb8df722936aed1736d/numpy-2.3.3-cp314-cp314-win_arm64.whl", hash = "sha256:9ad12e976ca7b10f1774b03615a2a4bab8addce37ecc77394d8e986927dc0dfe", size = 10478630, upload-time = "2025-09-09T15:58:14.64Z" },
    { url = "https://files.pythonhosted.org/packages/d5/df/ee2f1c0a9de7347f14da5dd3cd3c3b034d1b8607ccb6883d7dd5c035d631/numpy-2.3.3-cp314-cp314t-macosx_10_13_x86_64.whl", hash = "sha256:9cc48e09feb11e1db00b320e9d30a4151f7369afb96bd0e48d942d09da3a0d00", size = 21047987, upload-time = "2025-09-09T15:58:16.889Z" },
    { url = "https://files.pythonhosted.org/packages/d6/92/9453bdc5a4e9e69cf4358463f25e8260e2ffc126d52e10038b9077815989/numpy-2.3.3-cp314-cp314t-macosx_11_0_arm64.whl", hash = "sha256:901bf6123879b7f251d3631967fd574690734236075082078e0571977c6a8e6a", size = 14301076, upload-time = "2025-09-09T15:58:20.343Z" },
    { url = "https://files.pythonhosted.org/packages/13/77/1447b9eb500f028bb44253105bd67534af60499588a5149a94f18f2ca917/numpy-2.3.3-cp314-cp314t-macosx_14_0_arm64.whl", hash = "sha256:7f025652034199c301049296b59fa7d52c7e625017cae4c75d8662e377bf487d", size = 5229491, upload-time = "2025-09-09T15:58:22.481Z" },
    { url = "https://files.pythonhosted.org/packages/3d/f9/d72221b6ca205f9736cb4b2ce3b002f6e45cd67cd6a6d1c8af11a2f0b649/numpy-2.3.3-cp314-cp314t-macosx_14_0_x86_64.whl", hash = "sha256:533ca5f6d325c80b6007d4d7fb1984c303553534191024ec6a524a4c92a5935a", size = 6737913, upload-time = "2025-09-09T15:58:24.569Z" },
    { url = "https://files.pythonhosted.org/packages/3c/5f/d12834711962ad9c46af72f79bb31e73e416ee49d17f4c797f72c96b6ca5/numpy-2.3.3-cp314-cp314t-manylinux_2_27_aarch64.manylinux_2_28_aarch64.whl", hash = "sha256:0edd58682a399824633b66885d699d7de982800053acf20be1eaa46d92009c54", size = 14352811, upload-time = "2025-09-09T15:58:26.416Z" },
    { url = "https://files.pythonhosted.org/packages/a1/0d/fdbec6629d97fd1bebed56cd742884e4eead593611bbe1abc3eb40d304b2/numpy-2.3.3-cp314-cp314t-manylinux_2_27_x86_64.manylinux_2_28_x86_64.whl", hash = "sha256:367ad5d8fbec5d9296d18478804a530f1191e24ab4d75ab408346ae88045d25e", size = 16702689, upload-time = "2025-09-09T15:58:28.831Z" },
    { url = "https://files.pythonhosted.org/packages/9b/09/0a35196dc5575adde1eb97ddfbc3e1687a814f905377621d18ca9bc2b7dd/numpy-2.3.3-cp314-cp314t-musllinux_1_2_aarch64.whl", hash = "sha256:8f6ac61a217437946a1fa48d24c47c91a0c4f725237871117dea264982128097", size = 16133855, upload-time = "2025-09-09T15:58:31.349Z" },
    { url = "https://files.pythonhosted.org/packages/7a/ca/c9de3ea397d576f1b6753eaa906d4cdef1bf97589a6d9825a349b4729cc2/numpy-2.3.3-cp314-cp314t-musllinux_1_2_x86_64.whl", hash = "sha256:179a42101b845a816d464b6fe9a845dfaf308fdfc7925387195570789bb2c970", size = 18652520, upload-time = "2025-09-09T15:58:33.762Z" },
    { url = "https://files.pythonhosted.org/packages/fd/c2/e5ed830e08cd0196351db55db82f65bc0ab05da6ef2b72a836dcf1936d2f/numpy-2.3.3-cp314-cp314t-win32.whl", hash = "sha256:1250c5d3d2562ec4174bce2e3a1523041595f9b651065e4a4473f5f48a6bc8a5", size = 6515371, upload-time = "2025-09-09T15:58:36.04Z" },
    { url = "https://files.pythonhosted.org/packages/47/c7/b0f6b5b67f6788a0725f744496badbb604d226bf233ba716683ebb47b570/numpy-2.3.3-cp314-cp314t-win_amd64.whl", hash = "sha256:b37a0b2e5935409daebe82c1e42274d30d9dd355852529eab91dab8dcca7419f", size = 13112576, upload-time = "2025-09-09T15:58:37.927Z" },
    { url = "https://files.pythonhosted.org/packages/06/b9/33bba5ff6fb679aa0b1f8a07e853f002a6b04b9394db3069a1270a7784ca/numpy-2.3.3-cp314-cp314t-win_arm64.whl", hash = "sha256:78c9f6560dc7e6b3990e32df7ea1a50bbd0e2a111e05209963f5ddcab7073b0b", size = 10545953, upload-time = "2025-09-09T15:58:40.576Z" },
]

[[package]]
name = "oauthlib"
version = "3.3.1"
source = { registry = "https://pypi.org/simple" }
sdist = { url = "https://files.pythonhosted.org/packages/0b/5f/19930f824ffeb0ad4372da4812c50edbd1434f678c90c2733e1188edfc63/oauthlib-3.3.1.tar.gz", hash = "sha256:0f0f8aa759826a193cf66c12ea1af1637f87b9b4622d46e866952bb022e538c9", size = 185918, upload-time = "2025-06-19T22:48:08.269Z" }
wheels = [
    { url = "https://files.pythonhosted.org/packages/be/9c/92789c596b8df838baa98fa71844d84283302f7604ed565dafe5a6b5041a/oauthlib-3.3.1-py3-none-any.whl", hash = "sha256:88119c938d2b8fb88561af5f6ee0eec8cc8d552b7bb1f712743136eb7523b7a1", size = 160065, upload-time = "2025-06-19T22:48:06.508Z" },
]

[[package]]
name = "openpyxl"
version = "3.1.5"
source = { registry = "https://pypi.org/simple" }
dependencies = [
    { name = "et-xmlfile" },
]
sdist = { url = "https://files.pythonhosted.org/packages/3d/f9/88d94a75de065ea32619465d2f77b29a0469500e99012523b91cc4141cd1/openpyxl-3.1.5.tar.gz", hash = "sha256:cf0e3cf56142039133628b5acffe8ef0c12bc902d2aadd3e0fe5878dc08d1050", size = 186464, upload-time = "2024-06-28T14:03:44.161Z" }
wheels = [
    { url = "https://files.pythonhosted.org/packages/c0/da/977ded879c29cbd04de313843e76868e6e13408a94ed6b987245dc7c8506/openpyxl-3.1.5-py2.py3-none-any.whl", hash = "sha256:5282c12b107bffeef825f4617dc029afaf41d0ea60823bbb665ef3079dc79de2", size = 250910, upload-time = "2024-06-28T14:03:41.161Z" },
]

[[package]]
name = "opentelemetry-api"
version = "1.37.0"
source = { registry = "https://pypi.org/simple" }
dependencies = [
    { name = "importlib-metadata" },
    { name = "typing-extensions" },
]
sdist = { url = "https://files.pythonhosted.org/packages/63/04/05040d7ce33a907a2a02257e601992f0cdf11c73b33f13c4492bf6c3d6d5/opentelemetry_api-1.37.0.tar.gz", hash = "sha256:540735b120355bd5112738ea53621f8d5edb35ebcd6fe21ada3ab1c61d1cd9a7", size = 64923, upload-time = "2025-09-11T10:29:01.662Z" }
wheels = [
    { url = "https://files.pythonhosted.org/packages/91/48/28ed9e55dcf2f453128df738210a980e09f4e468a456fa3c763dbc8be70a/opentelemetry_api-1.37.0-py3-none-any.whl", hash = "sha256:accf2024d3e89faec14302213bc39550ec0f4095d1cf5ca688e1bfb1c8612f47", size = 65732, upload-time = "2025-09-11T10:28:41.826Z" },
]

[[package]]
name = "opentelemetry-exporter-otlp-proto-common"
version = "1.37.0"
source = { registry = "https://pypi.org/simple" }
dependencies = [
    { name = "opentelemetry-proto" },
]
sdist = { url = "https://files.pythonhosted.org/packages/dc/6c/10018cbcc1e6fff23aac67d7fd977c3d692dbe5f9ef9bb4db5c1268726cc/opentelemetry_exporter_otlp_proto_common-1.37.0.tar.gz", hash = "sha256:c87a1bdd9f41fdc408d9cc9367bb53f8d2602829659f2b90be9f9d79d0bfe62c", size = 20430, upload-time = "2025-09-11T10:29:03.605Z" }
wheels = [
    { url = "https://files.pythonhosted.org/packages/08/13/b4ef09837409a777f3c0af2a5b4ba9b7af34872bc43609dda0c209e4060d/opentelemetry_exporter_otlp_proto_common-1.37.0-py3-none-any.whl", hash = "sha256:53038428449c559b0c564b8d718df3314da387109c4d36bd1b94c9a641b0292e", size = 18359, upload-time = "2025-09-11T10:28:44.939Z" },
]

[[package]]
name = "opentelemetry-exporter-otlp-proto-http"
version = "1.37.0"
source = { registry = "https://pypi.org/simple" }
dependencies = [
    { name = "googleapis-common-protos" },
    { name = "opentelemetry-api" },
    { name = "opentelemetry-exporter-otlp-proto-common" },
    { name = "opentelemetry-proto" },
    { name = "opentelemetry-sdk" },
    { name = "requests" },
    { name = "typing-extensions" },
]
sdist = { url = "https://files.pythonhosted.org/packages/5d/e3/6e320aeb24f951449e73867e53c55542bebbaf24faeee7623ef677d66736/opentelemetry_exporter_otlp_proto_http-1.37.0.tar.gz", hash = "sha256:e52e8600f1720d6de298419a802108a8f5afa63c96809ff83becb03f874e44ac", size = 17281, upload-time = "2025-09-11T10:29:04.844Z" }
wheels = [
    { url = "https://files.pythonhosted.org/packages/e9/e9/70d74a664d83976556cec395d6bfedd9b85ec1498b778367d5f93e373397/opentelemetry_exporter_otlp_proto_http-1.37.0-py3-none-any.whl", hash = "sha256:54c42b39945a6cc9d9a2a33decb876eabb9547e0dcb49df090122773447f1aef", size = 19576, upload-time = "2025-09-11T10:28:46.726Z" },
]

[[package]]
name = "opentelemetry-instrumentation"
version = "0.58b0"
source = { registry = "https://pypi.org/simple" }
dependencies = [
    { name = "opentelemetry-api" },
    { name = "opentelemetry-semantic-conventions" },
    { name = "packaging" },
    { name = "wrapt" },
]
sdist = { url = "https://files.pythonhosted.org/packages/f6/36/7c307d9be8ce4ee7beb86d7f1d31027f2a6a89228240405a858d6e4d64f9/opentelemetry_instrumentation-0.58b0.tar.gz", hash = "sha256:df640f3ac715a3e05af145c18f527f4422c6ab6c467e40bd24d2ad75a00cb705", size = 31549, upload-time = "2025-09-11T11:42:14.084Z" }
wheels = [
    { url = "https://files.pythonhosted.org/packages/d4/db/5ff1cd6c5ca1d12ecf1b73be16fbb2a8af2114ee46d4b0e6d4b23f4f4db7/opentelemetry_instrumentation-0.58b0-py3-none-any.whl", hash = "sha256:50f97ac03100676c9f7fc28197f8240c7290ca1baa12da8bfbb9a1de4f34cc45", size = 33019, upload-time = "2025-09-11T11:41:00.624Z" },
]

[[package]]
name = "opentelemetry-instrumentation-requests"
version = "0.58b0"
source = { registry = "https://pypi.org/simple" }
dependencies = [
    { name = "opentelemetry-api" },
    { name = "opentelemetry-instrumentation" },
    { name = "opentelemetry-semantic-conventions" },
    { name = "opentelemetry-util-http" },
]
sdist = { url = "https://files.pythonhosted.org/packages/36/42/83ee32de763b919779aaa595b60c5a7b9c0a4b33952bbe432c5f6a783085/opentelemetry_instrumentation_requests-0.58b0.tar.gz", hash = "sha256:ae9495e6ff64e27bdb839fce91dbb4be56e325139828e8005f875baf41951a2e", size = 15188, upload-time = "2025-09-11T11:42:51.268Z" }
wheels = [
    { url = "https://files.pythonhosted.org/packages/90/4d/f3476b28ea167d1762134352d01ae9693940a42c78994d9f1b32a4477816/opentelemetry_instrumentation_requests-0.58b0-py3-none-any.whl", hash = "sha256:672a0be0bb5b52bea0c11820b35e27edcf4cd22d34abe4afc59a92a80519f8a8", size = 12966, upload-time = "2025-09-11T11:41:52.67Z" },
]

[[package]]
name = "opentelemetry-proto"
version = "1.37.0"
source = { registry = "https://pypi.org/simple" }
dependencies = [
    { name = "protobuf" },
]
sdist = { url = "https://files.pythonhosted.org/packages/dd/ea/a75f36b463a36f3c5a10c0b5292c58b31dbdde74f6f905d3d0ab2313987b/opentelemetry_proto-1.37.0.tar.gz", hash = "sha256:30f5c494faf66f77faeaefa35ed4443c5edb3b0aa46dad073ed7210e1a789538", size = 46151, upload-time = "2025-09-11T10:29:11.04Z" }
wheels = [
    { url = "https://files.pythonhosted.org/packages/c4/25/f89ea66c59bd7687e218361826c969443c4fa15dfe89733f3bf1e2a9e971/opentelemetry_proto-1.37.0-py3-none-any.whl", hash = "sha256:8ed8c066ae8828bbf0c39229979bdf583a126981142378a9cbe9d6fd5701c6e2", size = 72534, upload-time = "2025-09-11T10:28:56.831Z" },
]

[[package]]
name = "opentelemetry-sdk"
version = "1.37.0"
source = { registry = "https://pypi.org/simple" }
dependencies = [
    { name = "opentelemetry-api" },
    { name = "opentelemetry-semantic-conventions" },
    { name = "typing-extensions" },
]
sdist = { url = "https://files.pythonhosted.org/packages/f4/62/2e0ca80d7fe94f0b193135375da92c640d15fe81f636658d2acf373086bc/opentelemetry_sdk-1.37.0.tar.gz", hash = "sha256:cc8e089c10953ded765b5ab5669b198bbe0af1b3f89f1007d19acd32dc46dda5", size = 170404, upload-time = "2025-09-11T10:29:11.779Z" }
wheels = [
    { url = "https://files.pythonhosted.org/packages/9f/62/9f4ad6a54126fb00f7ed4bb5034964c6e4f00fcd5a905e115bd22707e20d/opentelemetry_sdk-1.37.0-py3-none-any.whl", hash = "sha256:8f3c3c22063e52475c5dbced7209495c2c16723d016d39287dfc215d1771257c", size = 131941, upload-time = "2025-09-11T10:28:57.83Z" },
]

[[package]]
name = "opentelemetry-semantic-conventions"
version = "0.58b0"
source = { registry = "https://pypi.org/simple" }
dependencies = [
    { name = "opentelemetry-api" },
    { name = "typing-extensions" },
]
sdist = { url = "https://files.pythonhosted.org/packages/aa/1b/90701d91e6300d9f2fb352153fb1721ed99ed1f6ea14fa992c756016e63a/opentelemetry_semantic_conventions-0.58b0.tar.gz", hash = "sha256:6bd46f51264279c433755767bb44ad00f1c9e2367e1b42af563372c5a6fa0c25", size = 129867, upload-time = "2025-09-11T10:29:12.597Z" }
wheels = [
    { url = "https://files.pythonhosted.org/packages/07/90/68152b7465f50285d3ce2481b3aec2f82822e3f52e5152eeeaf516bab841/opentelemetry_semantic_conventions-0.58b0-py3-none-any.whl", hash = "sha256:5564905ab1458b96684db1340232729fce3b5375a06e140e8904c78e4f815b28", size = 207954, upload-time = "2025-09-11T10:28:59.218Z" },
]

[[package]]
name = "opentelemetry-util-http"
version = "0.58b0"
source = { registry = "https://pypi.org/simple" }
sdist = { url = "https://files.pythonhosted.org/packages/c6/5f/02f31530faf50ef8a41ab34901c05cbbf8e9d76963ba2fb852b0b4065f4e/opentelemetry_util_http-0.58b0.tar.gz", hash = "sha256:de0154896c3472c6599311c83e0ecee856c4da1b17808d39fdc5cce5312e4d89", size = 9411, upload-time = "2025-09-11T11:43:05.602Z" }
wheels = [
    { url = "https://files.pythonhosted.org/packages/a5/a3/0a1430c42c6d34d8372a16c104e7408028f0c30270d8f3eb6cccf2e82934/opentelemetry_util_http-0.58b0-py3-none-any.whl", hash = "sha256:6c6b86762ed43025fbd593dc5f700ba0aa3e09711aedc36fd48a13b23d8cb1e7", size = 7652, upload-time = "2025-09-11T11:42:09.682Z" },
]

[[package]]
name = "packaging"
version = "25.0"
source = { registry = "https://pypi.org/simple" }
sdist = { url = "https://files.pythonhosted.org/packages/a1/d4/1fc4078c65507b51b96ca8f8c3ba19e6a61c8253c72794544580a7b6c24d/packaging-25.0.tar.gz", hash = "sha256:d443872c98d677bf60f6a1f2f8c1cb748e8fe762d2bf9d3148b5599295b0fc4f", size = 165727, upload-time = "2025-04-19T11:48:59.673Z" }
wheels = [
    { url = "https://files.pythonhosted.org/packages/20/12/38679034af332785aac8774540895e234f4d07f7545804097de4b666afd8/packaging-25.0-py3-none-any.whl", hash = "sha256:29572ef2b1f17581046b3a2227d5c611fb25ec70ca1ba8554b24b0e69331a484", size = 66469, upload-time = "2025-04-19T11:48:57.875Z" },
]

[[package]]
name = "pandas"
version = "2.2.3"
source = { registry = "https://pypi.org/simple" }
dependencies = [
    { name = "numpy" },
    { name = "python-dateutil" },
    { name = "pytz" },
    { name = "tzdata" },
]
sdist = { url = "https://files.pythonhosted.org/packages/9c/d6/9f8431bacc2e19dca897724cd097b1bb224a6ad5433784a44b587c7c13af/pandas-2.2.3.tar.gz", hash = "sha256:4f18ba62b61d7e192368b84517265a99b4d7ee8912f8708660fb4a366cc82667", size = 4399213, upload-time = "2024-09-20T13:10:04.827Z" }
wheels = [
    { url = "https://files.pythonhosted.org/packages/17/a3/fb2734118db0af37ea7433f57f722c0a56687e14b14690edff0cdb4b7e58/pandas-2.2.3-cp312-cp312-macosx_10_9_x86_64.whl", hash = "sha256:b1d432e8d08679a40e2a6d8b2f9770a5c21793a6f9f47fdd52c5ce1948a5a8a9", size = 12529893, upload-time = "2024-09-20T13:09:09.655Z" },
    { url = "https://files.pythonhosted.org/packages/e1/0c/ad295fd74bfac85358fd579e271cded3ac969de81f62dd0142c426b9da91/pandas-2.2.3-cp312-cp312-macosx_11_0_arm64.whl", hash = "sha256:a5a1595fe639f5988ba6a8e5bc9649af3baf26df3998a0abe56c02609392e0a4", size = 11363475, upload-time = "2024-09-20T13:09:14.718Z" },
    { url = "https://files.pythonhosted.org/packages/c6/2a/4bba3f03f7d07207481fed47f5b35f556c7441acddc368ec43d6643c5777/pandas-2.2.3-cp312-cp312-manylinux2014_aarch64.manylinux_2_17_aarch64.whl", hash = "sha256:5de54125a92bb4d1c051c0659e6fcb75256bf799a732a87184e5ea503965bce3", size = 15188645, upload-time = "2024-09-20T19:02:03.88Z" },
    { url = "https://files.pythonhosted.org/packages/38/f8/d8fddee9ed0d0c0f4a2132c1dfcf0e3e53265055da8df952a53e7eaf178c/pandas-2.2.3-cp312-cp312-manylinux_2_17_x86_64.manylinux2014_x86_64.whl", hash = "sha256:fffb8ae78d8af97f849404f21411c95062db1496aeb3e56f146f0355c9989319", size = 12739445, upload-time = "2024-09-20T13:09:17.621Z" },
    { url = "https://files.pythonhosted.org/packages/20/e8/45a05d9c39d2cea61ab175dbe6a2de1d05b679e8de2011da4ee190d7e748/pandas-2.2.3-cp312-cp312-musllinux_1_2_aarch64.whl", hash = "sha256:6dfcb5ee8d4d50c06a51c2fffa6cff6272098ad6540aed1a76d15fb9318194d8", size = 16359235, upload-time = "2024-09-20T19:02:07.094Z" },
    { url = "https://files.pythonhosted.org/packages/1d/99/617d07a6a5e429ff90c90da64d428516605a1ec7d7bea494235e1c3882de/pandas-2.2.3-cp312-cp312-musllinux_1_2_x86_64.whl", hash = "sha256:062309c1b9ea12a50e8ce661145c6aab431b1e99530d3cd60640e255778bd43a", size = 14056756, upload-time = "2024-09-20T13:09:20.474Z" },
    { url = "https://files.pythonhosted.org/packages/29/d4/1244ab8edf173a10fd601f7e13b9566c1b525c4f365d6bee918e68381889/pandas-2.2.3-cp312-cp312-win_amd64.whl", hash = "sha256:59ef3764d0fe818125a5097d2ae867ca3fa64df032331b7e0917cf5d7bf66b13", size = 11504248, upload-time = "2024-09-20T13:09:23.137Z" },
    { url = "https://files.pythonhosted.org/packages/64/22/3b8f4e0ed70644e85cfdcd57454686b9057c6c38d2f74fe4b8bc2527214a/pandas-2.2.3-cp313-cp313-macosx_10_13_x86_64.whl", hash = "sha256:f00d1345d84d8c86a63e476bb4955e46458b304b9575dcf71102b5c705320015", size = 12477643, upload-time = "2024-09-20T13:09:25.522Z" },
    { url = "https://files.pythonhosted.org/packages/e4/93/b3f5d1838500e22c8d793625da672f3eec046b1a99257666c94446969282/pandas-2.2.3-cp313-cp313-macosx_11_0_arm64.whl", hash = "sha256:3508d914817e153ad359d7e069d752cdd736a247c322d932eb89e6bc84217f28", size = 11281573, upload-time = "2024-09-20T13:09:28.012Z" },
    { url = "https://files.pythonhosted.org/packages/f5/94/6c79b07f0e5aab1dcfa35a75f4817f5c4f677931d4234afcd75f0e6a66ca/pandas-2.2.3-cp313-cp313-manylinux2014_aarch64.manylinux_2_17_aarch64.whl", hash = "sha256:22a9d949bfc9a502d320aa04e5d02feab689d61da4e7764b62c30b991c42c5f0", size = 15196085, upload-time = "2024-09-20T19:02:10.451Z" },
    { url = "https://files.pythonhosted.org/packages/e8/31/aa8da88ca0eadbabd0a639788a6da13bb2ff6edbbb9f29aa786450a30a91/pandas-2.2.3-cp313-cp313-manylinux_2_17_x86_64.manylinux2014_x86_64.whl", hash = "sha256:f3a255b2c19987fbbe62a9dfd6cff7ff2aa9ccab3fc75218fd4b7530f01efa24", size = 12711809, upload-time = "2024-09-20T13:09:30.814Z" },
    { url = "https://files.pythonhosted.org/packages/ee/7c/c6dbdb0cb2a4344cacfb8de1c5808ca885b2e4dcfde8008266608f9372af/pandas-2.2.3-cp313-cp313-musllinux_1_2_aarch64.whl", hash = "sha256:800250ecdadb6d9c78eae4990da62743b857b470883fa27f652db8bdde7f6659", size = 16356316, upload-time = "2024-09-20T19:02:13.825Z" },
    { url = "https://files.pythonhosted.org/packages/57/b7/8b757e7d92023b832869fa8881a992696a0bfe2e26f72c9ae9f255988d42/pandas-2.2.3-cp313-cp313-musllinux_1_2_x86_64.whl", hash = "sha256:6374c452ff3ec675a8f46fd9ab25c4ad0ba590b71cf0656f8b6daa5202bca3fb", size = 14022055, upload-time = "2024-09-20T13:09:33.462Z" },
    { url = "https://files.pythonhosted.org/packages/3b/bc/4b18e2b8c002572c5a441a64826252ce5da2aa738855747247a971988043/pandas-2.2.3-cp313-cp313-win_amd64.whl", hash = "sha256:61c5ad4043f791b61dd4752191d9f07f0ae412515d59ba8f005832a532f8736d", size = 11481175, upload-time = "2024-09-20T13:09:35.871Z" },
    { url = "https://files.pythonhosted.org/packages/76/a3/a5d88146815e972d40d19247b2c162e88213ef51c7c25993942c39dbf41d/pandas-2.2.3-cp313-cp313t-macosx_10_13_x86_64.whl", hash = "sha256:3b71f27954685ee685317063bf13c7709a7ba74fc996b84fc6821c59b0f06468", size = 12615650, upload-time = "2024-09-20T13:09:38.685Z" },
    { url = "https://files.pythonhosted.org/packages/9c/8c/f0fd18f6140ddafc0c24122c8a964e48294acc579d47def376fef12bcb4a/pandas-2.2.3-cp313-cp313t-macosx_11_0_arm64.whl", hash = "sha256:38cf8125c40dae9d5acc10fa66af8ea6fdf760b2714ee482ca691fc66e6fcb18", size = 11290177, upload-time = "2024-09-20T13:09:41.141Z" },
    { url = "https://files.pythonhosted.org/packages/ed/f9/e995754eab9c0f14c6777401f7eece0943840b7a9fc932221c19d1abee9f/pandas-2.2.3-cp313-cp313t-manylinux2014_aarch64.manylinux_2_17_aarch64.whl", hash = "sha256:ba96630bc17c875161df3818780af30e43be9b166ce51c9a18c1feae342906c2", size = 14651526, upload-time = "2024-09-20T19:02:16.905Z" },
    { url = "https://files.pythonhosted.org/packages/25/b0/98d6ae2e1abac4f35230aa756005e8654649d305df9a28b16b9ae4353bff/pandas-2.2.3-cp313-cp313t-manylinux_2_17_x86_64.manylinux2014_x86_64.whl", hash = "sha256:1db71525a1538b30142094edb9adc10be3f3e176748cd7acc2240c2f2e5aa3a4", size = 11871013, upload-time = "2024-09-20T13:09:44.39Z" },
    { url = "https://files.pythonhosted.org/packages/cc/57/0f72a10f9db6a4628744c8e8f0df4e6e21de01212c7c981d31e50ffc8328/pandas-2.2.3-cp313-cp313t-musllinux_1_2_aarch64.whl", hash = "sha256:15c0e1e02e93116177d29ff83e8b1619c93ddc9c49083f237d4312337a61165d", size = 15711620, upload-time = "2024-09-20T19:02:20.639Z" },
    { url = "https://files.pythonhosted.org/packages/ab/5f/b38085618b950b79d2d9164a711c52b10aefc0ae6833b96f626b7021b2ed/pandas-2.2.3-cp313-cp313t-musllinux_1_2_x86_64.whl", hash = "sha256:ad5b65698ab28ed8d7f18790a0dc58005c7629f227be9ecc1072aa74c0c1d43a", size = 13098436, upload-time = "2024-09-20T13:09:48.112Z" },
]

[[package]]
name = "pandocfilters"
version = "1.5.1"
source = { registry = "https://pypi.org/simple" }
sdist = { url = "https://files.pythonhosted.org/packages/70/6f/3dd4940bbe001c06a65f88e36bad298bc7a0de5036115639926b0c5c0458/pandocfilters-1.5.1.tar.gz", hash = "sha256:002b4a555ee4ebc03f8b66307e287fa492e4a77b4ea14d3f934328297bb4939e", size = 8454, upload-time = "2024-01-18T20:08:13.726Z" }
wheels = [
    { url = "https://files.pythonhosted.org/packages/ef/af/4fbc8cab944db5d21b7e2a5b8e9211a03a79852b1157e2c102fcc61ac440/pandocfilters-1.5.1-py2.py3-none-any.whl", hash = "sha256:93be382804a9cdb0a7267585f157e5d1731bbe5545a85b268d6f5fe6232de2bc", size = 8663, upload-time = "2024-01-18T20:08:11.28Z" },
]

[[package]]
name = "parso"
version = "0.8.5"
source = { registry = "https://pypi.org/simple" }
sdist = { url = "https://files.pythonhosted.org/packages/d4/de/53e0bcf53d13e005bd8c92e7855142494f41171b34c2536b86187474184d/parso-0.8.5.tar.gz", hash = "sha256:034d7354a9a018bdce352f48b2a8a450f05e9d6ee85db84764e9b6bd96dafe5a", size = 401205, upload-time = "2025-08-23T15:15:28.028Z" }
wheels = [
    { url = "https://files.pythonhosted.org/packages/16/32/f8e3c85d1d5250232a5d3477a2a28cc291968ff175caeadaf3cc19ce0e4a/parso-0.8.5-py2.py3-none-any.whl", hash = "sha256:646204b5ee239c396d040b90f9e272e9a8017c630092bf59980beb62fd033887", size = 106668, upload-time = "2025-08-23T15:15:25.663Z" },
]

[[package]]
name = "pathspec"
version = "0.12.1"
source = { registry = "https://pypi.org/simple" }
sdist = { url = "https://files.pythonhosted.org/packages/ca/bc/f35b8446f4531a7cb215605d100cd88b7ac6f44ab3fc94870c120ab3adbf/pathspec-0.12.1.tar.gz", hash = "sha256:a482d51503a1ab33b1c67a6c3813a26953dbdc71c31dacaef9a838c4e29f5712", size = 51043, upload-time = "2023-12-10T22:30:45Z" }
wheels = [
    { url = "https://files.pythonhosted.org/packages/cc/20/ff623b09d963f88bfde16306a54e12ee5ea43e9b597108672ff3a408aad6/pathspec-0.12.1-py3-none-any.whl", hash = "sha256:a0d503e138a4c123b27490a4f7beda6a01c6f288df0e4a8b79c7eb0dc7b4cc08", size = 31191, upload-time = "2023-12-10T22:30:43.14Z" },
]

[[package]]
name = "peewee"
version = "3.18.3"
source = { registry = "https://pypi.org/simple" }
sdist = { url = "https://files.pythonhosted.org/packages/6f/60/58e7a307a24044e0e982b99042fcd5a58d0cd928d9c01829574d7553ee8d/peewee-3.18.3.tar.gz", hash = "sha256:62c3d93315b1a909360c4b43c3a573b47557a1ec7a4583a71286df2a28d4b72e", size = 3026296, upload-time = "2025-11-03T16:43:46.678Z" }

[[package]]
name = "personalized-advisory-backend"
version = "1.0.0"
source = { editable = "." }
dependencies = [
    { name = "databricks" },
    { name = "databricks-sql-connector" },
    { name = "databricks-sqlalchemy" },
    { name = "fastapi" },
    { name = "ipykernel" },
    { name = "jupyter" },
    { name = "pandas" },
    { name = "pyarrow" },
    { name = "pydantic" },
    { name = "pyjwt", extra = ["crypto"] },
<<<<<<< HEAD
=======
    { name = "requests" },
>>>>>>> 5f36ab49
    { name = "sqlalchemy" },
    { name = "supabase" },
    { name = "uvicorn", extra = ["standard"] },
]

[package.optional-dependencies]
dev = [
    { name = "httpx" },
    { name = "pytest" },
    { name = "pytest-asyncio" },
]

[package.dev-dependencies]
dev = [
    { name = "black" },
    { name = "flake8" },
    { name = "httpx" },
    { name = "isort" },
    { name = "pytest" },
    { name = "pytest-asyncio" },
    { name = "semgrep" },
]

[package.metadata]
requires-dist = [
    { name = "databricks", specifier = ">=0.2" },
    { name = "databricks-sql-connector", specifier = ">=4.1.2" },
    { name = "databricks-sqlalchemy", specifier = ">=2.0.8" },
    { name = "fastapi", specifier = ">=0.104.0" },
    { name = "httpx", marker = "extra == 'dev'", specifier = ">=0.25.0" },
    { name = "ipykernel", specifier = ">=6.30.1" },
    { name = "jupyter", specifier = ">=1.1.1" },
    { name = "pandas", specifier = ">=2.0.0" },
    { name = "pyarrow", specifier = ">=21.0.0" },
    { name = "pydantic", specifier = ">=2.0.0" },
    { name = "pyjwt", extras = ["crypto"], specifier = ">=2.8.0" },
    { name = "pytest", marker = "extra == 'dev'", specifier = ">=7.0.0" },
    { name = "pytest-asyncio", marker = "extra == 'dev'", specifier = ">=0.21.0" },
    { name = "requests", specifier = ">=2.31.0" },
    { name = "sqlalchemy", specifier = ">=2.0.43" },
    { name = "supabase", specifier = ">=2.24.0" },
    { name = "uvicorn", extras = ["standard"], specifier = ">=0.24.0" },
]
provides-extras = ["dev"]

[package.metadata.requires-dev]
dev = [
    { name = "black", specifier = ">=23.0.0" },
    { name = "flake8", specifier = ">=6.0.0" },
    { name = "httpx", specifier = ">=0.25.0" },
    { name = "isort", specifier = ">=5.12.0" },
    { name = "pytest", specifier = ">=7.0.0" },
    { name = "pytest-asyncio", specifier = ">=0.21.0" },
    { name = "semgrep", specifier = ">=1.142.1" },
]

[[package]]
name = "pexpect"
version = "4.9.0"
source = { registry = "https://pypi.org/simple" }
dependencies = [
    { name = "ptyprocess" },
]
sdist = { url = "https://files.pythonhosted.org/packages/42/92/cc564bf6381ff43ce1f4d06852fc19a2f11d180f23dc32d9588bee2f149d/pexpect-4.9.0.tar.gz", hash = "sha256:ee7d41123f3c9911050ea2c2dac107568dc43b2d3b0c7557a33212c398ead30f", size = 166450, upload-time = "2023-11-25T09:07:26.339Z" }
wheels = [
    { url = "https://files.pythonhosted.org/packages/9e/c3/059298687310d527a58bb01f3b1965787ee3b40dce76752eda8b44e9a2c5/pexpect-4.9.0-py2.py3-none-any.whl", hash = "sha256:7236d1e080e4936be2dc3e326cec0af72acf9212a7e1d060210e70a47e253523", size = 63772, upload-time = "2023-11-25T06:56:14.81Z" },
]

[[package]]
name = "platformdirs"
version = "4.4.0"
source = { registry = "https://pypi.org/simple" }
sdist = { url = "https://files.pythonhosted.org/packages/23/e8/21db9c9987b0e728855bd57bff6984f67952bea55d6f75e055c46b5383e8/platformdirs-4.4.0.tar.gz", hash = "sha256:ca753cf4d81dc309bc67b0ea38fd15dc97bc30ce419a7f58d13eb3bf14c4febf", size = 21634, upload-time = "2025-08-26T14:32:04.268Z" }
wheels = [
    { url = "https://files.pythonhosted.org/packages/40/4b/2028861e724d3bd36227adfa20d3fd24c3fc6d52032f4a93c133be5d17ce/platformdirs-4.4.0-py3-none-any.whl", hash = "sha256:abd01743f24e5287cd7a5db3752faf1a2d65353f38ec26d98e25a6db65958c85", size = 18654, upload-time = "2025-08-26T14:32:02.735Z" },
]

[[package]]
name = "pluggy"
version = "1.6.0"
source = { registry = "https://pypi.org/simple" }
sdist = { url = "https://files.pythonhosted.org/packages/f9/e2/3e91f31a7d2b083fe6ef3fa267035b518369d9511ffab804f839851d2779/pluggy-1.6.0.tar.gz", hash = "sha256:7dcc130b76258d33b90f61b658791dede3486c3e6bfb003ee5c9bfb396dd22f3", size = 69412, upload-time = "2025-05-15T12:30:07.975Z" }
wheels = [
    { url = "https://files.pythonhosted.org/packages/54/20/4d324d65cc6d9205fabedc306948156824eb9f0ee1633355a8f7ec5c66bf/pluggy-1.6.0-py3-none-any.whl", hash = "sha256:e920276dd6813095e9377c0bc5566d94c932c33b27a3e3945d8389c374dd4746", size = 20538, upload-time = "2025-05-15T12:30:06.134Z" },
]

[[package]]
name = "postgrest"
version = "2.24.0"
source = { registry = "https://pypi.org/simple" }
dependencies = [
    { name = "deprecation" },
    { name = "httpx", extra = ["http2"] },
    { name = "pydantic" },
    { name = "yarl" },
]
sdist = { url = "https://files.pythonhosted.org/packages/72/2a/5d956bbf12dbf3b3fef7dce416a702eebf1fdce2b64c5fe3091e57f67e1b/postgrest-2.24.0.tar.gz", hash = "sha256:2b19a9f44ac06bea8f9fc936f6a609a66a4b3ce10e87f88ff59935e64a97578c", size = 13681, upload-time = "2025-11-07T17:08:11.108Z" }
wheels = [
    { url = "https://files.pythonhosted.org/packages/99/b2/78d588d5acd1cc195bbbc26e9810a75371fdfd47489a653df4476867f220/postgrest-2.24.0-py3-none-any.whl", hash = "sha256:2127b7ff70c3e917791c17d4adfe36d1b721d5999eeda9d4ad3862d1bb6d15ae", size = 21581, upload-time = "2025-11-07T17:08:09.789Z" },
]

[[package]]
name = "prometheus-client"
version = "0.23.1"
source = { registry = "https://pypi.org/simple" }
sdist = { url = "https://files.pythonhosted.org/packages/23/53/3edb5d68ecf6b38fcbcc1ad28391117d2a322d9a1a3eff04bfdb184d8c3b/prometheus_client-0.23.1.tar.gz", hash = "sha256:6ae8f9081eaaaf153a2e959d2e6c4f4fb57b12ef76c8c7980202f1e57b48b2ce", size = 80481, upload-time = "2025-09-18T20:47:25.043Z" }
wheels = [
    { url = "https://files.pythonhosted.org/packages/b8/db/14bafcb4af2139e046d03fd00dea7873e48eafe18b7d2797e73d6681f210/prometheus_client-0.23.1-py3-none-any.whl", hash = "sha256:dd1913e6e76b59cfe44e7a4b83e01afc9873c1bdfd2ed8739f1e76aeca115f99", size = 61145, upload-time = "2025-09-18T20:47:23.875Z" },
]

[[package]]
name = "prompt-toolkit"
version = "3.0.52"
source = { registry = "https://pypi.org/simple" }
dependencies = [
    { name = "wcwidth" },
]
sdist = { url = "https://files.pythonhosted.org/packages/a1/96/06e01a7b38dce6fe1db213e061a4602dd6032a8a97ef6c1a862537732421/prompt_toolkit-3.0.52.tar.gz", hash = "sha256:28cde192929c8e7321de85de1ddbe736f1375148b02f2e17edd840042b1be855", size = 434198, upload-time = "2025-08-27T15:24:02.057Z" }
wheels = [
    { url = "https://files.pythonhosted.org/packages/84/03/0d3ce49e2505ae70cf43bc5bb3033955d2fc9f932163e84dc0779cc47f48/prompt_toolkit-3.0.52-py3-none-any.whl", hash = "sha256:9aac639a3bbd33284347de5ad8d68ecc044b91a762dc39b7c21095fcd6a19955", size = 391431, upload-time = "2025-08-27T15:23:59.498Z" },
]

[[package]]
name = "propcache"
version = "0.4.1"
source = { registry = "https://pypi.org/simple" }
sdist = { url = "https://files.pythonhosted.org/packages/9e/da/e9fc233cf63743258bff22b3dfa7ea5baef7b5bc324af47a0ad89b8ffc6f/propcache-0.4.1.tar.gz", hash = "sha256:f48107a8c637e80362555f37ecf49abe20370e557cc4ab374f04ec4423c97c3d", size = 46442, upload-time = "2025-10-08T19:49:02.291Z" }
wheels = [
    { url = "https://files.pythonhosted.org/packages/a2/0f/f17b1b2b221d5ca28b4b876e8bb046ac40466513960646bda8e1853cdfa2/propcache-0.4.1-cp312-cp312-macosx_10_13_universal2.whl", hash = "sha256:e153e9cd40cc8945138822807139367f256f89c6810c2634a4f6902b52d3b4e2", size = 80061, upload-time = "2025-10-08T19:46:46.075Z" },
    { url = "https://files.pythonhosted.org/packages/76/47/8ccf75935f51448ba9a16a71b783eb7ef6b9ee60f5d14c7f8a8a79fbeed7/propcache-0.4.1-cp312-cp312-macosx_10_13_x86_64.whl", hash = "sha256:cd547953428f7abb73c5ad82cbb32109566204260d98e41e5dfdc682eb7f8403", size = 46037, upload-time = "2025-10-08T19:46:47.23Z" },
    { url = "https://files.pythonhosted.org/packages/0a/b6/5c9a0e42df4d00bfb4a3cbbe5cf9f54260300c88a0e9af1f47ca5ce17ac0/propcache-0.4.1-cp312-cp312-macosx_11_0_arm64.whl", hash = "sha256:f048da1b4f243fc44f205dfd320933a951b8d89e0afd4c7cacc762a8b9165207", size = 47324, upload-time = "2025-10-08T19:46:48.384Z" },
    { url = "https://files.pythonhosted.org/packages/9e/d3/6c7ee328b39a81ee877c962469f1e795f9db87f925251efeb0545e0020d0/propcache-0.4.1-cp312-cp312-manylinux2014_aarch64.manylinux_2_17_aarch64.manylinux_2_28_aarch64.whl", hash = "sha256:ec17c65562a827bba85e3872ead335f95405ea1674860d96483a02f5c698fa72", size = 225505, upload-time = "2025-10-08T19:46:50.055Z" },
    { url = "https://files.pythonhosted.org/packages/01/5d/1c53f4563490b1d06a684742cc6076ef944bc6457df6051b7d1a877c057b/propcache-0.4.1-cp312-cp312-manylinux2014_ppc64le.manylinux_2_17_ppc64le.manylinux_2_28_ppc64le.whl", hash = "sha256:405aac25c6394ef275dee4c709be43745d36674b223ba4eb7144bf4d691b7367", size = 230242, upload-time = "2025-10-08T19:46:51.815Z" },
    { url = "https://files.pythonhosted.org/packages/20/e1/ce4620633b0e2422207c3cb774a0ee61cac13abc6217763a7b9e2e3f4a12/propcache-0.4.1-cp312-cp312-manylinux2014_s390x.manylinux_2_17_s390x.manylinux_2_28_s390x.whl", hash = "sha256:0013cb6f8dde4b2a2f66903b8ba740bdfe378c943c4377a200551ceb27f379e4", size = 238474, upload-time = "2025-10-08T19:46:53.208Z" },
    { url = "https://files.pythonhosted.org/packages/46/4b/3aae6835b8e5f44ea6a68348ad90f78134047b503765087be2f9912140ea/propcache-0.4.1-cp312-cp312-manylinux2014_x86_64.manylinux_2_17_x86_64.manylinux_2_28_x86_64.whl", hash = "sha256:15932ab57837c3368b024473a525e25d316d8353016e7cc0e5ba9eb343fbb1cf", size = 221575, upload-time = "2025-10-08T19:46:54.511Z" },
    { url = "https://files.pythonhosted.org/packages/6e/a5/8a5e8678bcc9d3a1a15b9a29165640d64762d424a16af543f00629c87338/propcache-0.4.1-cp312-cp312-musllinux_1_2_aarch64.whl", hash = "sha256:031dce78b9dc099f4c29785d9cf5577a3faf9ebf74ecbd3c856a7b92768c3df3", size = 216736, upload-time = "2025-10-08T19:46:56.212Z" },
    { url = "https://files.pythonhosted.org/packages/f1/63/b7b215eddeac83ca1c6b934f89d09a625aa9ee4ba158338854c87210cc36/propcache-0.4.1-cp312-cp312-musllinux_1_2_armv7l.whl", hash = "sha256:ab08df6c9a035bee56e31af99be621526bd237bea9f32def431c656b29e41778", size = 213019, upload-time = "2025-10-08T19:46:57.595Z" },
    { url = "https://files.pythonhosted.org/packages/57/74/f580099a58c8af587cac7ba19ee7cb418506342fbbe2d4a4401661cca886/propcache-0.4.1-cp312-cp312-musllinux_1_2_ppc64le.whl", hash = "sha256:4d7af63f9f93fe593afbf104c21b3b15868efb2c21d07d8732c0c4287e66b6a6", size = 220376, upload-time = "2025-10-08T19:46:59.067Z" },
    { url = "https://files.pythonhosted.org/packages/c4/ee/542f1313aff7eaf19c2bb758c5d0560d2683dac001a1c96d0774af799843/propcache-0.4.1-cp312-cp312-musllinux_1_2_s390x.whl", hash = "sha256:cfc27c945f422e8b5071b6e93169679e4eb5bf73bbcbf1ba3ae3a83d2f78ebd9", size = 226988, upload-time = "2025-10-08T19:47:00.544Z" },
    { url = "https://files.pythonhosted.org/packages/8f/18/9c6b015dd9c6930f6ce2229e1f02fb35298b847f2087ea2b436a5bfa7287/propcache-0.4.1-cp312-cp312-musllinux_1_2_x86_64.whl", hash = "sha256:35c3277624a080cc6ec6f847cbbbb5b49affa3598c4535a0a4682a697aaa5c75", size = 215615, upload-time = "2025-10-08T19:47:01.968Z" },
    { url = "https://files.pythonhosted.org/packages/80/9e/e7b85720b98c45a45e1fca6a177024934dc9bc5f4d5dd04207f216fc33ed/propcache-0.4.1-cp312-cp312-win32.whl", hash = "sha256:671538c2262dadb5ba6395e26c1731e1d52534bfe9ae56d0b5573ce539266aa8", size = 38066, upload-time = "2025-10-08T19:47:03.503Z" },
    { url = "https://files.pythonhosted.org/packages/54/09/d19cff2a5aaac632ec8fc03737b223597b1e347416934c1b3a7df079784c/propcache-0.4.1-cp312-cp312-win_amd64.whl", hash = "sha256:cb2d222e72399fcf5890d1d5cc1060857b9b236adff2792ff48ca2dfd46c81db", size = 41655, upload-time = "2025-10-08T19:47:04.973Z" },
    { url = "https://files.pythonhosted.org/packages/68/ab/6b5c191bb5de08036a8c697b265d4ca76148efb10fa162f14af14fb5f076/propcache-0.4.1-cp312-cp312-win_arm64.whl", hash = "sha256:204483131fb222bdaaeeea9f9e6c6ed0cac32731f75dfc1d4a567fc1926477c1", size = 37789, upload-time = "2025-10-08T19:47:06.077Z" },
    { url = "https://files.pythonhosted.org/packages/bf/df/6d9c1b6ac12b003837dde8a10231a7344512186e87b36e855bef32241942/propcache-0.4.1-cp313-cp313-macosx_10_13_universal2.whl", hash = "sha256:43eedf29202c08550aac1d14e0ee619b0430aaef78f85864c1a892294fbc28cf", size = 77750, upload-time = "2025-10-08T19:47:07.648Z" },
    { url = "https://files.pythonhosted.org/packages/8b/e8/677a0025e8a2acf07d3418a2e7ba529c9c33caf09d3c1f25513023c1db56/propcache-0.4.1-cp313-cp313-macosx_10_13_x86_64.whl", hash = "sha256:d62cdfcfd89ccb8de04e0eda998535c406bf5e060ffd56be6c586cbcc05b3311", size = 44780, upload-time = "2025-10-08T19:47:08.851Z" },
    { url = "https://files.pythonhosted.org/packages/89/a4/92380f7ca60f99ebae761936bc48a72a639e8a47b29050615eef757cb2a7/propcache-0.4.1-cp313-cp313-macosx_11_0_arm64.whl", hash = "sha256:cae65ad55793da34db5f54e4029b89d3b9b9490d8abe1b4c7ab5d4b8ec7ebf74", size = 46308, upload-time = "2025-10-08T19:47:09.982Z" },
    { url = "https://files.pythonhosted.org/packages/2d/48/c5ac64dee5262044348d1d78a5f85dd1a57464a60d30daee946699963eb3/propcache-0.4.1-cp313-cp313-manylinux2014_aarch64.manylinux_2_17_aarch64.manylinux_2_28_aarch64.whl", hash = "sha256:333ddb9031d2704a301ee3e506dc46b1fe5f294ec198ed6435ad5b6a085facfe", size = 208182, upload-time = "2025-10-08T19:47:11.319Z" },
    { url = "https://files.pythonhosted.org/packages/c6/0c/cd762dd011a9287389a6a3eb43aa30207bde253610cca06824aeabfe9653/propcache-0.4.1-cp313-cp313-manylinux2014_ppc64le.manylinux_2_17_ppc64le.manylinux_2_28_ppc64le.whl", hash = "sha256:fd0858c20f078a32cf55f7e81473d96dcf3b93fd2ccdb3d40fdf54b8573df3af", size = 211215, upload-time = "2025-10-08T19:47:13.146Z" },
    { url = "https://files.pythonhosted.org/packages/30/3e/49861e90233ba36890ae0ca4c660e95df565b2cd15d4a68556ab5865974e/propcache-0.4.1-cp313-cp313-manylinux2014_s390x.manylinux_2_17_s390x.manylinux_2_28_s390x.whl", hash = "sha256:678ae89ebc632c5c204c794f8dab2837c5f159aeb59e6ed0539500400577298c", size = 218112, upload-time = "2025-10-08T19:47:14.913Z" },
    { url = "https://files.pythonhosted.org/packages/f1/8b/544bc867e24e1bd48f3118cecd3b05c694e160a168478fa28770f22fd094/propcache-0.4.1-cp313-cp313-manylinux2014_x86_64.manylinux_2_17_x86_64.manylinux_2_28_x86_64.whl", hash = "sha256:d472aeb4fbf9865e0c6d622d7f4d54a4e101a89715d8904282bb5f9a2f476c3f", size = 204442, upload-time = "2025-10-08T19:47:16.277Z" },
    { url = "https://files.pythonhosted.org/packages/50/a6/4282772fd016a76d3e5c0df58380a5ea64900afd836cec2c2f662d1b9bb3/propcache-0.4.1-cp313-cp313-musllinux_1_2_aarch64.whl", hash = "sha256:4d3df5fa7e36b3225954fba85589da77a0fe6a53e3976de39caf04a0db4c36f1", size = 199398, upload-time = "2025-10-08T19:47:17.962Z" },
    { url = "https://files.pythonhosted.org/packages/3e/ec/d8a7cd406ee1ddb705db2139f8a10a8a427100347bd698e7014351c7af09/propcache-0.4.1-cp313-cp313-musllinux_1_2_armv7l.whl", hash = "sha256:ee17f18d2498f2673e432faaa71698032b0127ebf23ae5974eeaf806c279df24", size = 196920, upload-time = "2025-10-08T19:47:19.355Z" },
    { url = "https://files.pythonhosted.org/packages/f6/6c/f38ab64af3764f431e359f8baf9e0a21013e24329e8b85d2da32e8ed07ca/propcache-0.4.1-cp313-cp313-musllinux_1_2_ppc64le.whl", hash = "sha256:580e97762b950f993ae618e167e7be9256b8353c2dcd8b99ec100eb50f5286aa", size = 203748, upload-time = "2025-10-08T19:47:21.338Z" },
    { url = "https://files.pythonhosted.org/packages/d6/e3/fa846bd70f6534d647886621388f0a265254d30e3ce47e5c8e6e27dbf153/propcache-0.4.1-cp313-cp313-musllinux_1_2_s390x.whl", hash = "sha256:501d20b891688eb8e7aa903021f0b72d5a55db40ffaab27edefd1027caaafa61", size = 205877, upload-time = "2025-10-08T19:47:23.059Z" },
    { url = "https://files.pythonhosted.org/packages/e2/39/8163fc6f3133fea7b5f2827e8eba2029a0277ab2c5beee6c1db7b10fc23d/propcache-0.4.1-cp313-cp313-musllinux_1_2_x86_64.whl", hash = "sha256:9a0bd56e5b100aef69bd8562b74b46254e7c8812918d3baa700c8a8009b0af66", size = 199437, upload-time = "2025-10-08T19:47:24.445Z" },
    { url = "https://files.pythonhosted.org/packages/93/89/caa9089970ca49c7c01662bd0eeedfe85494e863e8043565aeb6472ce8fe/propcache-0.4.1-cp313-cp313-win32.whl", hash = "sha256:bcc9aaa5d80322bc2fb24bb7accb4a30f81e90ab8d6ba187aec0744bc302ad81", size = 37586, upload-time = "2025-10-08T19:47:25.736Z" },
    { url = "https://files.pythonhosted.org/packages/f5/ab/f76ec3c3627c883215b5c8080debb4394ef5a7a29be811f786415fc1e6fd/propcache-0.4.1-cp313-cp313-win_amd64.whl", hash = "sha256:381914df18634f5494334d201e98245c0596067504b9372d8cf93f4bb23e025e", size = 40790, upload-time = "2025-10-08T19:47:26.847Z" },
    { url = "https://files.pythonhosted.org/packages/59/1b/e71ae98235f8e2ba5004d8cb19765a74877abf189bc53fc0c80d799e56c3/propcache-0.4.1-cp313-cp313-win_arm64.whl", hash = "sha256:8873eb4460fd55333ea49b7d189749ecf6e55bf85080f11b1c4530ed3034cba1", size = 37158, upload-time = "2025-10-08T19:47:27.961Z" },
    { url = "https://files.pythonhosted.org/packages/83/ce/a31bbdfc24ee0dcbba458c8175ed26089cf109a55bbe7b7640ed2470cfe9/propcache-0.4.1-cp313-cp313t-macosx_10_13_universal2.whl", hash = "sha256:92d1935ee1f8d7442da9c0c4fa7ac20d07e94064184811b685f5c4fada64553b", size = 81451, upload-time = "2025-10-08T19:47:29.445Z" },
    { url = "https://files.pythonhosted.org/packages/25/9c/442a45a470a68456e710d96cacd3573ef26a1d0a60067e6a7d5e655621ed/propcache-0.4.1-cp313-cp313t-macosx_10_13_x86_64.whl", hash = "sha256:473c61b39e1460d386479b9b2f337da492042447c9b685f28be4f74d3529e566", size = 46374, upload-time = "2025-10-08T19:47:30.579Z" },
    { url = "https://files.pythonhosted.org/packages/f4/bf/b1d5e21dbc3b2e889ea4327044fb16312a736d97640fb8b6aa3f9c7b3b65/propcache-0.4.1-cp313-cp313t-macosx_11_0_arm64.whl", hash = "sha256:c0ef0aaafc66fbd87842a3fe3902fd889825646bc21149eafe47be6072725835", size = 48396, upload-time = "2025-10-08T19:47:31.79Z" },
    { url = "https://files.pythonhosted.org/packages/f4/04/5b4c54a103d480e978d3c8a76073502b18db0c4bc17ab91b3cb5092ad949/propcache-0.4.1-cp313-cp313t-manylinux2014_aarch64.manylinux_2_17_aarch64.manylinux_2_28_aarch64.whl", hash = "sha256:f95393b4d66bfae908c3ca8d169d5f79cd65636ae15b5e7a4f6e67af675adb0e", size = 275950, upload-time = "2025-10-08T19:47:33.481Z" },
    { url = "https://files.pythonhosted.org/packages/b4/c1/86f846827fb969c4b78b0af79bba1d1ea2156492e1b83dea8b8a6ae27395/propcache-0.4.1-cp313-cp313t-manylinux2014_ppc64le.manylinux_2_17_ppc64le.manylinux_2_28_ppc64le.whl", hash = "sha256:c07fda85708bc48578467e85099645167a955ba093be0a2dcba962195676e859", size = 273856, upload-time = "2025-10-08T19:47:34.906Z" },
    { url = "https://files.pythonhosted.org/packages/36/1d/fc272a63c8d3bbad6878c336c7a7dea15e8f2d23a544bda43205dfa83ada/propcache-0.4.1-cp313-cp313t-manylinux2014_s390x.manylinux_2_17_s390x.manylinux_2_28_s390x.whl", hash = "sha256:af223b406d6d000830c6f65f1e6431783fc3f713ba3e6cc8c024d5ee96170a4b", size = 280420, upload-time = "2025-10-08T19:47:36.338Z" },
    { url = "https://files.pythonhosted.org/packages/07/0c/01f2219d39f7e53d52e5173bcb09c976609ba30209912a0680adfb8c593a/propcache-0.4.1-cp313-cp313t-manylinux2014_x86_64.manylinux_2_17_x86_64.manylinux_2_28_x86_64.whl", hash = "sha256:a78372c932c90ee474559c5ddfffd718238e8673c340dc21fe45c5b8b54559a0", size = 263254, upload-time = "2025-10-08T19:47:37.692Z" },
    { url = "https://files.pythonhosted.org/packages/2d/18/cd28081658ce597898f0c4d174d4d0f3c5b6d4dc27ffafeef835c95eb359/propcache-0.4.1-cp313-cp313t-musllinux_1_2_aarch64.whl", hash = "sha256:564d9f0d4d9509e1a870c920a89b2fec951b44bf5ba7d537a9e7c1ccec2c18af", size = 261205, upload-time = "2025-10-08T19:47:39.659Z" },
    { url = "https://files.pythonhosted.org/packages/7a/71/1f9e22eb8b8316701c2a19fa1f388c8a3185082607da8e406a803c9b954e/propcache-0.4.1-cp313-cp313t-musllinux_1_2_armv7l.whl", hash = "sha256:17612831fda0138059cc5546f4d12a2aacfb9e47068c06af35c400ba58ba7393", size = 247873, upload-time = "2025-10-08T19:47:41.084Z" },
    { url = "https://files.pythonhosted.org/packages/4a/65/3d4b61f36af2b4eddba9def857959f1016a51066b4f1ce348e0cf7881f58/propcache-0.4.1-cp313-cp313t-musllinux_1_2_ppc64le.whl", hash = "sha256:41a89040cb10bd345b3c1a873b2bf36413d48da1def52f268a055f7398514874", size = 262739, upload-time = "2025-10-08T19:47:42.51Z" },
    { url = "https://files.pythonhosted.org/packages/2a/42/26746ab087faa77c1c68079b228810436ccd9a5ce9ac85e2b7307195fd06/propcache-0.4.1-cp313-cp313t-musllinux_1_2_s390x.whl", hash = "sha256:e35b88984e7fa64aacecea39236cee32dd9bd8c55f57ba8a75cf2399553f9bd7", size = 263514, upload-time = "2025-10-08T19:47:43.927Z" },
    { url = "https://files.pythonhosted.org/packages/94/13/630690fe201f5502d2403dd3cfd451ed8858fe3c738ee88d095ad2ff407b/propcache-0.4.1-cp313-cp313t-musllinux_1_2_x86_64.whl", hash = "sha256:6f8b465489f927b0df505cbe26ffbeed4d6d8a2bbc61ce90eb074ff129ef0ab1", size = 257781, upload-time = "2025-10-08T19:47:45.448Z" },
    { url = "https://files.pythonhosted.org/packages/92/f7/1d4ec5841505f423469efbfc381d64b7b467438cd5a4bbcbb063f3b73d27/propcache-0.4.1-cp313-cp313t-win32.whl", hash = "sha256:2ad890caa1d928c7c2965b48f3a3815c853180831d0e5503d35cf00c472f4717", size = 41396, upload-time = "2025-10-08T19:47:47.202Z" },
    { url = "https://files.pythonhosted.org/packages/48/f0/615c30622316496d2cbbc29f5985f7777d3ada70f23370608c1d3e081c1f/propcache-0.4.1-cp313-cp313t-win_amd64.whl", hash = "sha256:f7ee0e597f495cf415bcbd3da3caa3bd7e816b74d0d52b8145954c5e6fd3ff37", size = 44897, upload-time = "2025-10-08T19:47:48.336Z" },
    { url = "https://files.pythonhosted.org/packages/fd/ca/6002e46eccbe0e33dcd4069ef32f7f1c9e243736e07adca37ae8c4830ec3/propcache-0.4.1-cp313-cp313t-win_arm64.whl", hash = "sha256:929d7cbe1f01bb7baffb33dc14eb5691c95831450a26354cd210a8155170c93a", size = 39789, upload-time = "2025-10-08T19:47:49.876Z" },
    { url = "https://files.pythonhosted.org/packages/8e/5c/bca52d654a896f831b8256683457ceddd490ec18d9ec50e97dfd8fc726a8/propcache-0.4.1-cp314-cp314-macosx_10_13_universal2.whl", hash = "sha256:3f7124c9d820ba5548d431afb4632301acf965db49e666aa21c305cbe8c6de12", size = 78152, upload-time = "2025-10-08T19:47:51.051Z" },
    { url = "https://files.pythonhosted.org/packages/65/9b/03b04e7d82a5f54fb16113d839f5ea1ede58a61e90edf515f6577c66fa8f/propcache-0.4.1-cp314-cp314-macosx_10_13_x86_64.whl", hash = "sha256:c0d4b719b7da33599dfe3b22d3db1ef789210a0597bc650b7cee9c77c2be8c5c", size = 44869, upload-time = "2025-10-08T19:47:52.594Z" },
    { url = "https://files.pythonhosted.org/packages/b2/fa/89a8ef0468d5833a23fff277b143d0573897cf75bd56670a6d28126c7d68/propcache-0.4.1-cp314-cp314-macosx_11_0_arm64.whl", hash = "sha256:9f302f4783709a78240ebc311b793f123328716a60911d667e0c036bc5dcbded", size = 46596, upload-time = "2025-10-08T19:47:54.073Z" },
    { url = "https://files.pythonhosted.org/packages/86/bd/47816020d337f4a746edc42fe8d53669965138f39ee117414c7d7a340cfe/propcache-0.4.1-cp314-cp314-manylinux2014_aarch64.manylinux_2_17_aarch64.manylinux_2_28_aarch64.whl", hash = "sha256:c80ee5802e3fb9ea37938e7eecc307fb984837091d5fd262bb37238b1ae97641", size = 206981, upload-time = "2025-10-08T19:47:55.715Z" },
    { url = "https://files.pythonhosted.org/packages/df/f6/c5fa1357cc9748510ee55f37173eb31bfde6d94e98ccd9e6f033f2fc06e1/propcache-0.4.1-cp314-cp314-manylinux2014_ppc64le.manylinux_2_17_ppc64le.manylinux_2_28_ppc64le.whl", hash = "sha256:ed5a841e8bb29a55fb8159ed526b26adc5bdd7e8bd7bf793ce647cb08656cdf4", size = 211490, upload-time = "2025-10-08T19:47:57.499Z" },
    { url = "https://files.pythonhosted.org/packages/80/1e/e5889652a7c4a3846683401a48f0f2e5083ce0ec1a8a5221d8058fbd1adf/propcache-0.4.1-cp314-cp314-manylinux2014_s390x.manylinux_2_17_s390x.manylinux_2_28_s390x.whl", hash = "sha256:55c72fd6ea2da4c318e74ffdf93c4fe4e926051133657459131a95c846d16d44", size = 215371, upload-time = "2025-10-08T19:47:59.317Z" },
    { url = "https://files.pythonhosted.org/packages/b2/f2/889ad4b2408f72fe1a4f6a19491177b30ea7bf1a0fd5f17050ca08cfc882/propcache-0.4.1-cp314-cp314-manylinux2014_x86_64.manylinux_2_17_x86_64.manylinux_2_28_x86_64.whl", hash = "sha256:8326e144341460402713f91df60ade3c999d601e7eb5ff8f6f7862d54de0610d", size = 201424, upload-time = "2025-10-08T19:48:00.67Z" },
    { url = "https://files.pythonhosted.org/packages/27/73/033d63069b57b0812c8bd19f311faebeceb6ba31b8f32b73432d12a0b826/propcache-0.4.1-cp314-cp314-musllinux_1_2_aarch64.whl", hash = "sha256:060b16ae65bc098da7f6d25bf359f1f31f688384858204fe5d652979e0015e5b", size = 197566, upload-time = "2025-10-08T19:48:02.604Z" },
    { url = "https://files.pythonhosted.org/packages/dc/89/ce24f3dc182630b4e07aa6d15f0ff4b14ed4b9955fae95a0b54c58d66c05/propcache-0.4.1-cp314-cp314-musllinux_1_2_armv7l.whl", hash = "sha256:89eb3fa9524f7bec9de6e83cf3faed9d79bffa560672c118a96a171a6f55831e", size = 193130, upload-time = "2025-10-08T19:48:04.499Z" },
    { url = "https://files.pythonhosted.org/packages/a9/24/ef0d5fd1a811fb5c609278d0209c9f10c35f20581fcc16f818da959fc5b4/propcache-0.4.1-cp314-cp314-musllinux_1_2_ppc64le.whl", hash = "sha256:dee69d7015dc235f526fe80a9c90d65eb0039103fe565776250881731f06349f", size = 202625, upload-time = "2025-10-08T19:48:06.213Z" },
    { url = "https://files.pythonhosted.org/packages/f5/02/98ec20ff5546f68d673df2f7a69e8c0d076b5abd05ca882dc7ee3a83653d/propcache-0.4.1-cp314-cp314-musllinux_1_2_s390x.whl", hash = "sha256:5558992a00dfd54ccbc64a32726a3357ec93825a418a401f5cc67df0ac5d9e49", size = 204209, upload-time = "2025-10-08T19:48:08.432Z" },
    { url = "https://files.pythonhosted.org/packages/a0/87/492694f76759b15f0467a2a93ab68d32859672b646aa8a04ce4864e7932d/propcache-0.4.1-cp314-cp314-musllinux_1_2_x86_64.whl", hash = "sha256:c9b822a577f560fbd9554812526831712c1436d2c046cedee4c3796d3543b144", size = 197797, upload-time = "2025-10-08T19:48:09.968Z" },
    { url = "https://files.pythonhosted.org/packages/ee/36/66367de3575db1d2d3f3d177432bd14ee577a39d3f5d1b3d5df8afe3b6e2/propcache-0.4.1-cp314-cp314-win32.whl", hash = "sha256:ab4c29b49d560fe48b696cdcb127dd36e0bc2472548f3bf56cc5cb3da2b2984f", size = 38140, upload-time = "2025-10-08T19:48:11.232Z" },
    { url = "https://files.pythonhosted.org/packages/0c/2a/a758b47de253636e1b8aef181c0b4f4f204bf0dd964914fb2af90a95b49b/propcache-0.4.1-cp314-cp314-win_amd64.whl", hash = "sha256:5a103c3eb905fcea0ab98be99c3a9a5ab2de60228aa5aceedc614c0281cf6153", size = 41257, upload-time = "2025-10-08T19:48:12.707Z" },
    { url = "https://files.pythonhosted.org/packages/34/5e/63bd5896c3fec12edcbd6f12508d4890d23c265df28c74b175e1ef9f4f3b/propcache-0.4.1-cp314-cp314-win_arm64.whl", hash = "sha256:74c1fb26515153e482e00177a1ad654721bf9207da8a494a0c05e797ad27b992", size = 38097, upload-time = "2025-10-08T19:48:13.923Z" },
    { url = "https://files.pythonhosted.org/packages/99/85/9ff785d787ccf9bbb3f3106f79884a130951436f58392000231b4c737c80/propcache-0.4.1-cp314-cp314t-macosx_10_13_universal2.whl", hash = "sha256:824e908bce90fb2743bd6b59db36eb4f45cd350a39637c9f73b1c1ea66f5b75f", size = 81455, upload-time = "2025-10-08T19:48:15.16Z" },
    { url = "https://files.pythonhosted.org/packages/90/85/2431c10c8e7ddb1445c1f7c4b54d886e8ad20e3c6307e7218f05922cad67/propcache-0.4.1-cp314-cp314t-macosx_10_13_x86_64.whl", hash = "sha256:c2b5e7db5328427c57c8e8831abda175421b709672f6cfc3d630c3b7e2146393", size = 46372, upload-time = "2025-10-08T19:48:16.424Z" },
    { url = "https://files.pythonhosted.org/packages/01/20/b0972d902472da9bcb683fa595099911f4d2e86e5683bcc45de60dd05dc3/propcache-0.4.1-cp314-cp314t-macosx_11_0_arm64.whl", hash = "sha256:6f6ff873ed40292cd4969ef5310179afd5db59fdf055897e282485043fc80ad0", size = 48411, upload-time = "2025-10-08T19:48:17.577Z" },
    { url = "https://files.pythonhosted.org/packages/e2/e3/7dc89f4f21e8f99bad3d5ddb3a3389afcf9da4ac69e3deb2dcdc96e74169/propcache-0.4.1-cp314-cp314t-manylinux2014_aarch64.manylinux_2_17_aarch64.manylinux_2_28_aarch64.whl", hash = "sha256:49a2dc67c154db2c1463013594c458881a069fcf98940e61a0569016a583020a", size = 275712, upload-time = "2025-10-08T19:48:18.901Z" },
    { url = "https://files.pythonhosted.org/packages/20/67/89800c8352489b21a8047c773067644e3897f02ecbbd610f4d46b7f08612/propcache-0.4.1-cp314-cp314t-manylinux2014_ppc64le.manylinux_2_17_ppc64le.manylinux_2_28_ppc64le.whl", hash = "sha256:005f08e6a0529984491e37d8dbc3dd86f84bd78a8ceb5fa9a021f4c48d4984be", size = 273557, upload-time = "2025-10-08T19:48:20.762Z" },
    { url = "https://files.pythonhosted.org/packages/e2/a1/b52b055c766a54ce6d9c16d9aca0cad8059acd9637cdf8aa0222f4a026ef/propcache-0.4.1-cp314-cp314t-manylinux2014_s390x.manylinux_2_17_s390x.manylinux_2_28_s390x.whl", hash = "sha256:5c3310452e0d31390da9035c348633b43d7e7feb2e37be252be6da45abd1abcc", size = 280015, upload-time = "2025-10-08T19:48:22.592Z" },
    { url = "https://files.pythonhosted.org/packages/48/c8/33cee30bd890672c63743049f3c9e4be087e6780906bfc3ec58528be59c1/propcache-0.4.1-cp314-cp314t-manylinux2014_x86_64.manylinux_2_17_x86_64.manylinux_2_28_x86_64.whl", hash = "sha256:4c3c70630930447f9ef1caac7728c8ad1c56bc5015338b20fed0d08ea2480b3a", size = 262880, upload-time = "2025-10-08T19:48:23.947Z" },
    { url = "https://files.pythonhosted.org/packages/0c/b1/8f08a143b204b418285c88b83d00edbd61afbc2c6415ffafc8905da7038b/propcache-0.4.1-cp314-cp314t-musllinux_1_2_aarch64.whl", hash = "sha256:8e57061305815dfc910a3634dcf584f08168a8836e6999983569f51a8544cd89", size = 260938, upload-time = "2025-10-08T19:48:25.656Z" },
    { url = "https://files.pythonhosted.org/packages/cf/12/96e4664c82ca2f31e1c8dff86afb867348979eb78d3cb8546a680287a1e9/propcache-0.4.1-cp314-cp314t-musllinux_1_2_armv7l.whl", hash = "sha256:521a463429ef54143092c11a77e04056dd00636f72e8c45b70aaa3140d639726", size = 247641, upload-time = "2025-10-08T19:48:27.207Z" },
    { url = "https://files.pythonhosted.org/packages/18/ed/e7a9cfca28133386ba52278136d42209d3125db08d0a6395f0cba0c0285c/propcache-0.4.1-cp314-cp314t-musllinux_1_2_ppc64le.whl", hash = "sha256:120c964da3fdc75e3731aa392527136d4ad35868cc556fd09bb6d09172d9a367", size = 262510, upload-time = "2025-10-08T19:48:28.65Z" },
    { url = "https://files.pythonhosted.org/packages/f5/76/16d8bf65e8845dd62b4e2b57444ab81f07f40caa5652b8969b87ddcf2ef6/propcache-0.4.1-cp314-cp314t-musllinux_1_2_s390x.whl", hash = "sha256:d8f353eb14ee3441ee844ade4277d560cdd68288838673273b978e3d6d2c8f36", size = 263161, upload-time = "2025-10-08T19:48:30.133Z" },
    { url = "https://files.pythonhosted.org/packages/e7/70/c99e9edb5d91d5ad8a49fa3c1e8285ba64f1476782fed10ab251ff413ba1/propcache-0.4.1-cp314-cp314t-musllinux_1_2_x86_64.whl", hash = "sha256:ab2943be7c652f09638800905ee1bab2c544e537edb57d527997a24c13dc1455", size = 257393, upload-time = "2025-10-08T19:48:31.567Z" },
    { url = "https://files.pythonhosted.org/packages/08/02/87b25304249a35c0915d236575bc3574a323f60b47939a2262b77632a3ee/propcache-0.4.1-cp314-cp314t-win32.whl", hash = "sha256:05674a162469f31358c30bcaa8883cb7829fa3110bf9c0991fe27d7896c42d85", size = 42546, upload-time = "2025-10-08T19:48:32.872Z" },
    { url = "https://files.pythonhosted.org/packages/cb/ef/3c6ecf8b317aa982f309835e8f96987466123c6e596646d4e6a1dfcd080f/propcache-0.4.1-cp314-cp314t-win_amd64.whl", hash = "sha256:990f6b3e2a27d683cb7602ed6c86f15ee6b43b1194736f9baaeb93d0016633b1", size = 46259, upload-time = "2025-10-08T19:48:34.226Z" },
    { url = "https://files.pythonhosted.org/packages/c4/2d/346e946d4951f37eca1e4f55be0f0174c52cd70720f84029b02f296f4a38/propcache-0.4.1-cp314-cp314t-win_arm64.whl", hash = "sha256:ecef2343af4cc68e05131e45024ba34f6095821988a9d0a02aa7c73fcc448aa9", size = 40428, upload-time = "2025-10-08T19:48:35.441Z" },
    { url = "https://files.pythonhosted.org/packages/5b/5a/bc7b4a4ef808fa59a816c17b20c4bef6884daebbdf627ff2a161da67da19/propcache-0.4.1-py3-none-any.whl", hash = "sha256:af2a6052aeb6cf17d3e46ee169099044fd8224cbaf75c76a2ef596e8163e2237", size = 13305, upload-time = "2025-10-08T19:49:00.792Z" },
]

[[package]]
<<<<<<< HEAD
=======
name = "protobuf"
version = "6.33.0"
source = { registry = "https://pypi.org/simple" }
sdist = { url = "https://files.pythonhosted.org/packages/19/ff/64a6c8f420818bb873713988ca5492cba3a7946be57e027ac63495157d97/protobuf-6.33.0.tar.gz", hash = "sha256:140303d5c8d2037730c548f8c7b93b20bb1dc301be280c378b82b8894589c954", size = 443463, upload-time = "2025-10-15T20:39:52.159Z" }
wheels = [
    { url = "https://files.pythonhosted.org/packages/7e/ee/52b3fa8feb6db4a833dfea4943e175ce645144532e8a90f72571ad85df4e/protobuf-6.33.0-cp310-abi3-win32.whl", hash = "sha256:d6101ded078042a8f17959eccd9236fb7a9ca20d3b0098bbcb91533a5680d035", size = 425593, upload-time = "2025-10-15T20:39:40.29Z" },
    { url = "https://files.pythonhosted.org/packages/7b/c6/7a465f1825872c55e0341ff4a80198743f73b69ce5d43ab18043699d1d81/protobuf-6.33.0-cp310-abi3-win_amd64.whl", hash = "sha256:9a031d10f703f03768f2743a1c403af050b6ae1f3480e9c140f39c45f81b13ee", size = 436882, upload-time = "2025-10-15T20:39:42.841Z" },
    { url = "https://files.pythonhosted.org/packages/e1/a9/b6eee662a6951b9c3640e8e452ab3e09f117d99fc10baa32d1581a0d4099/protobuf-6.33.0-cp39-abi3-macosx_10_9_universal2.whl", hash = "sha256:905b07a65f1a4b72412314082c7dbfae91a9e8b68a0cc1577515f8df58ecf455", size = 427521, upload-time = "2025-10-15T20:39:43.803Z" },
    { url = "https://files.pythonhosted.org/packages/10/35/16d31e0f92c6d2f0e77c2a3ba93185130ea13053dd16200a57434c882f2b/protobuf-6.33.0-cp39-abi3-manylinux2014_aarch64.whl", hash = "sha256:e0697ece353e6239b90ee43a9231318302ad8353c70e6e45499fa52396debf90", size = 324445, upload-time = "2025-10-15T20:39:44.932Z" },
    { url = "https://files.pythonhosted.org/packages/e6/eb/2a981a13e35cda8b75b5585aaffae2eb904f8f351bdd3870769692acbd8a/protobuf-6.33.0-cp39-abi3-manylinux2014_s390x.whl", hash = "sha256:e0a1715e4f27355afd9570f3ea369735afc853a6c3951a6afe1f80d8569ad298", size = 339159, upload-time = "2025-10-15T20:39:46.186Z" },
    { url = "https://files.pythonhosted.org/packages/21/51/0b1cbad62074439b867b4e04cc09b93f6699d78fd191bed2bbb44562e077/protobuf-6.33.0-cp39-abi3-manylinux2014_x86_64.whl", hash = "sha256:35be49fd3f4fefa4e6e2aacc35e8b837d6703c37a2168a55ac21e9b1bc7559ef", size = 323172, upload-time = "2025-10-15T20:39:47.465Z" },
    { url = "https://files.pythonhosted.org/packages/07/d1/0a28c21707807c6aacd5dc9c3704b2aa1effbf37adebd8caeaf68b17a636/protobuf-6.33.0-py3-none-any.whl", hash = "sha256:25c9e1963c6734448ea2d308cfa610e692b801304ba0908d7bfa564ac5132995", size = 170477, upload-time = "2025-10-15T20:39:51.311Z" },
]

[[package]]
>>>>>>> 5f36ab49
name = "psutil"
version = "7.0.0"
source = { registry = "https://pypi.org/simple" }
sdist = { url = "https://files.pythonhosted.org/packages/2a/80/336820c1ad9286a4ded7e845b2eccfcb27851ab8ac6abece774a6ff4d3de/psutil-7.0.0.tar.gz", hash = "sha256:7be9c3eba38beccb6495ea33afd982a44074b78f28c434a1f51cc07fd315c456", size = 497003, upload-time = "2025-02-13T21:54:07.946Z" }
wheels = [
    { url = "https://files.pythonhosted.org/packages/ed/e6/2d26234410f8b8abdbf891c9da62bee396583f713fb9f3325a4760875d22/psutil-7.0.0-cp36-abi3-macosx_10_9_x86_64.whl", hash = "sha256:101d71dc322e3cffd7cea0650b09b3d08b8e7c4109dd6809fe452dfd00e58b25", size = 238051, upload-time = "2025-02-13T21:54:12.36Z" },
    { url = "https://files.pythonhosted.org/packages/04/8b/30f930733afe425e3cbfc0e1468a30a18942350c1a8816acfade80c005c4/psutil-7.0.0-cp36-abi3-macosx_11_0_arm64.whl", hash = "sha256:39db632f6bb862eeccf56660871433e111b6ea58f2caea825571951d4b6aa3da", size = 239535, upload-time = "2025-02-13T21:54:16.07Z" },
    { url = "https://files.pythonhosted.org/packages/2a/ed/d362e84620dd22876b55389248e522338ed1bf134a5edd3b8231d7207f6d/psutil-7.0.0-cp36-abi3-manylinux_2_12_i686.manylinux2010_i686.manylinux_2_17_i686.manylinux2014_i686.whl", hash = "sha256:1fcee592b4c6f146991ca55919ea3d1f8926497a713ed7faaf8225e174581e91", size = 275004, upload-time = "2025-02-13T21:54:18.662Z" },
    { url = "https://files.pythonhosted.org/packages/bf/b9/b0eb3f3cbcb734d930fdf839431606844a825b23eaf9a6ab371edac8162c/psutil-7.0.0-cp36-abi3-manylinux_2_12_x86_64.manylinux2010_x86_64.manylinux_2_17_x86_64.manylinux2014_x86_64.whl", hash = "sha256:4b1388a4f6875d7e2aff5c4ca1cc16c545ed41dd8bb596cefea80111db353a34", size = 277986, upload-time = "2025-02-13T21:54:21.811Z" },
    { url = "https://files.pythonhosted.org/packages/eb/a2/709e0fe2f093556c17fbafda93ac032257242cabcc7ff3369e2cb76a97aa/psutil-7.0.0-cp36-abi3-manylinux_2_17_aarch64.manylinux2014_aarch64.whl", hash = "sha256:a5f098451abc2828f7dc6b58d44b532b22f2088f4999a937557b603ce72b1993", size = 279544, upload-time = "2025-02-13T21:54:24.68Z" },
    { url = "https://files.pythonhosted.org/packages/50/e6/eecf58810b9d12e6427369784efe814a1eec0f492084ce8eb8f4d89d6d61/psutil-7.0.0-cp37-abi3-win32.whl", hash = "sha256:ba3fcef7523064a6c9da440fc4d6bd07da93ac726b5733c29027d7dc95b39d99", size = 241053, upload-time = "2025-02-13T21:54:34.31Z" },
    { url = "https://files.pythonhosted.org/packages/50/1b/6921afe68c74868b4c9fa424dad3be35b095e16687989ebbb50ce4fceb7c/psutil-7.0.0-cp37-abi3-win_amd64.whl", hash = "sha256:4cf3d4eb1aa9b348dec30105c55cd9b7d4629285735a102beb4441e38db90553", size = 244885, upload-time = "2025-02-13T21:54:37.486Z" },
]

[[package]]
name = "ptyprocess"
version = "0.7.0"
source = { registry = "https://pypi.org/simple" }
sdist = { url = "https://files.pythonhosted.org/packages/20/e5/16ff212c1e452235a90aeb09066144d0c5a6a8c0834397e03f5224495c4e/ptyprocess-0.7.0.tar.gz", hash = "sha256:5c5d0a3b48ceee0b48485e0c26037c0acd7d29765ca3fbb5cb3831d347423220", size = 70762, upload-time = "2020-12-28T15:15:30.155Z" }
wheels = [
    { url = "https://files.pythonhosted.org/packages/22/a6/858897256d0deac81a172289110f31629fc4cee19b6f01283303e18c8db3/ptyprocess-0.7.0-py2.py3-none-any.whl", hash = "sha256:4b41f3967fce3af57cc7e94b888626c18bf37a083e3651ca8feeb66d492fef35", size = 13993, upload-time = "2020-12-28T15:15:28.35Z" },
]

[[package]]
name = "pure-eval"
version = "0.2.3"
source = { registry = "https://pypi.org/simple" }
sdist = { url = "https://files.pythonhosted.org/packages/cd/05/0a34433a064256a578f1783a10da6df098ceaa4a57bbeaa96a6c0352786b/pure_eval-0.2.3.tar.gz", hash = "sha256:5f4e983f40564c576c7c8635ae88db5956bb2229d7e9237d03b3c0b0190eaf42", size = 19752, upload-time = "2024-07-21T12:58:21.801Z" }
wheels = [
    { url = "https://files.pythonhosted.org/packages/8e/37/efad0257dc6e593a18957422533ff0f87ede7c9c6ea010a2177d738fb82f/pure_eval-0.2.3-py3-none-any.whl", hash = "sha256:1db8e35b67b3d218d818ae653e27f06c3aa420901fa7b081ca98cbedc874e0d0", size = 11842, upload-time = "2024-07-21T12:58:20.04Z" },
]

[[package]]
name = "pyarrow"
version = "21.0.0"
source = { registry = "https://pypi.org/simple" }
sdist = { url = "https://files.pythonhosted.org/packages/ef/c2/ea068b8f00905c06329a3dfcd40d0fcc2b7d0f2e355bdb25b65e0a0e4cd4/pyarrow-21.0.0.tar.gz", hash = "sha256:5051f2dccf0e283ff56335760cbc8622cf52264d67e359d5569541ac11b6d5bc", size = 1133487, upload-time = "2025-07-18T00:57:31.761Z" }
wheels = [
    { url = "https://files.pythonhosted.org/packages/ca/d4/d4f817b21aacc30195cf6a46ba041dd1be827efa4a623cc8bf39a1c2a0c0/pyarrow-21.0.0-cp312-cp312-macosx_12_0_arm64.whl", hash = "sha256:3a302f0e0963db37e0a24a70c56cf91a4faa0bca51c23812279ca2e23481fccd", size = 31160305, upload-time = "2025-07-18T00:55:35.373Z" },
    { url = "https://files.pythonhosted.org/packages/a2/9c/dcd38ce6e4b4d9a19e1d36914cb8e2b1da4e6003dd075474c4cfcdfe0601/pyarrow-21.0.0-cp312-cp312-macosx_12_0_x86_64.whl", hash = "sha256:b6b27cf01e243871390474a211a7922bfbe3bda21e39bc9160daf0da3fe48876", size = 32684264, upload-time = "2025-07-18T00:55:39.303Z" },
    { url = "https://files.pythonhosted.org/packages/4f/74/2a2d9f8d7a59b639523454bec12dba35ae3d0a07d8ab529dc0809f74b23c/pyarrow-21.0.0-cp312-cp312-manylinux_2_28_aarch64.whl", hash = "sha256:e72a8ec6b868e258a2cd2672d91f2860ad532d590ce94cdf7d5e7ec674ccf03d", size = 41108099, upload-time = "2025-07-18T00:55:42.889Z" },
    { url = "https://files.pythonhosted.org/packages/ad/90/2660332eeb31303c13b653ea566a9918484b6e4d6b9d2d46879a33ab0622/pyarrow-21.0.0-cp312-cp312-manylinux_2_28_x86_64.whl", hash = "sha256:b7ae0bbdc8c6674259b25bef5d2a1d6af5d39d7200c819cf99e07f7dfef1c51e", size = 42829529, upload-time = "2025-07-18T00:55:47.069Z" },
    { url = "https://files.pythonhosted.org/packages/33/27/1a93a25c92717f6aa0fca06eb4700860577d016cd3ae51aad0e0488ac899/pyarrow-21.0.0-cp312-cp312-musllinux_1_2_aarch64.whl", hash = "sha256:58c30a1729f82d201627c173d91bd431db88ea74dcaa3885855bc6203e433b82", size = 43367883, upload-time = "2025-07-18T00:55:53.069Z" },
    { url = "https://files.pythonhosted.org/packages/05/d9/4d09d919f35d599bc05c6950095e358c3e15148ead26292dfca1fb659b0c/pyarrow-21.0.0-cp312-cp312-musllinux_1_2_x86_64.whl", hash = "sha256:072116f65604b822a7f22945a7a6e581cfa28e3454fdcc6939d4ff6090126623", size = 45133802, upload-time = "2025-07-18T00:55:57.714Z" },
    { url = "https://files.pythonhosted.org/packages/71/30/f3795b6e192c3ab881325ffe172e526499eb3780e306a15103a2764916a2/pyarrow-21.0.0-cp312-cp312-win_amd64.whl", hash = "sha256:cf56ec8b0a5c8c9d7021d6fd754e688104f9ebebf1bf4449613c9531f5346a18", size = 26203175, upload-time = "2025-07-18T00:56:01.364Z" },
    { url = "https://files.pythonhosted.org/packages/16/ca/c7eaa8e62db8fb37ce942b1ea0c6d7abfe3786ca193957afa25e71b81b66/pyarrow-21.0.0-cp313-cp313-macosx_12_0_arm64.whl", hash = "sha256:e99310a4ebd4479bcd1964dff9e14af33746300cb014aa4a3781738ac63baf4a", size = 31154306, upload-time = "2025-07-18T00:56:04.42Z" },
    { url = "https://files.pythonhosted.org/packages/ce/e8/e87d9e3b2489302b3a1aea709aaca4b781c5252fcb812a17ab6275a9a484/pyarrow-21.0.0-cp313-cp313-macosx_12_0_x86_64.whl", hash = "sha256:d2fe8e7f3ce329a71b7ddd7498b3cfac0eeb200c2789bd840234f0dc271a8efe", size = 32680622, upload-time = "2025-07-18T00:56:07.505Z" },
    { url = "https://files.pythonhosted.org/packages/84/52/79095d73a742aa0aba370c7942b1b655f598069489ab387fe47261a849e1/pyarrow-21.0.0-cp313-cp313-manylinux_2_28_aarch64.whl", hash = "sha256:f522e5709379d72fb3da7785aa489ff0bb87448a9dc5a75f45763a795a089ebd", size = 41104094, upload-time = "2025-07-18T00:56:10.994Z" },
    { url = "https://files.pythonhosted.org/packages/89/4b/7782438b551dbb0468892a276b8c789b8bbdb25ea5c5eb27faadd753e037/pyarrow-21.0.0-cp313-cp313-manylinux_2_28_x86_64.whl", hash = "sha256:69cbbdf0631396e9925e048cfa5bce4e8c3d3b41562bbd70c685a8eb53a91e61", size = 42825576, upload-time = "2025-07-18T00:56:15.569Z" },
    { url = "https://files.pythonhosted.org/packages/b3/62/0f29de6e0a1e33518dec92c65be0351d32d7ca351e51ec5f4f837a9aab91/pyarrow-21.0.0-cp313-cp313-musllinux_1_2_aarch64.whl", hash = "sha256:731c7022587006b755d0bdb27626a1a3bb004bb56b11fb30d98b6c1b4718579d", size = 43368342, upload-time = "2025-07-18T00:56:19.531Z" },
    { url = "https://files.pythonhosted.org/packages/90/c7/0fa1f3f29cf75f339768cc698c8ad4ddd2481c1742e9741459911c9ac477/pyarrow-21.0.0-cp313-cp313-musllinux_1_2_x86_64.whl", hash = "sha256:dc56bc708f2d8ac71bd1dcb927e458c93cec10b98eb4120206a4091db7b67b99", size = 45131218, upload-time = "2025-07-18T00:56:23.347Z" },
    { url = "https://files.pythonhosted.org/packages/01/63/581f2076465e67b23bc5a37d4a2abff8362d389d29d8105832e82c9c811c/pyarrow-21.0.0-cp313-cp313-win_amd64.whl", hash = "sha256:186aa00bca62139f75b7de8420f745f2af12941595bbbfa7ed3870ff63e25636", size = 26087551, upload-time = "2025-07-18T00:56:26.758Z" },
    { url = "https://files.pythonhosted.org/packages/c9/ab/357d0d9648bb8241ee7348e564f2479d206ebe6e1c47ac5027c2e31ecd39/pyarrow-21.0.0-cp313-cp313t-macosx_12_0_arm64.whl", hash = "sha256:a7a102574faa3f421141a64c10216e078df467ab9576684d5cd696952546e2da", size = 31290064, upload-time = "2025-07-18T00:56:30.214Z" },
    { url = "https://files.pythonhosted.org/packages/3f/8a/5685d62a990e4cac2043fc76b4661bf38d06efed55cf45a334b455bd2759/pyarrow-21.0.0-cp313-cp313t-macosx_12_0_x86_64.whl", hash = "sha256:1e005378c4a2c6db3ada3ad4c217b381f6c886f0a80d6a316fe586b90f77efd7", size = 32727837, upload-time = "2025-07-18T00:56:33.935Z" },
    { url = "https://files.pythonhosted.org/packages/fc/de/c0828ee09525c2bafefd3e736a248ebe764d07d0fd762d4f0929dbc516c9/pyarrow-21.0.0-cp313-cp313t-manylinux_2_28_aarch64.whl", hash = "sha256:65f8e85f79031449ec8706b74504a316805217b35b6099155dd7e227eef0d4b6", size = 41014158, upload-time = "2025-07-18T00:56:37.528Z" },
    { url = "https://files.pythonhosted.org/packages/6e/26/a2865c420c50b7a3748320b614f3484bfcde8347b2639b2b903b21ce6a72/pyarrow-21.0.0-cp313-cp313t-manylinux_2_28_x86_64.whl", hash = "sha256:3a81486adc665c7eb1a2bde0224cfca6ceaba344a82a971ef059678417880eb8", size = 42667885, upload-time = "2025-07-18T00:56:41.483Z" },
    { url = "https://files.pythonhosted.org/packages/0a/f9/4ee798dc902533159250fb4321267730bc0a107d8c6889e07c3add4fe3a5/pyarrow-21.0.0-cp313-cp313t-musllinux_1_2_aarch64.whl", hash = "sha256:fc0d2f88b81dcf3ccf9a6ae17f89183762c8a94a5bdcfa09e05cfe413acf0503", size = 43276625, upload-time = "2025-07-18T00:56:48.002Z" },
    { url = "https://files.pythonhosted.org/packages/5a/da/e02544d6997037a4b0d22d8e5f66bc9315c3671371a8b18c79ade1cefe14/pyarrow-21.0.0-cp313-cp313t-musllinux_1_2_x86_64.whl", hash = "sha256:6299449adf89df38537837487a4f8d3bd91ec94354fdd2a7d30bc11c48ef6e79", size = 44951890, upload-time = "2025-07-18T00:56:52.568Z" },
    { url = "https://files.pythonhosted.org/packages/e5/4e/519c1bc1876625fe6b71e9a28287c43ec2f20f73c658b9ae1d485c0c206e/pyarrow-21.0.0-cp313-cp313t-win_amd64.whl", hash = "sha256:222c39e2c70113543982c6b34f3077962b44fca38c0bd9e68bb6781534425c10", size = 26371006, upload-time = "2025-07-18T00:56:56.379Z" },
]

[[package]]
name = "pycodestyle"
version = "2.14.0"
source = { registry = "https://pypi.org/simple" }
sdist = { url = "https://files.pythonhosted.org/packages/11/e0/abfd2a0d2efe47670df87f3e3a0e2edda42f055053c85361f19c0e2c1ca8/pycodestyle-2.14.0.tar.gz", hash = "sha256:c4b5b517d278089ff9d0abdec919cd97262a3367449ea1c8b49b91529167b783", size = 39472, upload-time = "2025-06-20T18:49:48.75Z" }
wheels = [
    { url = "https://files.pythonhosted.org/packages/d7/27/a58ddaf8c588a3ef080db9d0b7e0b97215cee3a45df74f3a94dbbf5c893a/pycodestyle-2.14.0-py2.py3-none-any.whl", hash = "sha256:dd6bf7cb4ee77f8e016f9c8e74a35ddd9f67e1d5fd4184d86c3b98e07099f42d", size = 31594, upload-time = "2025-06-20T18:49:47.491Z" },
]

[[package]]
name = "pycparser"
version = "2.23"
source = { registry = "https://pypi.org/simple" }
sdist = { url = "https://files.pythonhosted.org/packages/fe/cf/d2d3b9f5699fb1e4615c8e32ff220203e43b248e1dfcc6736ad9057731ca/pycparser-2.23.tar.gz", hash = "sha256:78816d4f24add8f10a06d6f05b4d424ad9e96cfebf68a4ddc99c65c0720d00c2", size = 173734, upload-time = "2025-09-09T13:23:47.91Z" }
wheels = [
    { url = "https://files.pythonhosted.org/packages/a0/e3/59cd50310fc9b59512193629e1984c1f95e5c8ae6e5d8c69532ccc65a7fe/pycparser-2.23-py3-none-any.whl", hash = "sha256:e5c6e8d3fbad53479cab09ac03729e0a9faf2bee3db8208a550daf5af81a5934", size = 118140, upload-time = "2025-09-09T13:23:46.651Z" },
]

[[package]]
name = "pydantic"
version = "2.11.7"
source = { registry = "https://pypi.org/simple" }
dependencies = [
    { name = "annotated-types" },
    { name = "pydantic-core" },
    { name = "typing-extensions" },
    { name = "typing-inspection" },
]
sdist = { url = "https://files.pythonhosted.org/packages/00/dd/4325abf92c39ba8623b5af936ddb36ffcfe0beae70405d456ab1fb2f5b8c/pydantic-2.11.7.tar.gz", hash = "sha256:d989c3c6cb79469287b1569f7447a17848c998458d49ebe294e975b9baf0f0db", size = 788350, upload-time = "2025-06-14T08:33:17.137Z" }
wheels = [
    { url = "https://files.pythonhosted.org/packages/6a/c0/ec2b1c8712ca690e5d61979dee872603e92b8a32f94cc1b72d53beab008a/pydantic-2.11.7-py3-none-any.whl", hash = "sha256:dde5df002701f6de26248661f6835bbe296a47bf73990135c7d07ce741b9623b", size = 444782, upload-time = "2025-06-14T08:33:14.905Z" },
]

[[package]]
name = "pydantic-core"
version = "2.33.2"
source = { registry = "https://pypi.org/simple" }
dependencies = [
    { name = "typing-extensions" },
]
sdist = { url = "https://files.pythonhosted.org/packages/ad/88/5f2260bdfae97aabf98f1778d43f69574390ad787afb646292a638c923d4/pydantic_core-2.33.2.tar.gz", hash = "sha256:7cb8bc3605c29176e1b105350d2e6474142d7c1bd1d9327c4a9bdb46bf827acc", size = 435195, upload-time = "2025-04-23T18:33:52.104Z" }
wheels = [
    { url = "https://files.pythonhosted.org/packages/18/8a/2b41c97f554ec8c71f2a8a5f85cb56a8b0956addfe8b0efb5b3d77e8bdc3/pydantic_core-2.33.2-cp312-cp312-macosx_10_12_x86_64.whl", hash = "sha256:a7ec89dc587667f22b6a0b6579c249fca9026ce7c333fc142ba42411fa243cdc", size = 2009000, upload-time = "2025-04-23T18:31:25.863Z" },
    { url = "https://files.pythonhosted.org/packages/a1/02/6224312aacb3c8ecbaa959897af57181fb6cf3a3d7917fd44d0f2917e6f2/pydantic_core-2.33.2-cp312-cp312-macosx_11_0_arm64.whl", hash = "sha256:3c6db6e52c6d70aa0d00d45cdb9b40f0433b96380071ea80b09277dba021ddf7", size = 1847996, upload-time = "2025-04-23T18:31:27.341Z" },
    { url = "https://files.pythonhosted.org/packages/d6/46/6dcdf084a523dbe0a0be59d054734b86a981726f221f4562aed313dbcb49/pydantic_core-2.33.2-cp312-cp312-manylinux_2_17_aarch64.manylinux2014_aarch64.whl", hash = "sha256:4e61206137cbc65e6d5256e1166f88331d3b6238e082d9f74613b9b765fb9025", size = 1880957, upload-time = "2025-04-23T18:31:28.956Z" },
    { url = "https://files.pythonhosted.org/packages/ec/6b/1ec2c03837ac00886ba8160ce041ce4e325b41d06a034adbef11339ae422/pydantic_core-2.33.2-cp312-cp312-manylinux_2_17_armv7l.manylinux2014_armv7l.whl", hash = "sha256:eb8c529b2819c37140eb51b914153063d27ed88e3bdc31b71198a198e921e011", size = 1964199, upload-time = "2025-04-23T18:31:31.025Z" },
    { url = "https://files.pythonhosted.org/packages/2d/1d/6bf34d6adb9debd9136bd197ca72642203ce9aaaa85cfcbfcf20f9696e83/pydantic_core-2.33.2-cp312-cp312-manylinux_2_17_ppc64le.manylinux2014_ppc64le.whl", hash = "sha256:c52b02ad8b4e2cf14ca7b3d918f3eb0ee91e63b3167c32591e57c4317e134f8f", size = 2120296, upload-time = "2025-04-23T18:31:32.514Z" },
    { url = "https://files.pythonhosted.org/packages/e0/94/2bd0aaf5a591e974b32a9f7123f16637776c304471a0ab33cf263cf5591a/pydantic_core-2.33.2-cp312-cp312-manylinux_2_17_s390x.manylinux2014_s390x.whl", hash = "sha256:96081f1605125ba0855dfda83f6f3df5ec90c61195421ba72223de35ccfb2f88", size = 2676109, upload-time = "2025-04-23T18:31:33.958Z" },
    { url = "https://files.pythonhosted.org/packages/f9/41/4b043778cf9c4285d59742281a769eac371b9e47e35f98ad321349cc5d61/pydantic_core-2.33.2-cp312-cp312-manylinux_2_17_x86_64.manylinux2014_x86_64.whl", hash = "sha256:8f57a69461af2a5fa6e6bbd7a5f60d3b7e6cebb687f55106933188e79ad155c1", size = 2002028, upload-time = "2025-04-23T18:31:39.095Z" },
    { url = "https://files.pythonhosted.org/packages/cb/d5/7bb781bf2748ce3d03af04d5c969fa1308880e1dca35a9bd94e1a96a922e/pydantic_core-2.33.2-cp312-cp312-manylinux_2_5_i686.manylinux1_i686.whl", hash = "sha256:572c7e6c8bb4774d2ac88929e3d1f12bc45714ae5ee6d9a788a9fb35e60bb04b", size = 2100044, upload-time = "2025-04-23T18:31:41.034Z" },
    { url = "https://files.pythonhosted.org/packages/fe/36/def5e53e1eb0ad896785702a5bbfd25eed546cdcf4087ad285021a90ed53/pydantic_core-2.33.2-cp312-cp312-musllinux_1_1_aarch64.whl", hash = "sha256:db4b41f9bd95fbe5acd76d89920336ba96f03e149097365afe1cb092fceb89a1", size = 2058881, upload-time = "2025-04-23T18:31:42.757Z" },
    { url = "https://files.pythonhosted.org/packages/01/6c/57f8d70b2ee57fc3dc8b9610315949837fa8c11d86927b9bb044f8705419/pydantic_core-2.33.2-cp312-cp312-musllinux_1_1_armv7l.whl", hash = "sha256:fa854f5cf7e33842a892e5c73f45327760bc7bc516339fda888c75ae60edaeb6", size = 2227034, upload-time = "2025-04-23T18:31:44.304Z" },
    { url = "https://files.pythonhosted.org/packages/27/b9/9c17f0396a82b3d5cbea4c24d742083422639e7bb1d5bf600e12cb176a13/pydantic_core-2.33.2-cp312-cp312-musllinux_1_1_x86_64.whl", hash = "sha256:5f483cfb75ff703095c59e365360cb73e00185e01aaea067cd19acffd2ab20ea", size = 2234187, upload-time = "2025-04-23T18:31:45.891Z" },
    { url = "https://files.pythonhosted.org/packages/b0/6a/adf5734ffd52bf86d865093ad70b2ce543415e0e356f6cacabbc0d9ad910/pydantic_core-2.33.2-cp312-cp312-win32.whl", hash = "sha256:9cb1da0f5a471435a7bc7e439b8a728e8b61e59784b2af70d7c169f8dd8ae290", size = 1892628, upload-time = "2025-04-23T18:31:47.819Z" },
    { url = "https://files.pythonhosted.org/packages/43/e4/5479fecb3606c1368d496a825d8411e126133c41224c1e7238be58b87d7e/pydantic_core-2.33.2-cp312-cp312-win_amd64.whl", hash = "sha256:f941635f2a3d96b2973e867144fde513665c87f13fe0e193c158ac51bfaaa7b2", size = 1955866, upload-time = "2025-04-23T18:31:49.635Z" },
    { url = "https://files.pythonhosted.org/packages/0d/24/8b11e8b3e2be9dd82df4b11408a67c61bb4dc4f8e11b5b0fc888b38118b5/pydantic_core-2.33.2-cp312-cp312-win_arm64.whl", hash = "sha256:cca3868ddfaccfbc4bfb1d608e2ccaaebe0ae628e1416aeb9c4d88c001bb45ab", size = 1888894, upload-time = "2025-04-23T18:31:51.609Z" },
    { url = "https://files.pythonhosted.org/packages/46/8c/99040727b41f56616573a28771b1bfa08a3d3fe74d3d513f01251f79f172/pydantic_core-2.33.2-cp313-cp313-macosx_10_12_x86_64.whl", hash = "sha256:1082dd3e2d7109ad8b7da48e1d4710c8d06c253cbc4a27c1cff4fbcaa97a9e3f", size = 2015688, upload-time = "2025-04-23T18:31:53.175Z" },
    { url = "https://files.pythonhosted.org/packages/3a/cc/5999d1eb705a6cefc31f0b4a90e9f7fc400539b1a1030529700cc1b51838/pydantic_core-2.33.2-cp313-cp313-macosx_11_0_arm64.whl", hash = "sha256:f517ca031dfc037a9c07e748cefd8d96235088b83b4f4ba8939105d20fa1dcd6", size = 1844808, upload-time = "2025-04-23T18:31:54.79Z" },
    { url = "https://files.pythonhosted.org/packages/6f/5e/a0a7b8885c98889a18b6e376f344da1ef323d270b44edf8174d6bce4d622/pydantic_core-2.33.2-cp313-cp313-manylinux_2_17_aarch64.manylinux2014_aarch64.whl", hash = "sha256:0a9f2c9dd19656823cb8250b0724ee9c60a82f3cdf68a080979d13092a3b0fef", size = 1885580, upload-time = "2025-04-23T18:31:57.393Z" },
    { url = "https://files.pythonhosted.org/packages/3b/2a/953581f343c7d11a304581156618c3f592435523dd9d79865903272c256a/pydantic_core-2.33.2-cp313-cp313-manylinux_2_17_armv7l.manylinux2014_armv7l.whl", hash = "sha256:2b0a451c263b01acebe51895bfb0e1cc842a5c666efe06cdf13846c7418caa9a", size = 1973859, upload-time = "2025-04-23T18:31:59.065Z" },
    { url = "https://files.pythonhosted.org/packages/e6/55/f1a813904771c03a3f97f676c62cca0c0a4138654107c1b61f19c644868b/pydantic_core-2.33.2-cp313-cp313-manylinux_2_17_ppc64le.manylinux2014_ppc64le.whl", hash = "sha256:1ea40a64d23faa25e62a70ad163571c0b342b8bf66d5fa612ac0dec4f069d916", size = 2120810, upload-time = "2025-04-23T18:32:00.78Z" },
    { url = "https://files.pythonhosted.org/packages/aa/c3/053389835a996e18853ba107a63caae0b9deb4a276c6b472931ea9ae6e48/pydantic_core-2.33.2-cp313-cp313-manylinux_2_17_s390x.manylinux2014_s390x.whl", hash = "sha256:0fb2d542b4d66f9470e8065c5469ec676978d625a8b7a363f07d9a501a9cb36a", size = 2676498, upload-time = "2025-04-23T18:32:02.418Z" },
    { url = "https://files.pythonhosted.org/packages/eb/3c/f4abd740877a35abade05e437245b192f9d0ffb48bbbbd708df33d3cda37/pydantic_core-2.33.2-cp313-cp313-manylinux_2_17_x86_64.manylinux2014_x86_64.whl", hash = "sha256:9fdac5d6ffa1b5a83bca06ffe7583f5576555e6c8b3a91fbd25ea7780f825f7d", size = 2000611, upload-time = "2025-04-23T18:32:04.152Z" },
    { url = "https://files.pythonhosted.org/packages/59/a7/63ef2fed1837d1121a894d0ce88439fe3e3b3e48c7543b2a4479eb99c2bd/pydantic_core-2.33.2-cp313-cp313-manylinux_2_5_i686.manylinux1_i686.whl", hash = "sha256:04a1a413977ab517154eebb2d326da71638271477d6ad87a769102f7c2488c56", size = 2107924, upload-time = "2025-04-23T18:32:06.129Z" },
    { url = "https://files.pythonhosted.org/packages/04/8f/2551964ef045669801675f1cfc3b0d74147f4901c3ffa42be2ddb1f0efc4/pydantic_core-2.33.2-cp313-cp313-musllinux_1_1_aarch64.whl", hash = "sha256:c8e7af2f4e0194c22b5b37205bfb293d166a7344a5b0d0eaccebc376546d77d5", size = 2063196, upload-time = "2025-04-23T18:32:08.178Z" },
    { url = "https://files.pythonhosted.org/packages/26/bd/d9602777e77fc6dbb0c7db9ad356e9a985825547dce5ad1d30ee04903918/pydantic_core-2.33.2-cp313-cp313-musllinux_1_1_armv7l.whl", hash = "sha256:5c92edd15cd58b3c2d34873597a1e20f13094f59cf88068adb18947df5455b4e", size = 2236389, upload-time = "2025-04-23T18:32:10.242Z" },
    { url = "https://files.pythonhosted.org/packages/42/db/0e950daa7e2230423ab342ae918a794964b053bec24ba8af013fc7c94846/pydantic_core-2.33.2-cp313-cp313-musllinux_1_1_x86_64.whl", hash = "sha256:65132b7b4a1c0beded5e057324b7e16e10910c106d43675d9bd87d4f38dde162", size = 2239223, upload-time = "2025-04-23T18:32:12.382Z" },
    { url = "https://files.pythonhosted.org/packages/58/4d/4f937099c545a8a17eb52cb67fe0447fd9a373b348ccfa9a87f141eeb00f/pydantic_core-2.33.2-cp313-cp313-win32.whl", hash = "sha256:52fb90784e0a242bb96ec53f42196a17278855b0f31ac7c3cc6f5c1ec4811849", size = 1900473, upload-time = "2025-04-23T18:32:14.034Z" },
    { url = "https://files.pythonhosted.org/packages/a0/75/4a0a9bac998d78d889def5e4ef2b065acba8cae8c93696906c3a91f310ca/pydantic_core-2.33.2-cp313-cp313-win_amd64.whl", hash = "sha256:c083a3bdd5a93dfe480f1125926afcdbf2917ae714bdb80b36d34318b2bec5d9", size = 1955269, upload-time = "2025-04-23T18:32:15.783Z" },
    { url = "https://files.pythonhosted.org/packages/f9/86/1beda0576969592f1497b4ce8e7bc8cbdf614c352426271b1b10d5f0aa64/pydantic_core-2.33.2-cp313-cp313-win_arm64.whl", hash = "sha256:e80b087132752f6b3d714f041ccf74403799d3b23a72722ea2e6ba2e892555b9", size = 1893921, upload-time = "2025-04-23T18:32:18.473Z" },
    { url = "https://files.pythonhosted.org/packages/a4/7d/e09391c2eebeab681df2b74bfe6c43422fffede8dc74187b2b0bf6fd7571/pydantic_core-2.33.2-cp313-cp313t-macosx_11_0_arm64.whl", hash = "sha256:61c18fba8e5e9db3ab908620af374db0ac1baa69f0f32df4f61ae23f15e586ac", size = 1806162, upload-time = "2025-04-23T18:32:20.188Z" },
    { url = "https://files.pythonhosted.org/packages/f1/3d/847b6b1fed9f8ed3bb95a9ad04fbd0b212e832d4f0f50ff4d9ee5a9f15cf/pydantic_core-2.33.2-cp313-cp313t-manylinux_2_17_x86_64.manylinux2014_x86_64.whl", hash = "sha256:95237e53bb015f67b63c91af7518a62a8660376a6a0db19b89acc77a4d6199f5", size = 1981560, upload-time = "2025-04-23T18:32:22.354Z" },
    { url = "https://files.pythonhosted.org/packages/6f/9a/e73262f6c6656262b5fdd723ad90f518f579b7bc8622e43a942eec53c938/pydantic_core-2.33.2-cp313-cp313t-win_amd64.whl", hash = "sha256:c2fc0a768ef76c15ab9238afa6da7f69895bb5d1ee83aeea2e3509af4472d0b9", size = 1935777, upload-time = "2025-04-23T18:32:25.088Z" },
]

[[package]]
name = "pydantic-settings"
version = "2.12.0"
source = { registry = "https://pypi.org/simple" }
dependencies = [
    { name = "pydantic" },
    { name = "python-dotenv" },
    { name = "typing-inspection" },
]
sdist = { url = "https://files.pythonhosted.org/packages/43/4b/ac7e0aae12027748076d72a8764ff1c9d82ca75a7a52622e67ed3f765c54/pydantic_settings-2.12.0.tar.gz", hash = "sha256:005538ef951e3c2a68e1c08b292b5f2e71490def8589d4221b95dab00dafcfd0", size = 194184, upload-time = "2025-11-10T14:25:47.013Z" }
wheels = [
    { url = "https://files.pythonhosted.org/packages/c1/60/5d4751ba3f4a40a6891f24eec885f51afd78d208498268c734e256fb13c4/pydantic_settings-2.12.0-py3-none-any.whl", hash = "sha256:fddb9fd99a5b18da837b29710391e945b1e30c135477f484084ee513adb93809", size = 51880, upload-time = "2025-11-10T14:25:45.546Z" },
]

[[package]]
name = "pyflakes"
version = "3.4.0"
source = { registry = "https://pypi.org/simple" }
sdist = { url = "https://files.pythonhosted.org/packages/45/dc/fd034dc20b4b264b3d015808458391acbf9df40b1e54750ef175d39180b1/pyflakes-3.4.0.tar.gz", hash = "sha256:b24f96fafb7d2ab0ec5075b7350b3d2d2218eab42003821c06344973d3ea2f58", size = 64669, upload-time = "2025-06-20T18:45:27.834Z" }
wheels = [
    { url = "https://files.pythonhosted.org/packages/c2/2f/81d580a0fb83baeb066698975cb14a618bdbed7720678566f1b046a95fe8/pyflakes-3.4.0-py2.py3-none-any.whl", hash = "sha256:f742a7dbd0d9cb9ea41e9a24a918996e8170c799fa528688d40dd582c8265f4f", size = 63551, upload-time = "2025-06-20T18:45:26.937Z" },
]

[[package]]
name = "pygments"
version = "2.19.2"
source = { registry = "https://pypi.org/simple" }
sdist = { url = "https://files.pythonhosted.org/packages/b0/77/a5b8c569bf593b0140bde72ea885a803b82086995367bf2037de0159d924/pygments-2.19.2.tar.gz", hash = "sha256:636cb2477cec7f8952536970bc533bc43743542f70392ae026374600add5b887", size = 4968631, upload-time = "2025-06-21T13:39:12.283Z" }
wheels = [
    { url = "https://files.pythonhosted.org/packages/c7/21/705964c7812476f378728bdf590ca4b771ec72385c533964653c68e86bdc/pygments-2.19.2-py3-none-any.whl", hash = "sha256:86540386c03d588bb81d44bc3928634ff26449851e99741617ecb9037ee5ec0b", size = 1225217, upload-time = "2025-06-21T13:39:07.939Z" },
]

[[package]]
name = "pyjwt"
version = "2.10.1"
source = { registry = "https://pypi.org/simple" }
sdist = { url = "https://files.pythonhosted.org/packages/e7/46/bd74733ff231675599650d3e47f361794b22ef3e3770998dda30d3b63726/pyjwt-2.10.1.tar.gz", hash = "sha256:3cc5772eb20009233caf06e9d8a0577824723b44e6648ee0a2aedb6cf9381953", size = 87785, upload-time = "2024-11-28T03:43:29.933Z" }
wheels = [
    { url = "https://files.pythonhosted.org/packages/61/ad/689f02752eeec26aed679477e80e632ef1b682313be70793d798c1d5fc8f/PyJWT-2.10.1-py3-none-any.whl", hash = "sha256:dcdd193e30abefd5debf142f9adfcdd2b58004e644f25406ffaebd50bd98dacb", size = 22997, upload-time = "2024-11-28T03:43:27.893Z" },
]

[package.optional-dependencies]
crypto = [
    { name = "cryptography" },
]

[[package]]
name = "pytest"
version = "8.4.2"
source = { registry = "https://pypi.org/simple" }
dependencies = [
    { name = "colorama", marker = "sys_platform == 'win32'" },
    { name = "iniconfig" },
    { name = "packaging" },
    { name = "pluggy" },
    { name = "pygments" },
]
sdist = { url = "https://files.pythonhosted.org/packages/a3/5c/00a0e072241553e1a7496d638deababa67c5058571567b92a7eaa258397c/pytest-8.4.2.tar.gz", hash = "sha256:86c0d0b93306b961d58d62a4db4879f27fe25513d4b969df351abdddb3c30e01", size = 1519618, upload-time = "2025-09-04T14:34:22.711Z" }
wheels = [
    { url = "https://files.pythonhosted.org/packages/a8/a4/20da314d277121d6534b3a980b29035dcd51e6744bd79075a6ce8fa4eb8d/pytest-8.4.2-py3-none-any.whl", hash = "sha256:872f880de3fc3a5bdc88a11b39c9710c3497a547cfa9320bc3c5e62fbf272e79", size = 365750, upload-time = "2025-09-04T14:34:20.226Z" },
]

[[package]]
name = "pytest-asyncio"
version = "1.1.0"
source = { registry = "https://pypi.org/simple" }
dependencies = [
    { name = "pytest" },
]
sdist = { url = "https://files.pythonhosted.org/packages/4e/51/f8794af39eeb870e87a8c8068642fc07bce0c854d6865d7dd0f2a9d338c2/pytest_asyncio-1.1.0.tar.gz", hash = "sha256:796aa822981e01b68c12e4827b8697108f7205020f24b5793b3c41555dab68ea", size = 46652, upload-time = "2025-07-16T04:29:26.393Z" }
wheels = [
    { url = "https://files.pythonhosted.org/packages/c7/9d/bf86eddabf8c6c9cb1ea9a869d6873b46f105a5d292d3a6f7071f5b07935/pytest_asyncio-1.1.0-py3-none-any.whl", hash = "sha256:5fe2d69607b0bd75c656d1211f969cadba035030156745ee09e7d71740e58ecf", size = 15157, upload-time = "2025-07-16T04:29:24.929Z" },
]

[[package]]
name = "python-dateutil"
version = "2.9.0.post0"
source = { registry = "https://pypi.org/simple" }
dependencies = [
    { name = "six" },
]
sdist = { url = "https://files.pythonhosted.org/packages/66/c0/0c8b6ad9f17a802ee498c46e004a0eb49bc148f2fd230864601a86dcf6db/python-dateutil-2.9.0.post0.tar.gz", hash = "sha256:37dd54208da7e1cd875388217d5e00ebd4179249f90fb72437e91a35459a0ad3", size = 342432, upload-time = "2024-03-01T18:36:20.211Z" }
wheels = [
    { url = "https://files.pythonhosted.org/packages/ec/57/56b9bcc3c9c6a792fcbaf139543cee77261f3651ca9da0c93f5c1221264b/python_dateutil-2.9.0.post0-py2.py3-none-any.whl", hash = "sha256:a8b2bc7bffae282281c8140a97d3aa9c14da0b136dfe83f850eea9a5f7470427", size = 229892, upload-time = "2024-03-01T18:36:18.57Z" },
]

[[package]]
name = "python-dotenv"
version = "1.1.1"
source = { registry = "https://pypi.org/simple" }
sdist = { url = "https://files.pythonhosted.org/packages/f6/b0/4bc07ccd3572a2f9df7e6782f52b0c6c90dcbb803ac4a167702d7d0dfe1e/python_dotenv-1.1.1.tar.gz", hash = "sha256:a8a6399716257f45be6a007360200409fce5cda2661e3dec71d23dc15f6189ab", size = 41978, upload-time = "2025-06-24T04:21:07.341Z" }
wheels = [
    { url = "https://files.pythonhosted.org/packages/5f/ed/539768cf28c661b5b068d66d96a2f155c4971a5d55684a514c1a0e0dec2f/python_dotenv-1.1.1-py3-none-any.whl", hash = "sha256:31f23644fe2602f88ff55e1f5c79ba497e01224ee7737937930c448e4d0e24dc", size = 20556, upload-time = "2025-06-24T04:21:06.073Z" },
]

[[package]]
name = "python-json-logger"
version = "3.3.0"
source = { registry = "https://pypi.org/simple" }
sdist = { url = "https://files.pythonhosted.org/packages/9e/de/d3144a0bceede957f961e975f3752760fbe390d57fbe194baf709d8f1f7b/python_json_logger-3.3.0.tar.gz", hash = "sha256:12b7e74b17775e7d565129296105bbe3910842d9d0eb083fc83a6a617aa8df84", size = 16642, upload-time = "2025-03-07T07:08:27.301Z" }
wheels = [
    { url = "https://files.pythonhosted.org/packages/08/20/0f2523b9e50a8052bc6a8b732dfc8568abbdc42010aef03a2d750bdab3b2/python_json_logger-3.3.0-py3-none-any.whl", hash = "sha256:dd980fae8cffb24c13caf6e158d3d61c0d6d22342f932cb6e9deedab3d35eec7", size = 15163, upload-time = "2025-03-07T07:08:25.627Z" },
]

[[package]]
name = "python-multipart"
version = "0.0.20"
source = { registry = "https://pypi.org/simple" }
sdist = { url = "https://files.pythonhosted.org/packages/f3/87/f44d7c9f274c7ee665a29b885ec97089ec5dc034c7f3fafa03da9e39a09e/python_multipart-0.0.20.tar.gz", hash = "sha256:8dd0cab45b8e23064ae09147625994d090fa46f5b0d1e13af944c331a7fa9d13", size = 37158, upload-time = "2024-12-16T19:45:46.972Z" }
wheels = [
    { url = "https://files.pythonhosted.org/packages/45/58/38b5afbc1a800eeea951b9285d3912613f2603bdf897a4ab0f4bd7f405fc/python_multipart-0.0.20-py3-none-any.whl", hash = "sha256:8a62d3a8335e06589fe01f2a3e178cdcc632f3fbe0d492ad9ee0ec35aab1f104", size = 24546, upload-time = "2024-12-16T19:45:44.423Z" },
]

[[package]]
name = "pytz"
version = "2025.2"
source = { registry = "https://pypi.org/simple" }
sdist = { url = "https://files.pythonhosted.org/packages/f8/bf/abbd3cdfb8fbc7fb3d4d38d320f2441b1e7cbe29be4f23797b4a2b5d8aac/pytz-2025.2.tar.gz", hash = "sha256:360b9e3dbb49a209c21ad61809c7fb453643e048b38924c765813546746e81c3", size = 320884, upload-time = "2025-03-25T02:25:00.538Z" }
wheels = [
    { url = "https://files.pythonhosted.org/packages/81/c4/34e93fe5f5429d7570ec1fa436f1986fb1f00c3e0f43a589fe2bbcd22c3f/pytz-2025.2-py2.py3-none-any.whl", hash = "sha256:5ddf76296dd8c44c26eb8f4b6f35488f3ccbf6fbbd7adee0b7262d43f0ec2f00", size = 509225, upload-time = "2025-03-25T02:24:58.468Z" },
]

[[package]]
name = "pywin32"
version = "311"
source = { registry = "https://pypi.org/simple" }
wheels = [
    { url = "https://files.pythonhosted.org/packages/e7/ab/01ea1943d4eba0f850c3c61e78e8dd59757ff815ff3ccd0a84de5f541f42/pywin32-311-cp312-cp312-win32.whl", hash = "sha256:750ec6e621af2b948540032557b10a2d43b0cee2ae9758c54154d711cc852d31", size = 8706543, upload-time = "2025-07-14T20:13:20.765Z" },
    { url = "https://files.pythonhosted.org/packages/d1/a8/a0e8d07d4d051ec7502cd58b291ec98dcc0c3fff027caad0470b72cfcc2f/pywin32-311-cp312-cp312-win_amd64.whl", hash = "sha256:b8c095edad5c211ff31c05223658e71bf7116daa0ecf3ad85f3201ea3190d067", size = 9495040, upload-time = "2025-07-14T20:13:22.543Z" },
    { url = "https://files.pythonhosted.org/packages/ba/3a/2ae996277b4b50f17d61f0603efd8253cb2d79cc7ae159468007b586396d/pywin32-311-cp312-cp312-win_arm64.whl", hash = "sha256:e286f46a9a39c4a18b319c28f59b61de793654af2f395c102b4f819e584b5852", size = 8710102, upload-time = "2025-07-14T20:13:24.682Z" },
    { url = "https://files.pythonhosted.org/packages/a5/be/3fd5de0979fcb3994bfee0d65ed8ca9506a8a1260651b86174f6a86f52b3/pywin32-311-cp313-cp313-win32.whl", hash = "sha256:f95ba5a847cba10dd8c4d8fefa9f2a6cf283b8b88ed6178fa8a6c1ab16054d0d", size = 8705700, upload-time = "2025-07-14T20:13:26.471Z" },
    { url = "https://files.pythonhosted.org/packages/e3/28/e0a1909523c6890208295a29e05c2adb2126364e289826c0a8bc7297bd5c/pywin32-311-cp313-cp313-win_amd64.whl", hash = "sha256:718a38f7e5b058e76aee1c56ddd06908116d35147e133427e59a3983f703a20d", size = 9494700, upload-time = "2025-07-14T20:13:28.243Z" },
    { url = "https://files.pythonhosted.org/packages/04/bf/90339ac0f55726dce7d794e6d79a18a91265bdf3aa70b6b9ca52f35e022a/pywin32-311-cp313-cp313-win_arm64.whl", hash = "sha256:7b4075d959648406202d92a2310cb990fea19b535c7f4a78d3f5e10b926eeb8a", size = 8709318, upload-time = "2025-07-14T20:13:30.348Z" },
    { url = "https://files.pythonhosted.org/packages/c9/31/097f2e132c4f16d99a22bfb777e0fd88bd8e1c634304e102f313af69ace5/pywin32-311-cp314-cp314-win32.whl", hash = "sha256:b7a2c10b93f8986666d0c803ee19b5990885872a7de910fc460f9b0c2fbf92ee", size = 8840714, upload-time = "2025-07-14T20:13:32.449Z" },
    { url = "https://files.pythonhosted.org/packages/90/4b/07c77d8ba0e01349358082713400435347df8426208171ce297da32c313d/pywin32-311-cp314-cp314-win_amd64.whl", hash = "sha256:3aca44c046bd2ed8c90de9cb8427f581c479e594e99b5c0bb19b29c10fd6cb87", size = 9656800, upload-time = "2025-07-14T20:13:34.312Z" },
    { url = "https://files.pythonhosted.org/packages/c0/d2/21af5c535501a7233e734b8af901574572da66fcc254cb35d0609c9080dd/pywin32-311-cp314-cp314-win_arm64.whl", hash = "sha256:a508e2d9025764a8270f93111a970e1d0fbfc33f4153b388bb649b7eec4f9b42", size = 8932540, upload-time = "2025-07-14T20:13:36.379Z" },
]

[[package]]
name = "pywinpty"
version = "3.0.0"
source = { registry = "https://pypi.org/simple" }
sdist = { url = "https://files.pythonhosted.org/packages/06/df/429cc505dc5f77ab0612c4b60bca2e3dcc81f6c321844ee017d6dc0f4a95/pywinpty-3.0.0.tar.gz", hash = "sha256:68f70e68a9f0766ffdea3fc500351cb7b9b012bcb8239a411f7ff0fc8f86dcb1", size = 28551, upload-time = "2025-08-12T20:33:46.506Z" }
wheels = [
    { url = "https://files.pythonhosted.org/packages/76/d9/bd2249815c305ef8f879b326db1fe1effc8e5f22bd88e522b4b55231aa6f/pywinpty-3.0.0-cp312-cp312-win_amd64.whl", hash = "sha256:1e0c4b01e5b03b1531d7c5d0e044b8c66dd0288c6d2b661820849f2a8d91aec3", size = 2051564, upload-time = "2025-08-12T20:37:09.128Z" },
    { url = "https://files.pythonhosted.org/packages/e2/77/358b1a97c1d0714f288949372ec64a70884a7eceb3f887042b9ae0bea388/pywinpty-3.0.0-cp313-cp313-win_amd64.whl", hash = "sha256:828cbe756b7e3d25d886fbd5691a1d523cd59c5fb79286bb32bb75c5221e7ba1", size = 2050856, upload-time = "2025-08-12T20:36:09.117Z" },
    { url = "https://files.pythonhosted.org/packages/8f/6c/4249cfb4eb4fdad2c76bc96db0642a40111847c375b92e5b9f4bf289ddd6/pywinpty-3.0.0-cp313-cp313t-win_amd64.whl", hash = "sha256:de0cbe27b96e5a2cebd86c4a6b8b4139f978d9c169d44a8edc7e30e88e5d7a69", size = 2050082, upload-time = "2025-08-12T20:36:28.591Z" },
]

[[package]]
name = "pyyaml"
version = "6.0.2"
source = { registry = "https://pypi.org/simple" }
sdist = { url = "https://files.pythonhosted.org/packages/54/ed/79a089b6be93607fa5cdaedf301d7dfb23af5f25c398d5ead2525b063e17/pyyaml-6.0.2.tar.gz", hash = "sha256:d584d9ec91ad65861cc08d42e834324ef890a082e591037abe114850ff7bbc3e", size = 130631, upload-time = "2024-08-06T20:33:50.674Z" }
wheels = [
    { url = "https://files.pythonhosted.org/packages/86/0c/c581167fc46d6d6d7ddcfb8c843a4de25bdd27e4466938109ca68492292c/PyYAML-6.0.2-cp312-cp312-macosx_10_9_x86_64.whl", hash = "sha256:c70c95198c015b85feafc136515252a261a84561b7b1d51e3384e0655ddf25ab", size = 183873, upload-time = "2024-08-06T20:32:25.131Z" },
    { url = "https://files.pythonhosted.org/packages/a8/0c/38374f5bb272c051e2a69281d71cba6fdb983413e6758b84482905e29a5d/PyYAML-6.0.2-cp312-cp312-macosx_11_0_arm64.whl", hash = "sha256:ce826d6ef20b1bc864f0a68340c8b3287705cae2f8b4b1d932177dcc76721725", size = 173302, upload-time = "2024-08-06T20:32:26.511Z" },
    { url = "https://files.pythonhosted.org/packages/c3/93/9916574aa8c00aa06bbac729972eb1071d002b8e158bd0e83a3b9a20a1f7/PyYAML-6.0.2-cp312-cp312-manylinux_2_17_aarch64.manylinux2014_aarch64.whl", hash = "sha256:1f71ea527786de97d1a0cc0eacd1defc0985dcf6b3f17bb77dcfc8c34bec4dc5", size = 739154, upload-time = "2024-08-06T20:32:28.363Z" },
    { url = "https://files.pythonhosted.org/packages/95/0f/b8938f1cbd09739c6da569d172531567dbcc9789e0029aa070856f123984/PyYAML-6.0.2-cp312-cp312-manylinux_2_17_s390x.manylinux2014_s390x.whl", hash = "sha256:9b22676e8097e9e22e36d6b7bda33190d0d400f345f23d4065d48f4ca7ae0425", size = 766223, upload-time = "2024-08-06T20:32:30.058Z" },
    { url = "https://files.pythonhosted.org/packages/b9/2b/614b4752f2e127db5cc206abc23a8c19678e92b23c3db30fc86ab731d3bd/PyYAML-6.0.2-cp312-cp312-manylinux_2_17_x86_64.manylinux2014_x86_64.whl", hash = "sha256:80bab7bfc629882493af4aa31a4cfa43a4c57c83813253626916b8c7ada83476", size = 767542, upload-time = "2024-08-06T20:32:31.881Z" },
    { url = "https://files.pythonhosted.org/packages/d4/00/dd137d5bcc7efea1836d6264f049359861cf548469d18da90cd8216cf05f/PyYAML-6.0.2-cp312-cp312-musllinux_1_1_aarch64.whl", hash = "sha256:0833f8694549e586547b576dcfaba4a6b55b9e96098b36cdc7ebefe667dfed48", size = 731164, upload-time = "2024-08-06T20:32:37.083Z" },
    { url = "https://files.pythonhosted.org/packages/c9/1f/4f998c900485e5c0ef43838363ba4a9723ac0ad73a9dc42068b12aaba4e4/PyYAML-6.0.2-cp312-cp312-musllinux_1_1_x86_64.whl", hash = "sha256:8b9c7197f7cb2738065c481a0461e50ad02f18c78cd75775628afb4d7137fb3b", size = 756611, upload-time = "2024-08-06T20:32:38.898Z" },
    { url = "https://files.pythonhosted.org/packages/df/d1/f5a275fdb252768b7a11ec63585bc38d0e87c9e05668a139fea92b80634c/PyYAML-6.0.2-cp312-cp312-win32.whl", hash = "sha256:ef6107725bd54b262d6dedcc2af448a266975032bc85ef0172c5f059da6325b4", size = 140591, upload-time = "2024-08-06T20:32:40.241Z" },
    { url = "https://files.pythonhosted.org/packages/0c/e8/4f648c598b17c3d06e8753d7d13d57542b30d56e6c2dedf9c331ae56312e/PyYAML-6.0.2-cp312-cp312-win_amd64.whl", hash = "sha256:7e7401d0de89a9a855c839bc697c079a4af81cf878373abd7dc625847d25cbd8", size = 156338, upload-time = "2024-08-06T20:32:41.93Z" },
    { url = "https://files.pythonhosted.org/packages/ef/e3/3af305b830494fa85d95f6d95ef7fa73f2ee1cc8ef5b495c7c3269fb835f/PyYAML-6.0.2-cp313-cp313-macosx_10_13_x86_64.whl", hash = "sha256:efdca5630322a10774e8e98e1af481aad470dd62c3170801852d752aa7a783ba", size = 181309, upload-time = "2024-08-06T20:32:43.4Z" },
    { url = "https://files.pythonhosted.org/packages/45/9f/3b1c20a0b7a3200524eb0076cc027a970d320bd3a6592873c85c92a08731/PyYAML-6.0.2-cp313-cp313-macosx_11_0_arm64.whl", hash = "sha256:50187695423ffe49e2deacb8cd10510bc361faac997de9efef88badc3bb9e2d1", size = 171679, upload-time = "2024-08-06T20:32:44.801Z" },
    { url = "https://files.pythonhosted.org/packages/7c/9a/337322f27005c33bcb656c655fa78325b730324c78620e8328ae28b64d0c/PyYAML-6.0.2-cp313-cp313-manylinux_2_17_aarch64.manylinux2014_aarch64.whl", hash = "sha256:0ffe8360bab4910ef1b9e87fb812d8bc0a308b0d0eef8c8f44e0254ab3b07133", size = 733428, upload-time = "2024-08-06T20:32:46.432Z" },
    { url = "https://files.pythonhosted.org/packages/a3/69/864fbe19e6c18ea3cc196cbe5d392175b4cf3d5d0ac1403ec3f2d237ebb5/PyYAML-6.0.2-cp313-cp313-manylinux_2_17_s390x.manylinux2014_s390x.whl", hash = "sha256:17e311b6c678207928d649faa7cb0d7b4c26a0ba73d41e99c4fff6b6c3276484", size = 763361, upload-time = "2024-08-06T20:32:51.188Z" },
    { url = "https://files.pythonhosted.org/packages/04/24/b7721e4845c2f162d26f50521b825fb061bc0a5afcf9a386840f23ea19fa/PyYAML-6.0.2-cp313-cp313-manylinux_2_17_x86_64.manylinux2014_x86_64.whl", hash = "sha256:70b189594dbe54f75ab3a1acec5f1e3faa7e8cf2f1e08d9b561cb41b845f69d5", size = 759523, upload-time = "2024-08-06T20:32:53.019Z" },
    { url = "https://files.pythonhosted.org/packages/2b/b2/e3234f59ba06559c6ff63c4e10baea10e5e7df868092bf9ab40e5b9c56b6/PyYAML-6.0.2-cp313-cp313-musllinux_1_1_aarch64.whl", hash = "sha256:41e4e3953a79407c794916fa277a82531dd93aad34e29c2a514c2c0c5fe971cc", size = 726660, upload-time = "2024-08-06T20:32:54.708Z" },
    { url = "https://files.pythonhosted.org/packages/fe/0f/25911a9f080464c59fab9027482f822b86bf0608957a5fcc6eaac85aa515/PyYAML-6.0.2-cp313-cp313-musllinux_1_1_x86_64.whl", hash = "sha256:68ccc6023a3400877818152ad9a1033e3db8625d899c72eacb5a668902e4d652", size = 751597, upload-time = "2024-08-06T20:32:56.985Z" },
    { url = "https://files.pythonhosted.org/packages/14/0d/e2c3b43bbce3cf6bd97c840b46088a3031085179e596d4929729d8d68270/PyYAML-6.0.2-cp313-cp313-win32.whl", hash = "sha256:bc2fa7c6b47d6bc618dd7fb02ef6fdedb1090ec036abab80d4681424b84c1183", size = 140527, upload-time = "2024-08-06T20:33:03.001Z" },
    { url = "https://files.pythonhosted.org/packages/fa/de/02b54f42487e3d3c6efb3f89428677074ca7bf43aae402517bc7cca949f3/PyYAML-6.0.2-cp313-cp313-win_amd64.whl", hash = "sha256:8388ee1976c416731879ac16da0aff3f63b286ffdd57cdeb95f3f2e085687563", size = 156446, upload-time = "2024-08-06T20:33:04.33Z" },
]

[[package]]
name = "pyzmq"
version = "27.1.0"
source = { registry = "https://pypi.org/simple" }
dependencies = [
    { name = "cffi", marker = "implementation_name == 'pypy'" },
]
sdist = { url = "https://files.pythonhosted.org/packages/04/0b/3c9baedbdf613ecaa7aa07027780b8867f57b6293b6ee50de316c9f3222b/pyzmq-27.1.0.tar.gz", hash = "sha256:ac0765e3d44455adb6ddbf4417dcce460fc40a05978c08efdf2948072f6db540", size = 281750, upload-time = "2025-09-08T23:10:18.157Z" }
wheels = [
    { url = "https://files.pythonhosted.org/packages/92/e7/038aab64a946d535901103da16b953c8c9cc9c961dadcbf3609ed6428d23/pyzmq-27.1.0-cp312-abi3-macosx_10_15_universal2.whl", hash = "sha256:452631b640340c928fa343801b0d07eb0c3789a5ffa843f6e1a9cee0ba4eb4fc", size = 1306279, upload-time = "2025-09-08T23:08:03.807Z" },
    { url = "https://files.pythonhosted.org/packages/e8/5e/c3c49fdd0f535ef45eefcc16934648e9e59dace4a37ee88fc53f6cd8e641/pyzmq-27.1.0-cp312-abi3-manylinux2014_i686.manylinux_2_17_i686.whl", hash = "sha256:1c179799b118e554b66da67d88ed66cd37a169f1f23b5d9f0a231b4e8d44a113", size = 895645, upload-time = "2025-09-08T23:08:05.301Z" },
    { url = "https://files.pythonhosted.org/packages/f8/e5/b0b2504cb4e903a74dcf1ebae157f9e20ebb6ea76095f6cfffea28c42ecd/pyzmq-27.1.0-cp312-abi3-manylinux_2_26_aarch64.manylinux_2_28_aarch64.whl", hash = "sha256:3837439b7f99e60312f0c926a6ad437b067356dc2bc2ec96eb395fd0fe804233", size = 652574, upload-time = "2025-09-08T23:08:06.828Z" },
    { url = "https://files.pythonhosted.org/packages/f8/9b/c108cdb55560eaf253f0cbdb61b29971e9fb34d9c3499b0e96e4e60ed8a5/pyzmq-27.1.0-cp312-abi3-manylinux_2_26_x86_64.manylinux_2_28_x86_64.whl", hash = "sha256:43ad9a73e3da1fab5b0e7e13402f0b2fb934ae1c876c51d0afff0e7c052eca31", size = 840995, upload-time = "2025-09-08T23:08:08.396Z" },
    { url = "https://files.pythonhosted.org/packages/c2/bb/b79798ca177b9eb0825b4c9998c6af8cd2a7f15a6a1a4272c1d1a21d382f/pyzmq-27.1.0-cp312-abi3-musllinux_1_2_aarch64.whl", hash = "sha256:0de3028d69d4cdc475bfe47a6128eb38d8bc0e8f4d69646adfbcd840facbac28", size = 1642070, upload-time = "2025-09-08T23:08:09.989Z" },
    { url = "https://files.pythonhosted.org/packages/9c/80/2df2e7977c4ede24c79ae39dcef3899bfc5f34d1ca7a5b24f182c9b7a9ca/pyzmq-27.1.0-cp312-abi3-musllinux_1_2_i686.whl", hash = "sha256:cf44a7763aea9298c0aa7dbf859f87ed7012de8bda0f3977b6fb1d96745df856", size = 2021121, upload-time = "2025-09-08T23:08:11.907Z" },
    { url = "https://files.pythonhosted.org/packages/46/bd/2d45ad24f5f5ae7e8d01525eb76786fa7557136555cac7d929880519e33a/pyzmq-27.1.0-cp312-abi3-musllinux_1_2_x86_64.whl", hash = "sha256:f30f395a9e6fbca195400ce833c731e7b64c3919aa481af4d88c3759e0cb7496", size = 1878550, upload-time = "2025-09-08T23:08:13.513Z" },
    { url = "https://files.pythonhosted.org/packages/e6/2f/104c0a3c778d7c2ab8190e9db4f62f0b6957b53c9d87db77c284b69f33ea/pyzmq-27.1.0-cp312-abi3-win32.whl", hash = "sha256:250e5436a4ba13885494412b3da5d518cd0d3a278a1ae640e113c073a5f88edd", size = 559184, upload-time = "2025-09-08T23:08:15.163Z" },
    { url = "https://files.pythonhosted.org/packages/fc/7f/a21b20d577e4100c6a41795842028235998a643b1ad406a6d4163ea8f53e/pyzmq-27.1.0-cp312-abi3-win_amd64.whl", hash = "sha256:9ce490cf1d2ca2ad84733aa1d69ce6855372cb5ce9223802450c9b2a7cba0ccf", size = 619480, upload-time = "2025-09-08T23:08:17.192Z" },
    { url = "https://files.pythonhosted.org/packages/78/c2/c012beae5f76b72f007a9e91ee9401cb88c51d0f83c6257a03e785c81cc2/pyzmq-27.1.0-cp312-abi3-win_arm64.whl", hash = "sha256:75a2f36223f0d535a0c919e23615fc85a1e23b71f40c7eb43d7b1dedb4d8f15f", size = 552993, upload-time = "2025-09-08T23:08:18.926Z" },
    { url = "https://files.pythonhosted.org/packages/60/cb/84a13459c51da6cec1b7b1dc1a47e6db6da50b77ad7fd9c145842750a011/pyzmq-27.1.0-cp313-cp313-android_24_arm64_v8a.whl", hash = "sha256:93ad4b0855a664229559e45c8d23797ceac03183c7b6f5b4428152a6b06684a5", size = 1122436, upload-time = "2025-09-08T23:08:20.801Z" },
    { url = "https://files.pythonhosted.org/packages/dc/b6/94414759a69a26c3dd674570a81813c46a078767d931a6c70ad29fc585cb/pyzmq-27.1.0-cp313-cp313-android_24_x86_64.whl", hash = "sha256:fbb4f2400bfda24f12f009cba62ad5734148569ff4949b1b6ec3b519444342e6", size = 1156301, upload-time = "2025-09-08T23:08:22.47Z" },
    { url = "https://files.pythonhosted.org/packages/a5/ad/15906493fd40c316377fd8a8f6b1f93104f97a752667763c9b9c1b71d42d/pyzmq-27.1.0-cp313-cp313t-macosx_10_15_universal2.whl", hash = "sha256:e343d067f7b151cfe4eb3bb796a7752c9d369eed007b91231e817071d2c2fec7", size = 1341197, upload-time = "2025-09-08T23:08:24.286Z" },
    { url = "https://files.pythonhosted.org/packages/14/1d/d343f3ce13db53a54cb8946594e567410b2125394dafcc0268d8dda027e0/pyzmq-27.1.0-cp313-cp313t-manylinux2014_i686.manylinux_2_17_i686.whl", hash = "sha256:08363b2011dec81c354d694bdecaef4770e0ae96b9afea70b3f47b973655cc05", size = 897275, upload-time = "2025-09-08T23:08:26.063Z" },
    { url = "https://files.pythonhosted.org/packages/69/2d/d83dd6d7ca929a2fc67d2c3005415cdf322af7751d773524809f9e585129/pyzmq-27.1.0-cp313-cp313t-manylinux_2_26_aarch64.manylinux_2_28_aarch64.whl", hash = "sha256:d54530c8c8b5b8ddb3318f481297441af102517602b569146185fa10b63f4fa9", size = 660469, upload-time = "2025-09-08T23:08:27.623Z" },
    { url = "https://files.pythonhosted.org/packages/3e/cd/9822a7af117f4bc0f1952dbe9ef8358eb50a24928efd5edf54210b850259/pyzmq-27.1.0-cp313-cp313t-manylinux_2_26_x86_64.manylinux_2_28_x86_64.whl", hash = "sha256:6f3afa12c392f0a44a2414056d730eebc33ec0926aae92b5ad5cf26ebb6cc128", size = 847961, upload-time = "2025-09-08T23:08:29.672Z" },
    { url = "https://files.pythonhosted.org/packages/9a/12/f003e824a19ed73be15542f172fd0ec4ad0b60cf37436652c93b9df7c585/pyzmq-27.1.0-cp313-cp313t-musllinux_1_2_aarch64.whl", hash = "sha256:c65047adafe573ff023b3187bb93faa583151627bc9c51fc4fb2c561ed689d39", size = 1650282, upload-time = "2025-09-08T23:08:31.349Z" },
    { url = "https://files.pythonhosted.org/packages/d5/4a/e82d788ed58e9a23995cee70dbc20c9aded3d13a92d30d57ec2291f1e8a3/pyzmq-27.1.0-cp313-cp313t-musllinux_1_2_i686.whl", hash = "sha256:90e6e9441c946a8b0a667356f7078d96411391a3b8f80980315455574177ec97", size = 2024468, upload-time = "2025-09-08T23:08:33.543Z" },
    { url = "https://files.pythonhosted.org/packages/d9/94/2da0a60841f757481e402b34bf4c8bf57fa54a5466b965de791b1e6f747d/pyzmq-27.1.0-cp313-cp313t-musllinux_1_2_x86_64.whl", hash = "sha256:add071b2d25f84e8189aaf0882d39a285b42fa3853016ebab234a5e78c7a43db", size = 1885394, upload-time = "2025-09-08T23:08:35.51Z" },
    { url = "https://files.pythonhosted.org/packages/4f/6f/55c10e2e49ad52d080dc24e37adb215e5b0d64990b57598abc2e3f01725b/pyzmq-27.1.0-cp313-cp313t-win32.whl", hash = "sha256:7ccc0700cfdf7bd487bea8d850ec38f204478681ea02a582a8da8171b7f90a1c", size = 574964, upload-time = "2025-09-08T23:08:37.178Z" },
    { url = "https://files.pythonhosted.org/packages/87/4d/2534970ba63dd7c522d8ca80fb92777f362c0f321900667c615e2067cb29/pyzmq-27.1.0-cp313-cp313t-win_amd64.whl", hash = "sha256:8085a9fba668216b9b4323be338ee5437a235fe275b9d1610e422ccc279733e2", size = 641029, upload-time = "2025-09-08T23:08:40.595Z" },
    { url = "https://files.pythonhosted.org/packages/f6/fa/f8aea7a28b0641f31d40dea42d7ef003fded31e184ef47db696bc74cd610/pyzmq-27.1.0-cp313-cp313t-win_arm64.whl", hash = "sha256:6bb54ca21bcfe361e445256c15eedf083f153811c37be87e0514934d6913061e", size = 561541, upload-time = "2025-09-08T23:08:42.668Z" },
    { url = "https://files.pythonhosted.org/packages/87/45/19efbb3000956e82d0331bafca5d9ac19ea2857722fa2caacefb6042f39d/pyzmq-27.1.0-cp314-cp314t-macosx_10_15_universal2.whl", hash = "sha256:ce980af330231615756acd5154f29813d553ea555485ae712c491cd483df6b7a", size = 1341197, upload-time = "2025-09-08T23:08:44.973Z" },
    { url = "https://files.pythonhosted.org/packages/48/43/d72ccdbf0d73d1343936296665826350cb1e825f92f2db9db3e61c2162a2/pyzmq-27.1.0-cp314-cp314t-manylinux2014_i686.manylinux_2_17_i686.whl", hash = "sha256:1779be8c549e54a1c38f805e56d2a2e5c009d26de10921d7d51cfd1c8d4632ea", size = 897175, upload-time = "2025-09-08T23:08:46.601Z" },
    { url = "https://files.pythonhosted.org/packages/2f/2e/a483f73a10b65a9ef0161e817321d39a770b2acf8bcf3004a28d90d14a94/pyzmq-27.1.0-cp314-cp314t-manylinux_2_26_aarch64.manylinux_2_28_aarch64.whl", hash = "sha256:7200bb0f03345515df50d99d3db206a0a6bee1955fbb8c453c76f5bf0e08fb96", size = 660427, upload-time = "2025-09-08T23:08:48.187Z" },
    { url = "https://files.pythonhosted.org/packages/f5/d2/5f36552c2d3e5685abe60dfa56f91169f7a2d99bbaf67c5271022ab40863/pyzmq-27.1.0-cp314-cp314t-manylinux_2_26_x86_64.manylinux_2_28_x86_64.whl", hash = "sha256:01c0e07d558b06a60773744ea6251f769cd79a41a97d11b8bf4ab8f034b0424d", size = 847929, upload-time = "2025-09-08T23:08:49.76Z" },
    { url = "https://files.pythonhosted.org/packages/c4/2a/404b331f2b7bf3198e9945f75c4c521f0c6a3a23b51f7a4a401b94a13833/pyzmq-27.1.0-cp314-cp314t-musllinux_1_2_aarch64.whl", hash = "sha256:80d834abee71f65253c91540445d37c4c561e293ba6e741b992f20a105d69146", size = 1650193, upload-time = "2025-09-08T23:08:51.7Z" },
    { url = "https://files.pythonhosted.org/packages/1c/0b/f4107e33f62a5acf60e3ded67ed33d79b4ce18de432625ce2fc5093d6388/pyzmq-27.1.0-cp314-cp314t-musllinux_1_2_i686.whl", hash = "sha256:544b4e3b7198dde4a62b8ff6685e9802a9a1ebf47e77478a5eb88eca2a82f2fd", size = 2024388, upload-time = "2025-09-08T23:08:53.393Z" },
    { url = "https://files.pythonhosted.org/packages/0d/01/add31fe76512642fd6e40e3a3bd21f4b47e242c8ba33efb6809e37076d9b/pyzmq-27.1.0-cp314-cp314t-musllinux_1_2_x86_64.whl", hash = "sha256:cedc4c68178e59a4046f97eca31b148ddcf51e88677de1ef4e78cf06c5376c9a", size = 1885316, upload-time = "2025-09-08T23:08:55.702Z" },
    { url = "https://files.pythonhosted.org/packages/c4/59/a5f38970f9bf07cee96128de79590bb354917914a9be11272cfc7ff26af0/pyzmq-27.1.0-cp314-cp314t-win32.whl", hash = "sha256:1f0b2a577fd770aa6f053211a55d1c47901f4d537389a034c690291485e5fe92", size = 587472, upload-time = "2025-09-08T23:08:58.18Z" },
    { url = "https://files.pythonhosted.org/packages/70/d8/78b1bad170f93fcf5e3536e70e8fadac55030002275c9a29e8f5719185de/pyzmq-27.1.0-cp314-cp314t-win_amd64.whl", hash = "sha256:19c9468ae0437f8074af379e986c5d3d7d7bfe033506af442e8c879732bedbe0", size = 661401, upload-time = "2025-09-08T23:08:59.802Z" },
    { url = "https://files.pythonhosted.org/packages/81/d6/4bfbb40c9a0b42fc53c7cf442f6385db70b40f74a783130c5d0a5aa62228/pyzmq-27.1.0-cp314-cp314t-win_arm64.whl", hash = "sha256:dc5dbf68a7857b59473f7df42650c621d7e8923fb03fa74a526890f4d33cc4d7", size = 575170, upload-time = "2025-09-08T23:09:01.418Z" },
]

[[package]]
name = "realtime"
version = "2.24.0"
source = { registry = "https://pypi.org/simple" }
dependencies = [
    { name = "pydantic" },
    { name = "typing-extensions" },
    { name = "websockets" },
]
sdist = { url = "https://files.pythonhosted.org/packages/3a/3b/0a85238e57842fbcda7a090e76459e59d21e0f339da9dda71c8c5efa1a0c/realtime-2.24.0.tar.gz", hash = "sha256:eaf6e2d298473ffb093c25f1ed12f479cb095ae7a59df699bbea9f11c68a087a", size = 18536, upload-time = "2025-11-07T17:08:13.113Z" }
wheels = [
    { url = "https://files.pythonhosted.org/packages/5c/08/1ab54f258a9afe1b0064f2ef2421975ea0065d9a0c970ce87f0933eae118/realtime-2.24.0-py3-none-any.whl", hash = "sha256:fd1b335caf178deaf99c7deae99498c9b820ebfc10522e44ad8c341121d1f230", size = 22139, upload-time = "2025-11-07T17:08:12.019Z" },
]

[[package]]
name = "referencing"
version = "0.36.2"
source = { registry = "https://pypi.org/simple" }
dependencies = [
    { name = "attrs" },
    { name = "rpds-py" },
    { name = "typing-extensions", marker = "python_full_version < '3.13'" },
]
sdist = { url = "https://files.pythonhosted.org/packages/2f/db/98b5c277be99dd18bfd91dd04e1b759cad18d1a338188c936e92f921c7e2/referencing-0.36.2.tar.gz", hash = "sha256:df2e89862cd09deabbdba16944cc3f10feb6b3e6f18e902f7cc25609a34775aa", size = 74744, upload-time = "2025-01-25T08:48:16.138Z" }
wheels = [
    { url = "https://files.pythonhosted.org/packages/c1/b1/3baf80dc6d2b7bc27a95a67752d0208e410351e3feb4eb78de5f77454d8d/referencing-0.36.2-py3-none-any.whl", hash = "sha256:e8699adbbf8b5c7de96d8ffa0eb5c158b3beafce084968e2ea8bb08c6794dcd0", size = 26775, upload-time = "2025-01-25T08:48:14.241Z" },
]

[[package]]
name = "requests"
version = "2.32.5"
source = { registry = "https://pypi.org/simple" }
dependencies = [
    { name = "certifi" },
    { name = "charset-normalizer" },
    { name = "idna" },
    { name = "urllib3" },
]
sdist = { url = "https://files.pythonhosted.org/packages/c9/74/b3ff8e6c8446842c3f5c837e9c3dfcfe2018ea6ecef224c710c85ef728f4/requests-2.32.5.tar.gz", hash = "sha256:dbba0bac56e100853db0ea71b82b4dfd5fe2bf6d3754a8893c3af500cec7d7cf", size = 134517, upload-time = "2025-08-18T20:46:02.573Z" }
wheels = [
    { url = "https://files.pythonhosted.org/packages/1e/db/4254e3eabe8020b458f1a747140d32277ec7a271daf1d235b70dc0b4e6e3/requests-2.32.5-py3-none-any.whl", hash = "sha256:2462f94637a34fd532264295e186976db0f5d453d1cdd31473c85a6a161affb6", size = 64738, upload-time = "2025-08-18T20:46:00.542Z" },
]

[[package]]
name = "rfc3339-validator"
version = "0.1.4"
source = { registry = "https://pypi.org/simple" }
dependencies = [
    { name = "six" },
]
sdist = { url = "https://files.pythonhosted.org/packages/28/ea/a9387748e2d111c3c2b275ba970b735e04e15cdb1eb30693b6b5708c4dbd/rfc3339_validator-0.1.4.tar.gz", hash = "sha256:138a2abdf93304ad60530167e51d2dfb9549521a836871b88d7f4695d0022f6b", size = 5513, upload-time = "2021-05-12T16:37:54.178Z" }
wheels = [
    { url = "https://files.pythonhosted.org/packages/7b/44/4e421b96b67b2daff264473f7465db72fbdf36a07e05494f50300cc7b0c6/rfc3339_validator-0.1.4-py2.py3-none-any.whl", hash = "sha256:24f6ec1eda14ef823da9e36ec7113124b39c04d50a4d3d3a3c2859577e7791fa", size = 3490, upload-time = "2021-05-12T16:37:52.536Z" },
]

[[package]]
name = "rfc3986-validator"
version = "0.1.1"
source = { registry = "https://pypi.org/simple" }
sdist = { url = "https://files.pythonhosted.org/packages/da/88/f270de456dd7d11dcc808abfa291ecdd3f45ff44e3b549ffa01b126464d0/rfc3986_validator-0.1.1.tar.gz", hash = "sha256:3d44bde7921b3b9ec3ae4e3adca370438eccebc676456449b145d533b240d055", size = 6760, upload-time = "2019-10-28T16:00:19.144Z" }
wheels = [
    { url = "https://files.pythonhosted.org/packages/9e/51/17023c0f8f1869d8806b979a2bffa3f861f26a3f1a66b094288323fba52f/rfc3986_validator-0.1.1-py2.py3-none-any.whl", hash = "sha256:2f235c432ef459970b4306369336b9d5dbdda31b510ca1e327636e01f528bfa9", size = 4242, upload-time = "2019-10-28T16:00:13.976Z" },
]

[[package]]
name = "rfc3987-syntax"
version = "1.1.0"
source = { registry = "https://pypi.org/simple" }
dependencies = [
    { name = "lark" },
]
sdist = { url = "https://files.pythonhosted.org/packages/2c/06/37c1a5557acf449e8e406a830a05bf885ac47d33270aec454ef78675008d/rfc3987_syntax-1.1.0.tar.gz", hash = "sha256:717a62cbf33cffdd16dfa3a497d81ce48a660ea691b1ddd7be710c22f00b4a0d", size = 14239, upload-time = "2025-07-18T01:05:05.015Z" }
wheels = [
    { url = "https://files.pythonhosted.org/packages/7e/71/44ce230e1b7fadd372515a97e32a83011f906ddded8d03e3c6aafbdedbb7/rfc3987_syntax-1.1.0-py3-none-any.whl", hash = "sha256:6c3d97604e4c5ce9f714898e05401a0445a641cfa276432b0a648c80856f6a3f", size = 8046, upload-time = "2025-07-18T01:05:03.843Z" },
]

[[package]]
name = "rich"
version = "13.5.3"
source = { registry = "https://pypi.org/simple" }
dependencies = [
    { name = "markdown-it-py" },
    { name = "pygments" },
]
sdist = { url = "https://files.pythonhosted.org/packages/1d/d6/9773d48804d085962c4f522db96f6a9ea9bd2e0480b3959a929176d92f01/rich-13.5.3.tar.gz", hash = "sha256:87b43e0543149efa1253f485cd845bb7ee54df16c9617b8a893650ab84b4acb6", size = 220323, upload-time = "2023-09-17T15:51:18.161Z" }
wheels = [
    { url = "https://files.pythonhosted.org/packages/c1/d1/23ba6235ed82883bb416f57179d1db2c05f3fb8e5d83c18660f9ab6f09c9/rich-13.5.3-py3-none-any.whl", hash = "sha256:9257b468badc3d347e146a4faa268ff229039d4c2d176ab0cffb4c4fbc73d5d9", size = 239782, upload-time = "2023-09-17T15:51:16.081Z" },
]

[[package]]
name = "rpds-py"
version = "0.27.1"
source = { registry = "https://pypi.org/simple" }
sdist = { url = "https://files.pythonhosted.org/packages/e9/dd/2c0cbe774744272b0ae725f44032c77bdcab6e8bcf544bffa3b6e70c8dba/rpds_py-0.27.1.tar.gz", hash = "sha256:26a1c73171d10b7acccbded82bf6a586ab8203601e565badc74bbbf8bc5a10f8", size = 27479, upload-time = "2025-08-27T12:16:36.024Z" }
wheels = [
    { url = "https://files.pythonhosted.org/packages/bd/fe/38de28dee5df58b8198c743fe2bea0c785c6d40941b9950bac4cdb71a014/rpds_py-0.27.1-cp312-cp312-macosx_10_12_x86_64.whl", hash = "sha256:ae2775c1973e3c30316892737b91f9283f9908e3cc7625b9331271eaaed7dc90", size = 361887, upload-time = "2025-08-27T12:13:10.233Z" },
    { url = "https://files.pythonhosted.org/packages/7c/9a/4b6c7eedc7dd90986bf0fab6ea2a091ec11c01b15f8ba0a14d3f80450468/rpds_py-0.27.1-cp312-cp312-macosx_11_0_arm64.whl", hash = "sha256:2643400120f55c8a96f7c9d858f7be0c88d383cd4653ae2cf0d0c88f668073e5", size = 345795, upload-time = "2025-08-27T12:13:11.65Z" },
    { url = "https://files.pythonhosted.org/packages/6f/0e/e650e1b81922847a09cca820237b0edee69416a01268b7754d506ade11ad/rpds_py-0.27.1-cp312-cp312-manylinux_2_17_aarch64.manylinux2014_aarch64.whl", hash = "sha256:16323f674c089b0360674a4abd28d5042947d54ba620f72514d69be4ff64845e", size = 385121, upload-time = "2025-08-27T12:13:13.008Z" },
    { url = "https://files.pythonhosted.org/packages/1b/ea/b306067a712988e2bff00dcc7c8f31d26c29b6d5931b461aa4b60a013e33/rpds_py-0.27.1-cp312-cp312-manylinux_2_17_armv7l.manylinux2014_armv7l.whl", hash = "sha256:9a1f4814b65eacac94a00fc9a526e3fdafd78e439469644032032d0d63de4881", size = 398976, upload-time = "2025-08-27T12:13:14.368Z" },
    { url = "https://files.pythonhosted.org/packages/2c/0a/26dc43c8840cb8fe239fe12dbc8d8de40f2365e838f3d395835dde72f0e5/rpds_py-0.27.1-cp312-cp312-manylinux_2_17_ppc64le.manylinux2014_ppc64le.whl", hash = "sha256:7ba32c16b064267b22f1850a34051121d423b6f7338a12b9459550eb2096e7ec", size = 525953, upload-time = "2025-08-27T12:13:15.774Z" },
    { url = "https://files.pythonhosted.org/packages/22/14/c85e8127b573aaf3a0cbd7fbb8c9c99e735a4a02180c84da2a463b766e9e/rpds_py-0.27.1-cp312-cp312-manylinux_2_17_s390x.manylinux2014_s390x.whl", hash = "sha256:e5c20f33fd10485b80f65e800bbe5f6785af510b9f4056c5a3c612ebc83ba6cb", size = 407915, upload-time = "2025-08-27T12:13:17.379Z" },
    { url = "https://files.pythonhosted.org/packages/ed/7b/8f4fee9ba1fb5ec856eb22d725a4efa3deb47f769597c809e03578b0f9d9/rpds_py-0.27.1-cp312-cp312-manylinux_2_17_x86_64.manylinux2014_x86_64.whl", hash = "sha256:466bfe65bd932da36ff279ddd92de56b042f2266d752719beb97b08526268ec5", size = 386883, upload-time = "2025-08-27T12:13:18.704Z" },
    { url = "https://files.pythonhosted.org/packages/86/47/28fa6d60f8b74fcdceba81b272f8d9836ac0340570f68f5df6b41838547b/rpds_py-0.27.1-cp312-cp312-manylinux_2_31_riscv64.whl", hash = "sha256:41e532bbdcb57c92ba3be62c42e9f096431b4cf478da9bc3bc6ce5c38ab7ba7a", size = 405699, upload-time = "2025-08-27T12:13:20.089Z" },
    { url = "https://files.pythonhosted.org/packages/d0/fd/c5987b5e054548df56953a21fe2ebed51fc1ec7c8f24fd41c067b68c4a0a/rpds_py-0.27.1-cp312-cp312-manylinux_2_5_i686.manylinux1_i686.whl", hash = "sha256:f149826d742b406579466283769a8ea448eed82a789af0ed17b0cd5770433444", size = 423713, upload-time = "2025-08-27T12:13:21.436Z" },
    { url = "https://files.pythonhosted.org/packages/ac/ba/3c4978b54a73ed19a7d74531be37a8bcc542d917c770e14d372b8daea186/rpds_py-0.27.1-cp312-cp312-musllinux_1_2_aarch64.whl", hash = "sha256:80c60cfb5310677bd67cb1e85a1e8eb52e12529545441b43e6f14d90b878775a", size = 562324, upload-time = "2025-08-27T12:13:22.789Z" },
    { url = "https://files.pythonhosted.org/packages/b5/6c/6943a91768fec16db09a42b08644b960cff540c66aab89b74be6d4a144ba/rpds_py-0.27.1-cp312-cp312-musllinux_1_2_i686.whl", hash = "sha256:7ee6521b9baf06085f62ba9c7a3e5becffbc32480d2f1b351559c001c38ce4c1", size = 593646, upload-time = "2025-08-27T12:13:24.122Z" },
    { url = "https://files.pythonhosted.org/packages/11/73/9d7a8f4be5f4396f011a6bb7a19fe26303a0dac9064462f5651ced2f572f/rpds_py-0.27.1-cp312-cp312-musllinux_1_2_x86_64.whl", hash = "sha256:a512c8263249a9d68cac08b05dd59d2b3f2061d99b322813cbcc14c3c7421998", size = 558137, upload-time = "2025-08-27T12:13:25.557Z" },
    { url = "https://files.pythonhosted.org/packages/6e/96/6772cbfa0e2485bcceef8071de7821f81aeac8bb45fbfd5542a3e8108165/rpds_py-0.27.1-cp312-cp312-win32.whl", hash = "sha256:819064fa048ba01b6dadc5116f3ac48610435ac9a0058bbde98e569f9e785c39", size = 221343, upload-time = "2025-08-27T12:13:26.967Z" },
    { url = "https://files.pythonhosted.org/packages/67/b6/c82f0faa9af1c6a64669f73a17ee0eeef25aff30bb9a1c318509efe45d84/rpds_py-0.27.1-cp312-cp312-win_amd64.whl", hash = "sha256:d9199717881f13c32c4046a15f024971a3b78ad4ea029e8da6b86e5aa9cf4594", size = 232497, upload-time = "2025-08-27T12:13:28.326Z" },
    { url = "https://files.pythonhosted.org/packages/e1/96/2817b44bd2ed11aebacc9251da03689d56109b9aba5e311297b6902136e2/rpds_py-0.27.1-cp312-cp312-win_arm64.whl", hash = "sha256:33aa65b97826a0e885ef6e278fbd934e98cdcfed80b63946025f01e2f5b29502", size = 222790, upload-time = "2025-08-27T12:13:29.71Z" },
    { url = "https://files.pythonhosted.org/packages/cc/77/610aeee8d41e39080c7e14afa5387138e3c9fa9756ab893d09d99e7d8e98/rpds_py-0.27.1-cp313-cp313-macosx_10_12_x86_64.whl", hash = "sha256:e4b9fcfbc021633863a37e92571d6f91851fa656f0180246e84cbd8b3f6b329b", size = 361741, upload-time = "2025-08-27T12:13:31.039Z" },
    { url = "https://files.pythonhosted.org/packages/3a/fc/c43765f201c6a1c60be2043cbdb664013def52460a4c7adace89d6682bf4/rpds_py-0.27.1-cp313-cp313-macosx_11_0_arm64.whl", hash = "sha256:1441811a96eadca93c517d08df75de45e5ffe68aa3089924f963c782c4b898cf", size = 345574, upload-time = "2025-08-27T12:13:32.902Z" },
    { url = "https://files.pythonhosted.org/packages/20/42/ee2b2ca114294cd9847d0ef9c26d2b0851b2e7e00bf14cc4c0b581df0fc3/rpds_py-0.27.1-cp313-cp313-manylinux_2_17_aarch64.manylinux2014_aarch64.whl", hash = "sha256:55266dafa22e672f5a4f65019015f90336ed31c6383bd53f5e7826d21a0e0b83", size = 385051, upload-time = "2025-08-27T12:13:34.228Z" },
    { url = "https://files.pythonhosted.org/packages/fd/e8/1e430fe311e4799e02e2d1af7c765f024e95e17d651612425b226705f910/rpds_py-0.27.1-cp313-cp313-manylinux_2_17_armv7l.manylinux2014_armv7l.whl", hash = "sha256:d78827d7ac08627ea2c8e02c9e5b41180ea5ea1f747e9db0915e3adf36b62dcf", size = 398395, upload-time = "2025-08-27T12:13:36.132Z" },
    { url = "https://files.pythonhosted.org/packages/82/95/9dc227d441ff2670651c27a739acb2535ccaf8b351a88d78c088965e5996/rpds_py-0.27.1-cp313-cp313-manylinux_2_17_ppc64le.manylinux2014_ppc64le.whl", hash = "sha256:ae92443798a40a92dc5f0b01d8a7c93adde0c4dc965310a29ae7c64d72b9fad2", size = 524334, upload-time = "2025-08-27T12:13:37.562Z" },
    { url = "https://files.pythonhosted.org/packages/87/01/a670c232f401d9ad461d9a332aa4080cd3cb1d1df18213dbd0d2a6a7ab51/rpds_py-0.27.1-cp313-cp313-manylinux_2_17_s390x.manylinux2014_s390x.whl", hash = "sha256:c46c9dd2403b66a2a3b9720ec4b74d4ab49d4fabf9f03dfdce2d42af913fe8d0", size = 407691, upload-time = "2025-08-27T12:13:38.94Z" },
    { url = "https://files.pythonhosted.org/packages/03/36/0a14aebbaa26fe7fab4780c76f2239e76cc95a0090bdb25e31d95c492fcd/rpds_py-0.27.1-cp313-cp313-manylinux_2_17_x86_64.manylinux2014_x86_64.whl", hash = "sha256:2efe4eb1d01b7f5f1939f4ef30ecea6c6b3521eec451fb93191bf84b2a522418", size = 386868, upload-time = "2025-08-27T12:13:40.192Z" },
    { url = "https://files.pythonhosted.org/packages/3b/03/8c897fb8b5347ff6c1cc31239b9611c5bf79d78c984430887a353e1409a1/rpds_py-0.27.1-cp313-cp313-manylinux_2_31_riscv64.whl", hash = "sha256:15d3b4d83582d10c601f481eca29c3f138d44c92187d197aff663a269197c02d", size = 405469, upload-time = "2025-08-27T12:13:41.496Z" },
    { url = "https://files.pythonhosted.org/packages/da/07/88c60edc2df74850d496d78a1fdcdc7b54360a7f610a4d50008309d41b94/rpds_py-0.27.1-cp313-cp313-manylinux_2_5_i686.manylinux1_i686.whl", hash = "sha256:4ed2e16abbc982a169d30d1a420274a709949e2cbdef119fe2ec9d870b42f274", size = 422125, upload-time = "2025-08-27T12:13:42.802Z" },
    { url = "https://files.pythonhosted.org/packages/6b/86/5f4c707603e41b05f191a749984f390dabcbc467cf833769b47bf14ba04f/rpds_py-0.27.1-cp313-cp313-musllinux_1_2_aarch64.whl", hash = "sha256:a75f305c9b013289121ec0f1181931975df78738cdf650093e6b86d74aa7d8dd", size = 562341, upload-time = "2025-08-27T12:13:44.472Z" },
    { url = "https://files.pythonhosted.org/packages/b2/92/3c0cb2492094e3cd9baf9e49bbb7befeceb584ea0c1a8b5939dca4da12e5/rpds_py-0.27.1-cp313-cp313-musllinux_1_2_i686.whl", hash = "sha256:67ce7620704745881a3d4b0ada80ab4d99df390838839921f99e63c474f82cf2", size = 592511, upload-time = "2025-08-27T12:13:45.898Z" },
    { url = "https://files.pythonhosted.org/packages/10/bb/82e64fbb0047c46a168faa28d0d45a7851cd0582f850b966811d30f67ad8/rpds_py-0.27.1-cp313-cp313-musllinux_1_2_x86_64.whl", hash = "sha256:9d992ac10eb86d9b6f369647b6a3f412fc0075cfd5d799530e84d335e440a002", size = 557736, upload-time = "2025-08-27T12:13:47.408Z" },
    { url = "https://files.pythonhosted.org/packages/00/95/3c863973d409210da7fb41958172c6b7dbe7fc34e04d3cc1f10bb85e979f/rpds_py-0.27.1-cp313-cp313-win32.whl", hash = "sha256:4f75e4bd8ab8db624e02c8e2fc4063021b58becdbe6df793a8111d9343aec1e3", size = 221462, upload-time = "2025-08-27T12:13:48.742Z" },
    { url = "https://files.pythonhosted.org/packages/ce/2c/5867b14a81dc217b56d95a9f2a40fdbc56a1ab0181b80132beeecbd4b2d6/rpds_py-0.27.1-cp313-cp313-win_amd64.whl", hash = "sha256:f9025faafc62ed0b75a53e541895ca272815bec18abe2249ff6501c8f2e12b83", size = 232034, upload-time = "2025-08-27T12:13:50.11Z" },
    { url = "https://files.pythonhosted.org/packages/c7/78/3958f3f018c01923823f1e47f1cc338e398814b92d83cd278364446fac66/rpds_py-0.27.1-cp313-cp313-win_arm64.whl", hash = "sha256:ed10dc32829e7d222b7d3b93136d25a406ba9788f6a7ebf6809092da1f4d279d", size = 222392, upload-time = "2025-08-27T12:13:52.587Z" },
    { url = "https://files.pythonhosted.org/packages/01/76/1cdf1f91aed5c3a7bf2eba1f1c4e4d6f57832d73003919a20118870ea659/rpds_py-0.27.1-cp313-cp313t-macosx_10_12_x86_64.whl", hash = "sha256:92022bbbad0d4426e616815b16bc4127f83c9a74940e1ccf3cfe0b387aba0228", size = 358355, upload-time = "2025-08-27T12:13:54.012Z" },
    { url = "https://files.pythonhosted.org/packages/c3/6f/bf142541229374287604caf3bb2a4ae17f0a580798fd72d3b009b532db4e/rpds_py-0.27.1-cp313-cp313t-macosx_11_0_arm64.whl", hash = "sha256:47162fdab9407ec3f160805ac3e154df042e577dd53341745fc7fb3f625e6d92", size = 342138, upload-time = "2025-08-27T12:13:55.791Z" },
    { url = "https://files.pythonhosted.org/packages/1a/77/355b1c041d6be40886c44ff5e798b4e2769e497b790f0f7fd1e78d17e9a8/rpds_py-0.27.1-cp313-cp313t-manylinux_2_17_aarch64.manylinux2014_aarch64.whl", hash = "sha256:fb89bec23fddc489e5d78b550a7b773557c9ab58b7946154a10a6f7a214a48b2", size = 380247, upload-time = "2025-08-27T12:13:57.683Z" },
    { url = "https://files.pythonhosted.org/packages/d6/a4/d9cef5c3946ea271ce2243c51481971cd6e34f21925af2783dd17b26e815/rpds_py-0.27.1-cp313-cp313t-manylinux_2_17_armv7l.manylinux2014_armv7l.whl", hash = "sha256:e48af21883ded2b3e9eb48cb7880ad8598b31ab752ff3be6457001d78f416723", size = 390699, upload-time = "2025-08-27T12:13:59.137Z" },
    { url = "https://files.pythonhosted.org/packages/3a/06/005106a7b8c6c1a7e91b73169e49870f4af5256119d34a361ae5240a0c1d/rpds_py-0.27.1-cp313-cp313t-manylinux_2_17_ppc64le.manylinux2014_ppc64le.whl", hash = "sha256:6f5b7bd8e219ed50299e58551a410b64daafb5017d54bbe822e003856f06a802", size = 521852, upload-time = "2025-08-27T12:14:00.583Z" },
    { url = "https://files.pythonhosted.org/packages/e5/3e/50fb1dac0948e17a02eb05c24510a8fe12d5ce8561c6b7b7d1339ab7ab9c/rpds_py-0.27.1-cp313-cp313t-manylinux_2_17_s390x.manylinux2014_s390x.whl", hash = "sha256:08f1e20bccf73b08d12d804d6e1c22ca5530e71659e6673bce31a6bb71c1e73f", size = 402582, upload-time = "2025-08-27T12:14:02.034Z" },
    { url = "https://files.pythonhosted.org/packages/cb/b0/f4e224090dc5b0ec15f31a02d746ab24101dd430847c4d99123798661bfc/rpds_py-0.27.1-cp313-cp313t-manylinux_2_17_x86_64.manylinux2014_x86_64.whl", hash = "sha256:0dc5dceeaefcc96dc192e3a80bbe1d6c410c469e97bdd47494a7d930987f18b2", size = 384126, upload-time = "2025-08-27T12:14:03.437Z" },
    { url = "https://files.pythonhosted.org/packages/54/77/ac339d5f82b6afff1df8f0fe0d2145cc827992cb5f8eeb90fc9f31ef7a63/rpds_py-0.27.1-cp313-cp313t-manylinux_2_31_riscv64.whl", hash = "sha256:d76f9cc8665acdc0c9177043746775aa7babbf479b5520b78ae4002d889f5c21", size = 399486, upload-time = "2025-08-27T12:14:05.443Z" },
    { url = "https://files.pythonhosted.org/packages/d6/29/3e1c255eee6ac358c056a57d6d6869baa00a62fa32eea5ee0632039c50a3/rpds_py-0.27.1-cp313-cp313t-manylinux_2_5_i686.manylinux1_i686.whl", hash = "sha256:134fae0e36022edad8290a6661edf40c023562964efea0cc0ec7f5d392d2aaef", size = 414832, upload-time = "2025-08-27T12:14:06.902Z" },
    { url = "https://files.pythonhosted.org/packages/3f/db/6d498b844342deb3fa1d030598db93937a9964fcf5cb4da4feb5f17be34b/rpds_py-0.27.1-cp313-cp313t-musllinux_1_2_aarch64.whl", hash = "sha256:eb11a4f1b2b63337cfd3b4d110af778a59aae51c81d195768e353d8b52f88081", size = 557249, upload-time = "2025-08-27T12:14:08.37Z" },
    { url = "https://files.pythonhosted.org/packages/60/f3/690dd38e2310b6f68858a331399b4d6dbb9132c3e8ef8b4333b96caf403d/rpds_py-0.27.1-cp313-cp313t-musllinux_1_2_i686.whl", hash = "sha256:13e608ac9f50a0ed4faec0e90ece76ae33b34c0e8656e3dceb9a7db994c692cd", size = 587356, upload-time = "2025-08-27T12:14:10.034Z" },
    { url = "https://files.pythonhosted.org/packages/86/e3/84507781cccd0145f35b1dc32c72675200c5ce8d5b30f813e49424ef68fc/rpds_py-0.27.1-cp313-cp313t-musllinux_1_2_x86_64.whl", hash = "sha256:dd2135527aa40f061350c3f8f89da2644de26cd73e4de458e79606384f4f68e7", size = 555300, upload-time = "2025-08-27T12:14:11.783Z" },
    { url = "https://files.pythonhosted.org/packages/e5/ee/375469849e6b429b3516206b4580a79e9ef3eb12920ddbd4492b56eaacbe/rpds_py-0.27.1-cp313-cp313t-win32.whl", hash = "sha256:3020724ade63fe320a972e2ffd93b5623227e684315adce194941167fee02688", size = 216714, upload-time = "2025-08-27T12:14:13.629Z" },
    { url = "https://files.pythonhosted.org/packages/21/87/3fc94e47c9bd0742660e84706c311a860dcae4374cf4a03c477e23ce605a/rpds_py-0.27.1-cp313-cp313t-win_amd64.whl", hash = "sha256:8ee50c3e41739886606388ba3ab3ee2aae9f35fb23f833091833255a31740797", size = 228943, upload-time = "2025-08-27T12:14:14.937Z" },
    { url = "https://files.pythonhosted.org/packages/70/36/b6e6066520a07cf029d385de869729a895917b411e777ab1cde878100a1d/rpds_py-0.27.1-cp314-cp314-macosx_10_12_x86_64.whl", hash = "sha256:acb9aafccaae278f449d9c713b64a9e68662e7799dbd5859e2c6b3c67b56d334", size = 362472, upload-time = "2025-08-27T12:14:16.333Z" },
    { url = "https://files.pythonhosted.org/packages/af/07/b4646032e0dcec0df9c73a3bd52f63bc6c5f9cda992f06bd0e73fe3fbebd/rpds_py-0.27.1-cp314-cp314-macosx_11_0_arm64.whl", hash = "sha256:b7fb801aa7f845ddf601c49630deeeccde7ce10065561d92729bfe81bd21fb33", size = 345676, upload-time = "2025-08-27T12:14:17.764Z" },
    { url = "https://files.pythonhosted.org/packages/b0/16/2f1003ee5d0af4bcb13c0cf894957984c32a6751ed7206db2aee7379a55e/rpds_py-0.27.1-cp314-cp314-manylinux_2_17_aarch64.manylinux2014_aarch64.whl", hash = "sha256:fe0dd05afb46597b9a2e11c351e5e4283c741237e7f617ffb3252780cca9336a", size = 385313, upload-time = "2025-08-27T12:14:19.829Z" },
    { url = "https://files.pythonhosted.org/packages/05/cd/7eb6dd7b232e7f2654d03fa07f1414d7dfc980e82ba71e40a7c46fd95484/rpds_py-0.27.1-cp314-cp314-manylinux_2_17_armv7l.manylinux2014_armv7l.whl", hash = "sha256:b6dfb0e058adb12d8b1d1b25f686e94ffa65d9995a5157afe99743bf7369d62b", size = 399080, upload-time = "2025-08-27T12:14:21.531Z" },
    { url = "https://files.pythonhosted.org/packages/20/51/5829afd5000ec1cb60f304711f02572d619040aa3ec033d8226817d1e571/rpds_py-0.27.1-cp314-cp314-manylinux_2_17_ppc64le.manylinux2014_ppc64le.whl", hash = "sha256:ed090ccd235f6fa8bb5861684567f0a83e04f52dfc2e5c05f2e4b1309fcf85e7", size = 523868, upload-time = "2025-08-27T12:14:23.485Z" },
    { url = "https://files.pythonhosted.org/packages/05/2c/30eebca20d5db95720ab4d2faec1b5e4c1025c473f703738c371241476a2/rpds_py-0.27.1-cp314-cp314-manylinux_2_17_s390x.manylinux2014_s390x.whl", hash = "sha256:bf876e79763eecf3e7356f157540d6a093cef395b65514f17a356f62af6cc136", size = 408750, upload-time = "2025-08-27T12:14:24.924Z" },
    { url = "https://files.pythonhosted.org/packages/90/1a/cdb5083f043597c4d4276eae4e4c70c55ab5accec078da8611f24575a367/rpds_py-0.27.1-cp314-cp314-manylinux_2_17_x86_64.manylinux2014_x86_64.whl", hash = "sha256:12ed005216a51b1d6e2b02a7bd31885fe317e45897de81d86dcce7d74618ffff", size = 387688, upload-time = "2025-08-27T12:14:27.537Z" },
    { url = "https://files.pythonhosted.org/packages/7c/92/cf786a15320e173f945d205ab31585cc43969743bb1a48b6888f7a2b0a2d/rpds_py-0.27.1-cp314-cp314-manylinux_2_31_riscv64.whl", hash = "sha256:ee4308f409a40e50593c7e3bb8cbe0b4d4c66d1674a316324f0c2f5383b486f9", size = 407225, upload-time = "2025-08-27T12:14:28.981Z" },
    { url = "https://files.pythonhosted.org/packages/33/5c/85ee16df5b65063ef26017bef33096557a4c83fbe56218ac7cd8c235f16d/rpds_py-0.27.1-cp314-cp314-manylinux_2_5_i686.manylinux1_i686.whl", hash = "sha256:0b08d152555acf1f455154d498ca855618c1378ec810646fcd7c76416ac6dc60", size = 423361, upload-time = "2025-08-27T12:14:30.469Z" },
    { url = "https://files.pythonhosted.org/packages/4b/8e/1c2741307fcabd1a334ecf008e92c4f47bb6f848712cf15c923becfe82bb/rpds_py-0.27.1-cp314-cp314-musllinux_1_2_aarch64.whl", hash = "sha256:dce51c828941973a5684d458214d3a36fcd28da3e1875d659388f4f9f12cc33e", size = 562493, upload-time = "2025-08-27T12:14:31.987Z" },
    { url = "https://files.pythonhosted.org/packages/04/03/5159321baae9b2222442a70c1f988cbbd66b9be0675dd3936461269be360/rpds_py-0.27.1-cp314-cp314-musllinux_1_2_i686.whl", hash = "sha256:c1476d6f29eb81aa4151c9a31219b03f1f798dc43d8af1250a870735516a1212", size = 592623, upload-time = "2025-08-27T12:14:33.543Z" },
    { url = "https://files.pythonhosted.org/packages/ff/39/c09fd1ad28b85bc1d4554a8710233c9f4cefd03d7717a1b8fbfd171d1167/rpds_py-0.27.1-cp314-cp314-musllinux_1_2_x86_64.whl", hash = "sha256:3ce0cac322b0d69b63c9cdb895ee1b65805ec9ffad37639f291dd79467bee675", size = 558800, upload-time = "2025-08-27T12:14:35.436Z" },
    { url = "https://files.pythonhosted.org/packages/c5/d6/99228e6bbcf4baa764b18258f519a9035131d91b538d4e0e294313462a98/rpds_py-0.27.1-cp314-cp314-win32.whl", hash = "sha256:dfbfac137d2a3d0725758cd141f878bf4329ba25e34979797c89474a89a8a3a3", size = 221943, upload-time = "2025-08-27T12:14:36.898Z" },
    { url = "https://files.pythonhosted.org/packages/be/07/c802bc6b8e95be83b79bdf23d1aa61d68324cb1006e245d6c58e959e314d/rpds_py-0.27.1-cp314-cp314-win_amd64.whl", hash = "sha256:a6e57b0abfe7cc513450fcf529eb486b6e4d3f8aee83e92eb5f1ef848218d456", size = 233739, upload-time = "2025-08-27T12:14:38.386Z" },
    { url = "https://files.pythonhosted.org/packages/c8/89/3e1b1c16d4c2d547c5717377a8df99aee8099ff050f87c45cb4d5fa70891/rpds_py-0.27.1-cp314-cp314-win_arm64.whl", hash = "sha256:faf8d146f3d476abfee026c4ae3bdd9ca14236ae4e4c310cbd1cf75ba33d24a3", size = 223120, upload-time = "2025-08-27T12:14:39.82Z" },
    { url = "https://files.pythonhosted.org/packages/62/7e/dc7931dc2fa4a6e46b2a4fa744a9fe5c548efd70e0ba74f40b39fa4a8c10/rpds_py-0.27.1-cp314-cp314t-macosx_10_12_x86_64.whl", hash = "sha256:ba81d2b56b6d4911ce735aad0a1d4495e808b8ee4dc58715998741a26874e7c2", size = 358944, upload-time = "2025-08-27T12:14:41.199Z" },
    { url = "https://files.pythonhosted.org/packages/e6/22/4af76ac4e9f336bfb1a5f240d18a33c6b2fcaadb7472ac7680576512b49a/rpds_py-0.27.1-cp314-cp314t-macosx_11_0_arm64.whl", hash = "sha256:84f7d509870098de0e864cad0102711c1e24e9b1a50ee713b65928adb22269e4", size = 342283, upload-time = "2025-08-27T12:14:42.699Z" },
    { url = "https://files.pythonhosted.org/packages/1c/15/2a7c619b3c2272ea9feb9ade67a45c40b3eeb500d503ad4c28c395dc51b4/rpds_py-0.27.1-cp314-cp314t-manylinux_2_17_aarch64.manylinux2014_aarch64.whl", hash = "sha256:a9e960fc78fecd1100539f14132425e1d5fe44ecb9239f8f27f079962021523e", size = 380320, upload-time = "2025-08-27T12:14:44.157Z" },
    { url = "https://files.pythonhosted.org/packages/a2/7d/4c6d243ba4a3057e994bb5bedd01b5c963c12fe38dde707a52acdb3849e7/rpds_py-0.27.1-cp314-cp314t-manylinux_2_17_armv7l.manylinux2014_armv7l.whl", hash = "sha256:62f85b665cedab1a503747617393573995dac4600ff51869d69ad2f39eb5e817", size = 391760, upload-time = "2025-08-27T12:14:45.845Z" },
    { url = "https://files.pythonhosted.org/packages/b4/71/b19401a909b83bcd67f90221330bc1ef11bc486fe4e04c24388d28a618ae/rpds_py-0.27.1-cp314-cp314t-manylinux_2_17_ppc64le.manylinux2014_ppc64le.whl", hash = "sha256:fed467af29776f6556250c9ed85ea5a4dd121ab56a5f8b206e3e7a4c551e48ec", size = 522476, upload-time = "2025-08-27T12:14:47.364Z" },
    { url = "https://files.pythonhosted.org/packages/e4/44/1a3b9715c0455d2e2f0f6df5ee6d6f5afdc423d0773a8a682ed2b43c566c/rpds_py-0.27.1-cp314-cp314t-manylinux_2_17_s390x.manylinux2014_s390x.whl", hash = "sha256:f2729615f9d430af0ae6b36cf042cb55c0936408d543fb691e1a9e36648fd35a", size = 403418, upload-time = "2025-08-27T12:14:49.991Z" },
    { url = "https://files.pythonhosted.org/packages/1c/4b/fb6c4f14984eb56673bc868a66536f53417ddb13ed44b391998100a06a96/rpds_py-0.27.1-cp314-cp314t-manylinux_2_17_x86_64.manylinux2014_x86_64.whl", hash = "sha256:1b207d881a9aef7ba753d69c123a35d96ca7cb808056998f6b9e8747321f03b8", size = 384771, upload-time = "2025-08-27T12:14:52.159Z" },
    { url = "https://files.pythonhosted.org/packages/c0/56/d5265d2d28b7420d7b4d4d85cad8ef891760f5135102e60d5c970b976e41/rpds_py-0.27.1-cp314-cp314t-manylinux_2_31_riscv64.whl", hash = "sha256:639fd5efec029f99b79ae47e5d7e00ad8a773da899b6309f6786ecaf22948c48", size = 400022, upload-time = "2025-08-27T12:14:53.859Z" },
    { url = "https://files.pythonhosted.org/packages/8f/e9/9f5fc70164a569bdd6ed9046486c3568d6926e3a49bdefeeccfb18655875/rpds_py-0.27.1-cp314-cp314t-manylinux_2_5_i686.manylinux1_i686.whl", hash = "sha256:fecc80cb2a90e28af8a9b366edacf33d7a91cbfe4c2c4544ea1246e949cfebeb", size = 416787, upload-time = "2025-08-27T12:14:55.673Z" },
    { url = "https://files.pythonhosted.org/packages/d4/64/56dd03430ba491db943a81dcdef115a985aac5f44f565cd39a00c766d45c/rpds_py-0.27.1-cp314-cp314t-musllinux_1_2_aarch64.whl", hash = "sha256:42a89282d711711d0a62d6f57d81aa43a1368686c45bc1c46b7f079d55692734", size = 557538, upload-time = "2025-08-27T12:14:57.245Z" },
    { url = "https://files.pythonhosted.org/packages/3f/36/92cc885a3129993b1d963a2a42ecf64e6a8e129d2c7cc980dbeba84e55fb/rpds_py-0.27.1-cp314-cp314t-musllinux_1_2_i686.whl", hash = "sha256:cf9931f14223de59551ab9d38ed18d92f14f055a5f78c1d8ad6493f735021bbb", size = 588512, upload-time = "2025-08-27T12:14:58.728Z" },
    { url = "https://files.pythonhosted.org/packages/dd/10/6b283707780a81919f71625351182b4f98932ac89a09023cb61865136244/rpds_py-0.27.1-cp314-cp314t-musllinux_1_2_x86_64.whl", hash = "sha256:f39f58a27cc6e59f432b568ed8429c7e1641324fbe38131de852cd77b2d534b0", size = 555813, upload-time = "2025-08-27T12:15:00.334Z" },
    { url = "https://files.pythonhosted.org/packages/04/2e/30b5ea18c01379da6272a92825dd7e53dc9d15c88a19e97932d35d430ef7/rpds_py-0.27.1-cp314-cp314t-win32.whl", hash = "sha256:d5fa0ee122dc09e23607a28e6d7b150da16c662e66409bbe85230e4c85bb528a", size = 217385, upload-time = "2025-08-27T12:15:01.937Z" },
    { url = "https://files.pythonhosted.org/packages/32/7d/97119da51cb1dd3f2f3c0805f155a3aa4a95fa44fe7d78ae15e69edf4f34/rpds_py-0.27.1-cp314-cp314t-win_amd64.whl", hash = "sha256:6567d2bb951e21232c2f660c24cf3470bb96de56cdcb3f071a83feeaff8a2772", size = 230097, upload-time = "2025-08-27T12:15:03.961Z" },
]

[[package]]
name = "ruamel-yaml"
version = "0.18.16"
source = { registry = "https://pypi.org/simple" }
dependencies = [
    { name = "ruamel-yaml-clib", marker = "python_full_version < '3.14' and platform_python_implementation == 'CPython'" },
]
sdist = { url = "https://files.pythonhosted.org/packages/9f/c7/ee630b29e04a672ecfc9b63227c87fd7a37eb67c1bf30fe95376437f897c/ruamel.yaml-0.18.16.tar.gz", hash = "sha256:a6e587512f3c998b2225d68aa1f35111c29fad14aed561a26e73fab729ec5e5a", size = 147269, upload-time = "2025-10-22T17:54:02.346Z" }
wheels = [
    { url = "https://files.pythonhosted.org/packages/0f/73/bb1bc2529f852e7bf64a2dec885e89ff9f5cc7bbf6c9340eed30ff2c69c5/ruamel.yaml-0.18.16-py3-none-any.whl", hash = "sha256:048f26d64245bae57a4f9ef6feb5b552a386830ef7a826f235ffb804c59efbba", size = 119858, upload-time = "2025-10-22T17:53:59.012Z" },
]

[[package]]
name = "ruamel-yaml-clib"
version = "0.2.14"
source = { registry = "https://pypi.org/simple" }
sdist = { url = "https://files.pythonhosted.org/packages/d8/e9/39ec4d4b3f91188fad1842748f67d4e749c77c37e353c4e545052ee8e893/ruamel.yaml.clib-0.2.14.tar.gz", hash = "sha256:803f5044b13602d58ea378576dd75aa759f52116a0232608e8fdada4da33752e", size = 225394, upload-time = "2025-09-22T19:51:23.753Z" }
wheels = [
    { url = "https://files.pythonhosted.org/packages/b4/42/ccfb34a25289afbbc42017e4d3d4288e61d35b2e00cfc6b92974a6a1f94b/ruamel.yaml.clib-0.2.14-cp312-cp312-macosx_10_13_universal2.whl", hash = "sha256:6aeadc170090ff1889f0d2c3057557f9cd71f975f17535c26a5d37af98f19c27", size = 271775, upload-time = "2025-09-23T14:24:12.771Z" },
    { url = "https://files.pythonhosted.org/packages/82/73/e628a92e80197ff6a79ab81ec3fa00d4cc082d58ab78d3337b7ba7043301/ruamel.yaml.clib-0.2.14-cp312-cp312-macosx_14_0_arm64.whl", hash = "sha256:5e56ac47260c0eed992789fa0b8efe43404a9adb608608631a948cee4fc2b052", size = 138842, upload-time = "2025-09-22T19:50:49.156Z" },
    { url = "https://files.pythonhosted.org/packages/2b/c5/346c7094344a60419764b4b1334d9e0285031c961176ff88ffb652405b0c/ruamel.yaml.clib-0.2.14-cp312-cp312-manylinux2014_aarch64.whl", hash = "sha256:a911aa73588d9a8b08d662b9484bc0567949529824a55d3885b77e8dd62a127a", size = 647404, upload-time = "2025-09-22T19:50:52.921Z" },
    { url = "https://files.pythonhosted.org/packages/df/99/65080c863eb06d4498de3d6c86f3e90595e02e159fd8529f1565f56cfe2c/ruamel.yaml.clib-0.2.14-cp312-cp312-manylinux_2_17_x86_64.manylinux2014_x86_64.whl", hash = "sha256:a05ba88adf3d7189a974b2de7a9d56731548d35dc0a822ec3dc669caa7019b29", size = 753141, upload-time = "2025-09-22T19:50:50.294Z" },
    { url = "https://files.pythonhosted.org/packages/3d/e3/0de85f3e3333f8e29e4b10244374a202a87665d1131798946ee22cf05c7c/ruamel.yaml.clib-0.2.14-cp312-cp312-manylinux_2_5_i686.manylinux1_i686.manylinux_2_17_i686.manylinux2014_i686.whl", hash = "sha256:fb04c5650de6668b853623eceadcdb1a9f2fee381f5d7b6bc842ee7c239eeec4", size = 703477, upload-time = "2025-09-22T19:50:51.508Z" },
    { url = "https://files.pythonhosted.org/packages/d9/25/0d2f09d8833c7fd77ab8efeff213093c16856479a9d293180a0d89f6bed9/ruamel.yaml.clib-0.2.14-cp312-cp312-musllinux_1_2_aarch64.whl", hash = "sha256:df3ec9959241d07bc261f4983d25a1205ff37703faf42b474f15d54d88b4f8c9", size = 741157, upload-time = "2025-09-23T18:42:50.408Z" },
    { url = "https://files.pythonhosted.org/packages/d3/8c/959f10c2e2153cbdab834c46e6954b6dd9e3b109c8f8c0a3cf1618310985/ruamel.yaml.clib-0.2.14-cp312-cp312-musllinux_1_2_i686.whl", hash = "sha256:fbc08c02e9b147a11dfcaa1ac8a83168b699863493e183f7c0c8b12850b7d259", size = 745859, upload-time = "2025-09-22T19:50:54.497Z" },
    { url = "https://files.pythonhosted.org/packages/ed/6b/e580a7c18b485e1a5f30a32cda96b20364b0ba649d9d2baaf72f8bd21f83/ruamel.yaml.clib-0.2.14-cp312-cp312-musllinux_1_2_x86_64.whl", hash = "sha256:c099cafc1834d3c5dac305865d04235f7c21c167c8dd31ebc3d6bbc357e2f023", size = 770200, upload-time = "2025-09-22T19:50:55.718Z" },
    { url = "https://files.pythonhosted.org/packages/ef/44/3455eebc761dc8e8fdced90f2b0a3fa61e32ba38b50de4130e2d57db0f21/ruamel.yaml.clib-0.2.14-cp312-cp312-win32.whl", hash = "sha256:b5b0f7e294700b615a3bcf6d28b26e6da94e8eba63b079f4ec92e9ba6c0d6b54", size = 98829, upload-time = "2025-09-22T19:50:58.895Z" },
    { url = "https://files.pythonhosted.org/packages/76/ab/5121f7f3b651db93de546f8c982c241397aad0a4765d793aca1dac5eadee/ruamel.yaml.clib-0.2.14-cp312-cp312-win_amd64.whl", hash = "sha256:a37f40a859b503304dd740686359fcf541d6fb3ff7fc10f539af7f7150917c68", size = 115570, upload-time = "2025-09-22T19:50:57.981Z" },
    { url = "https://files.pythonhosted.org/packages/d7/ae/e3811f05415594025e96000349d3400978adaed88d8f98d494352d9761ee/ruamel.yaml.clib-0.2.14-cp313-cp313-macosx_10_13_universal2.whl", hash = "sha256:7e4f9da7e7549946e02a6122dcad00b7c1168513acb1f8a726b1aaf504a99d32", size = 269205, upload-time = "2025-09-23T14:24:15.06Z" },
    { url = "https://files.pythonhosted.org/packages/72/06/7d51f4688d6d72bb72fa74254e1593c4f5ebd0036be5b41fe39315b275e9/ruamel.yaml.clib-0.2.14-cp313-cp313-macosx_15_0_arm64.whl", hash = "sha256:dd7546c851e59c06197a7c651335755e74aa383a835878ca86d2c650c07a2f85", size = 137417, upload-time = "2025-09-22T19:50:59.82Z" },
    { url = "https://files.pythonhosted.org/packages/5a/08/b4499234a420ef42960eeb05585df5cc7eb25ccb8c980490b079e6367050/ruamel.yaml.clib-0.2.14-cp313-cp313-manylinux2014_aarch64.whl", hash = "sha256:1c1acc3a0209ea9042cc3cfc0790edd2eddd431a2ec3f8283d081e4d5018571e", size = 642558, upload-time = "2025-09-22T19:51:03.388Z" },
    { url = "https://files.pythonhosted.org/packages/b6/ba/1975a27dedf1c4c33306ee67c948121be8710b19387aada29e2f139c43ee/ruamel.yaml.clib-0.2.14-cp313-cp313-manylinux_2_17_x86_64.manylinux2014_x86_64.whl", hash = "sha256:2070bf0ad1540d5c77a664de07ebcc45eebd1ddcab71a7a06f26936920692beb", size = 744087, upload-time = "2025-09-22T19:51:00.897Z" },
    { url = "https://files.pythonhosted.org/packages/20/15/8a19a13d27f3bd09fa18813add8380a29115a47b553845f08802959acbce/ruamel.yaml.clib-0.2.14-cp313-cp313-manylinux_2_5_i686.manylinux1_i686.manylinux_2_17_i686.manylinux2014_i686.whl", hash = "sha256:9bd8fe07f49c170e09d76773fb86ad9135e0beee44f36e1576a201b0676d3d1d", size = 699709, upload-time = "2025-09-22T19:51:02.075Z" },
    { url = "https://files.pythonhosted.org/packages/19/ee/8d6146a079ad21e534b5083c9ee4a4c8bec42f79cf87594b60978286b39a/ruamel.yaml.clib-0.2.14-cp313-cp313-musllinux_1_2_aarch64.whl", hash = "sha256:ff86876889ea478b1381089e55cf9e345707b312beda4986f823e1d95e8c0f59", size = 708926, upload-time = "2025-09-23T18:42:51.707Z" },
    { url = "https://files.pythonhosted.org/packages/a9/f5/426b714abdc222392e68f3b8ad323930d05a214a27c7e7a0f06c69126401/ruamel.yaml.clib-0.2.14-cp313-cp313-musllinux_1_2_i686.whl", hash = "sha256:1f118b707eece8cf84ecbc3e3ec94d9db879d85ed608f95870d39b2d2efa5dca", size = 740202, upload-time = "2025-09-22T19:51:04.673Z" },
    { url = "https://files.pythonhosted.org/packages/3d/ac/3c5c2b27a183f4fda8a57c82211721c016bcb689a4a175865f7646db9f94/ruamel.yaml.clib-0.2.14-cp313-cp313-musllinux_1_2_x86_64.whl", hash = "sha256:b30110b29484adc597df6bd92a37b90e63a8c152ca8136aad100a02f8ba6d1b6", size = 765196, upload-time = "2025-09-22T19:51:05.916Z" },
    { url = "https://files.pythonhosted.org/packages/92/2e/06f56a71fd55021c993ed6e848c9b2e5e9cfce180a42179f0ddd28253f7c/ruamel.yaml.clib-0.2.14-cp313-cp313-win32.whl", hash = "sha256:f4e97a1cf0b7a30af9e1d9dad10a5671157b9acee790d9e26996391f49b965a2", size = 98635, upload-time = "2025-09-22T19:51:08.183Z" },
    { url = "https://files.pythonhosted.org/packages/51/79/76aba16a1689b50528224b182f71097ece338e7a4ab55e84c2e73443b78a/ruamel.yaml.clib-0.2.14-cp313-cp313-win_amd64.whl", hash = "sha256:090782b5fb9d98df96509eecdbcaffd037d47389a89492320280d52f91330d78", size = 115238, upload-time = "2025-09-22T19:51:07.081Z" },
    { url = "https://files.pythonhosted.org/packages/21/e2/a59ff65c26aaf21a24eb38df777cb9af5d87ba8fc8107c163c2da9d1e85e/ruamel.yaml.clib-0.2.14-cp314-cp314-macosx_10_15_universal2.whl", hash = "sha256:7df6f6e9d0e33c7b1d435defb185095386c469109de723d514142632a7b9d07f", size = 271441, upload-time = "2025-09-23T14:24:16.498Z" },
    { url = "https://files.pythonhosted.org/packages/6b/fa/3234f913fe9a6525a7b97c6dad1f51e72b917e6872e051a5e2ffd8b16fbb/ruamel.yaml.clib-0.2.14-cp314-cp314-macosx_15_0_arm64.whl", hash = "sha256:70eda7703b8126f5e52fcf276e6c0f40b0d314674f896fc58c47b0aef2b9ae83", size = 137970, upload-time = "2025-09-22T19:51:09.472Z" },
    { url = "https://files.pythonhosted.org/packages/ef/ec/4edbf17ac2c87fa0845dd366ef8d5852b96eb58fcd65fc1ecf5fe27b4641/ruamel.yaml.clib-0.2.14-cp314-cp314-musllinux_1_2_i686.whl", hash = "sha256:a0cb71ccc6ef9ce36eecb6272c81afdc2f565950cdcec33ae8e6cd8f7fc86f27", size = 739639, upload-time = "2025-09-22T19:51:10.566Z" },
    { url = "https://files.pythonhosted.org/packages/15/18/b0e1fafe59051de9e79cdd431863b03593ecfa8341c110affad7c8121efc/ruamel.yaml.clib-0.2.14-cp314-cp314-musllinux_1_2_x86_64.whl", hash = "sha256:e7cb9ad1d525d40f7d87b6df7c0ff916a66bc52cb61b66ac1b2a16d0c1b07640", size = 764456, upload-time = "2025-09-22T19:51:11.736Z" },
]

[[package]]
name = "semgrep"
version = "1.142.1"
source = { registry = "https://pypi.org/simple" }
dependencies = [
    { name = "attrs" },
    { name = "boltons" },
    { name = "click" },
    { name = "click-option-group" },
    { name = "colorama" },
    { name = "exceptiongroup" },
    { name = "glom" },
    { name = "jsonschema" },
    { name = "mcp" },
    { name = "opentelemetry-api" },
    { name = "opentelemetry-exporter-otlp-proto-http" },
    { name = "opentelemetry-instrumentation-requests" },
    { name = "opentelemetry-sdk" },
    { name = "packaging" },
    { name = "peewee" },
    { name = "pywin32", marker = "sys_platform == 'win32'" },
    { name = "requests" },
    { name = "rich" },
    { name = "ruamel-yaml" },
    { name = "ruamel-yaml-clib" },
    { name = "tomli" },
    { name = "typing-extensions" },
    { name = "urllib3" },
    { name = "wcmatch" },
]
sdist = { url = "https://files.pythonhosted.org/packages/2c/57/036f9617391c01807290767ece2e6a52edd861040177d6da33d7192d1498/semgrep-1.142.1.tar.gz", hash = "sha256:8131149993ff638eb996f4ab30c3993e974c04a4cd9bd0d861c2b934c3a833e6", size = 42352470, upload-time = "2025-11-06T15:06:30.134Z" }
wheels = [
    { url = "https://files.pythonhosted.org/packages/a2/b6/df0d798f55701164bb23ceabacc44a9470c1f7d06b45a29c1bd13f4ebea8/semgrep-1.142.1-cp310.cp311.cp312.cp313.cp314.py310.py311.py312.py313.py314-none-macosx_10_14_x86_64.whl", hash = "sha256:933a22332117b86950575ed56de7f6a8afeffee10ec1cde2365aa7efa07ee69c", size = 35028619, upload-time = "2025-11-06T15:06:15.807Z" },
    { url = "https://files.pythonhosted.org/packages/05/06/d66fb898f0de0bed43c7f5730c0bd3533dbea06a62bab33d8dc5a8aaa7bc/semgrep-1.142.1-cp310.cp311.cp312.cp313.cp314.py310.py311.py312.py313.py314-none-macosx_11_0_arm64.whl", hash = "sha256:aa120b2739437cc06fee80b6da699d609ef71758bb710a99bf5cf5b55c8850e7", size = 39919174, upload-time = "2025-11-06T15:06:19.183Z" },
    { url = "https://files.pythonhosted.org/packages/9c/a7/d363e1c7b9081390792f179a383718b34aefc29608e64827a8ea2712c150/semgrep-1.142.1-cp310.cp311.cp312.cp313.cp314.py310.py311.py312.py313.py314-none-musllinux_1_0_aarch64.manylinux2014_aarch64.whl", hash = "sha256:177e1b9bb245fa5bf6bf19194e42e35d60757d64de7b74553f520e64ab45621d", size = 54284999, upload-time = "2025-11-06T15:06:21.874Z" },
    { url = "https://files.pythonhosted.org/packages/12/8c/d836357c82c280b56648e8cdd184a7995ecdd43b0eb01bb7ae3d8d77c5fe/semgrep-1.142.1-cp310.cp311.cp312.cp313.cp314.py310.py311.py312.py313.py314-none-musllinux_1_0_x86_64.manylinux2014_x86_64.whl", hash = "sha256:e65973b618f5e5a8f85214dc7de3dcc4b3a38cd0608a8d81c9335a3c6d47e450", size = 50400004, upload-time = "2025-11-06T15:06:24.807Z" },
    { url = "https://files.pythonhosted.org/packages/c7/df/108147f8f4fb1b2078f7ac612ec0a042d7934df23b7fee422c1b3f5e95d7/semgrep-1.142.1-cp310.cp311.cp312.cp313.cp314.py310.py311.py312.py313.py314-none-win_amd64.whl", hash = "sha256:88e8a95df0f765925c0a70250961d001d7d12ddd8e19787327cfe5bad10f5f49", size = 42960807, upload-time = "2025-11-06T15:06:27.688Z" },
]

[[package]]
name = "send2trash"
version = "1.8.3"
source = { registry = "https://pypi.org/simple" }
sdist = { url = "https://files.pythonhosted.org/packages/fd/3a/aec9b02217bb79b87bbc1a21bc6abc51e3d5dcf65c30487ac96c0908c722/Send2Trash-1.8.3.tar.gz", hash = "sha256:b18e7a3966d99871aefeb00cfbcfdced55ce4871194810fc71f4aa484b953abf", size = 17394, upload-time = "2024-04-07T00:01:09.267Z" }
wheels = [
    { url = "https://files.pythonhosted.org/packages/40/b0/4562db6223154aa4e22f939003cb92514c79f3d4dccca3444253fd17f902/Send2Trash-1.8.3-py3-none-any.whl", hash = "sha256:0c31227e0bd08961c7665474a3d1ef7193929fedda4233843689baa056be46c9", size = 18072, upload-time = "2024-04-07T00:01:07.438Z" },
]

[[package]]
name = "setuptools"
version = "80.9.0"
source = { registry = "https://pypi.org/simple" }
sdist = { url = "https://files.pythonhosted.org/packages/18/5d/3bf57dcd21979b887f014ea83c24ae194cfcd12b9e0fda66b957c69d1fca/setuptools-80.9.0.tar.gz", hash = "sha256:f36b47402ecde768dbfafc46e8e4207b4360c654f1f3bb84475f0a28628fb19c", size = 1319958, upload-time = "2025-05-27T00:56:51.443Z" }
wheels = [
    { url = "https://files.pythonhosted.org/packages/a3/dc/17031897dae0efacfea57dfd3a82fdd2a2aeb58e0ff71b77b87e44edc772/setuptools-80.9.0-py3-none-any.whl", hash = "sha256:062d34222ad13e0cc312a4c02d73f059e86a4acbfbdea8f8f76b28c99f306922", size = 1201486, upload-time = "2025-05-27T00:56:49.664Z" },
]

[[package]]
name = "six"
version = "1.17.0"
source = { registry = "https://pypi.org/simple" }
sdist = { url = "https://files.pythonhosted.org/packages/94/e7/b2c673351809dca68a0e064b6af791aa332cf192da575fd474ed7d6f16a2/six-1.17.0.tar.gz", hash = "sha256:ff70335d468e7eb6ec65b95b99d3a2836546063f63acc5171de367e834932a81", size = 34031, upload-time = "2024-12-04T17:35:28.174Z" }
wheels = [
    { url = "https://files.pythonhosted.org/packages/b7/ce/149a00dd41f10bc29e5921b496af8b574d8413afcd5e30dfa0ed46c2cc5e/six-1.17.0-py2.py3-none-any.whl", hash = "sha256:4721f391ed90541fddacab5acf947aa0d3dc7d27b2e1e8eda2be8970586c3274", size = 11050, upload-time = "2024-12-04T17:35:26.475Z" },
]

[[package]]
name = "sniffio"
version = "1.3.1"
source = { registry = "https://pypi.org/simple" }
sdist = { url = "https://files.pythonhosted.org/packages/a2/87/a6771e1546d97e7e041b6ae58d80074f81b7d5121207425c964ddf5cfdbd/sniffio-1.3.1.tar.gz", hash = "sha256:f4324edc670a0f49750a81b895f35c3adb843cca46f0530f79fc1babb23789dc", size = 20372, upload-time = "2024-02-25T23:20:04.057Z" }
wheels = [
    { url = "https://files.pythonhosted.org/packages/e9/44/75a9c9421471a6c4805dbf2356f7c181a29c1879239abab1ea2cc8f38b40/sniffio-1.3.1-py3-none-any.whl", hash = "sha256:2f6da418d1f1e0fddd844478f41680e794e6051915791a034ff65e5f100525a2", size = 10235, upload-time = "2024-02-25T23:20:01.196Z" },
]

[[package]]
name = "soupsieve"
version = "2.8"
source = { registry = "https://pypi.org/simple" }
sdist = { url = "https://files.pythonhosted.org/packages/6d/e6/21ccce3262dd4889aa3332e5a119a3491a95e8f60939870a3a035aabac0d/soupsieve-2.8.tar.gz", hash = "sha256:e2dd4a40a628cb5f28f6d4b0db8800b8f581b65bb380b97de22ba5ca8d72572f", size = 103472, upload-time = "2025-08-27T15:39:51.78Z" }
wheels = [
    { url = "https://files.pythonhosted.org/packages/14/a0/bb38d3b76b8cae341dad93a2dd83ab7462e6dbcdd84d43f54ee60a8dc167/soupsieve-2.8-py3-none-any.whl", hash = "sha256:0cc76456a30e20f5d7f2e14a98a4ae2ee4e5abdc7c5ea0aafe795f344bc7984c", size = 36679, upload-time = "2025-08-27T15:39:50.179Z" },
]

[[package]]
name = "sqlalchemy"
version = "2.0.43"
source = { registry = "https://pypi.org/simple" }
dependencies = [
    { name = "greenlet", marker = "(python_full_version < '3.14' and platform_machine == 'AMD64') or (python_full_version < '3.14' and platform_machine == 'WIN32') or (python_full_version < '3.14' and platform_machine == 'aarch64') or (python_full_version < '3.14' and platform_machine == 'amd64') or (python_full_version < '3.14' and platform_machine == 'ppc64le') or (python_full_version < '3.14' and platform_machine == 'win32') or (python_full_version < '3.14' and platform_machine == 'x86_64')" },
    { name = "typing-extensions" },
]
sdist = { url = "https://files.pythonhosted.org/packages/d7/bc/d59b5d97d27229b0e009bd9098cd81af71c2fa5549c580a0a67b9bed0496/sqlalchemy-2.0.43.tar.gz", hash = "sha256:788bfcef6787a7764169cfe9859fe425bf44559619e1d9f56f5bddf2ebf6f417", size = 9762949, upload-time = "2025-08-11T14:24:58.438Z" }
wheels = [
    { url = "https://files.pythonhosted.org/packages/61/db/20c78f1081446095450bdc6ee6cc10045fce67a8e003a5876b6eaafc5cc4/sqlalchemy-2.0.43-cp312-cp312-macosx_10_13_x86_64.whl", hash = "sha256:20d81fc2736509d7a2bd33292e489b056cbae543661bb7de7ce9f1c0cd6e7f24", size = 2134891, upload-time = "2025-08-11T15:51:13.019Z" },
    { url = "https://files.pythonhosted.org/packages/45/0a/3d89034ae62b200b4396f0f95319f7d86e9945ee64d2343dcad857150fa2/sqlalchemy-2.0.43-cp312-cp312-macosx_11_0_arm64.whl", hash = "sha256:25b9fc27650ff5a2c9d490c13c14906b918b0de1f8fcbb4c992712d8caf40e83", size = 2123061, upload-time = "2025-08-11T15:51:14.319Z" },
    { url = "https://files.pythonhosted.org/packages/cb/10/2711f7ff1805919221ad5bee205971254845c069ee2e7036847103ca1e4c/sqlalchemy-2.0.43-cp312-cp312-manylinux_2_17_aarch64.manylinux2014_aarch64.whl", hash = "sha256:6772e3ca8a43a65a37c88e2f3e2adfd511b0b1da37ef11ed78dea16aeae85bd9", size = 3320384, upload-time = "2025-08-11T15:52:35.088Z" },
    { url = "https://files.pythonhosted.org/packages/6e/0e/3d155e264d2ed2778484006ef04647bc63f55b3e2d12e6a4f787747b5900/sqlalchemy-2.0.43-cp312-cp312-manylinux_2_17_x86_64.manylinux2014_x86_64.whl", hash = "sha256:1a113da919c25f7f641ffbd07fbc9077abd4b3b75097c888ab818f962707eb48", size = 3329648, upload-time = "2025-08-11T15:56:34.153Z" },
    { url = "https://files.pythonhosted.org/packages/5b/81/635100fb19725c931622c673900da5efb1595c96ff5b441e07e3dd61f2be/sqlalchemy-2.0.43-cp312-cp312-musllinux_1_2_aarch64.whl", hash = "sha256:4286a1139f14b7d70141c67a8ae1582fc2b69105f1b09d9573494eb4bb4b2687", size = 3258030, upload-time = "2025-08-11T15:52:36.933Z" },
    { url = "https://files.pythonhosted.org/packages/0c/ed/a99302716d62b4965fded12520c1cbb189f99b17a6d8cf77611d21442e47/sqlalchemy-2.0.43-cp312-cp312-musllinux_1_2_x86_64.whl", hash = "sha256:529064085be2f4d8a6e5fab12d36ad44f1909a18848fcfbdb59cc6d4bbe48efe", size = 3294469, upload-time = "2025-08-11T15:56:35.553Z" },
    { url = "https://files.pythonhosted.org/packages/5d/a2/3a11b06715149bf3310b55a98b5c1e84a42cfb949a7b800bc75cb4e33abc/sqlalchemy-2.0.43-cp312-cp312-win32.whl", hash = "sha256:b535d35dea8bbb8195e7e2b40059e2253acb2b7579b73c1b432a35363694641d", size = 2098906, upload-time = "2025-08-11T15:55:00.645Z" },
    { url = "https://files.pythonhosted.org/packages/bc/09/405c915a974814b90aa591280623adc6ad6b322f61fd5cff80aeaef216c9/sqlalchemy-2.0.43-cp312-cp312-win_amd64.whl", hash = "sha256:1c6d85327ca688dbae7e2b06d7d84cfe4f3fffa5b5f9e21bb6ce9d0e1a0e0e0a", size = 2126260, upload-time = "2025-08-11T15:55:02.965Z" },
    { url = "https://files.pythonhosted.org/packages/41/1c/a7260bd47a6fae7e03768bf66451437b36451143f36b285522b865987ced/sqlalchemy-2.0.43-cp313-cp313-macosx_10_13_x86_64.whl", hash = "sha256:e7c08f57f75a2bb62d7ee80a89686a5e5669f199235c6d1dac75cd59374091c3", size = 2130598, upload-time = "2025-08-11T15:51:15.903Z" },
    { url = "https://files.pythonhosted.org/packages/8e/84/8a337454e82388283830b3586ad7847aa9c76fdd4f1df09cdd1f94591873/sqlalchemy-2.0.43-cp313-cp313-macosx_11_0_arm64.whl", hash = "sha256:14111d22c29efad445cd5021a70a8b42f7d9152d8ba7f73304c4d82460946aaa", size = 2118415, upload-time = "2025-08-11T15:51:17.256Z" },
    { url = "https://files.pythonhosted.org/packages/cf/ff/22ab2328148492c4d71899d62a0e65370ea66c877aea017a244a35733685/sqlalchemy-2.0.43-cp313-cp313-manylinux_2_17_aarch64.manylinux2014_aarch64.whl", hash = "sha256:21b27b56eb2f82653168cefe6cb8e970cdaf4f3a6cb2c5e3c3c1cf3158968ff9", size = 3248707, upload-time = "2025-08-11T15:52:38.444Z" },
    { url = "https://files.pythonhosted.org/packages/dc/29/11ae2c2b981de60187f7cbc84277d9d21f101093d1b2e945c63774477aba/sqlalchemy-2.0.43-cp313-cp313-manylinux_2_17_x86_64.manylinux2014_x86_64.whl", hash = "sha256:9c5a9da957c56e43d72126a3f5845603da00e0293720b03bde0aacffcf2dc04f", size = 3253602, upload-time = "2025-08-11T15:56:37.348Z" },
    { url = "https://files.pythonhosted.org/packages/b8/61/987b6c23b12c56d2be451bc70900f67dd7d989d52b1ee64f239cf19aec69/sqlalchemy-2.0.43-cp313-cp313-musllinux_1_2_aarch64.whl", hash = "sha256:5d79f9fdc9584ec83d1b3c75e9f4595c49017f5594fee1a2217117647225d738", size = 3183248, upload-time = "2025-08-11T15:52:39.865Z" },
    { url = "https://files.pythonhosted.org/packages/86/85/29d216002d4593c2ce1c0ec2cec46dda77bfbcd221e24caa6e85eff53d89/sqlalchemy-2.0.43-cp313-cp313-musllinux_1_2_x86_64.whl", hash = "sha256:9df7126fd9db49e3a5a3999442cc67e9ee8971f3cb9644250107d7296cb2a164", size = 3219363, upload-time = "2025-08-11T15:56:39.11Z" },
    { url = "https://files.pythonhosted.org/packages/b6/e4/bd78b01919c524f190b4905d47e7630bf4130b9f48fd971ae1c6225b6f6a/sqlalchemy-2.0.43-cp313-cp313-win32.whl", hash = "sha256:7f1ac7828857fcedb0361b48b9ac4821469f7694089d15550bbcf9ab22564a1d", size = 2096718, upload-time = "2025-08-11T15:55:05.349Z" },
    { url = "https://files.pythonhosted.org/packages/ac/a5/ca2f07a2a201f9497de1928f787926613db6307992fe5cda97624eb07c2f/sqlalchemy-2.0.43-cp313-cp313-win_amd64.whl", hash = "sha256:971ba928fcde01869361f504fcff3b7143b47d30de188b11c6357c0505824197", size = 2123200, upload-time = "2025-08-11T15:55:07.932Z" },
    { url = "https://files.pythonhosted.org/packages/b8/d9/13bdde6521f322861fab67473cec4b1cc8999f3871953531cf61945fad92/sqlalchemy-2.0.43-py3-none-any.whl", hash = "sha256:1681c21dd2ccee222c2fe0bef671d1aef7c504087c9c4e800371cfcc8ac966fc", size = 1924759, upload-time = "2025-08-11T15:39:53.024Z" },
]

[[package]]
name = "sse-starlette"
version = "3.0.3"
source = { registry = "https://pypi.org/simple" }
dependencies = [
    { name = "anyio" },
]
sdist = { url = "https://files.pythonhosted.org/packages/db/3c/fa6517610dc641262b77cc7bf994ecd17465812c1b0585fe33e11be758ab/sse_starlette-3.0.3.tar.gz", hash = "sha256:88cfb08747e16200ea990c8ca876b03910a23b547ab3bd764c0d8eb81019b971", size = 21943, upload-time = "2025-10-30T18:44:20.117Z" }
wheels = [
    { url = "https://files.pythonhosted.org/packages/23/a0/984525d19ca5c8a6c33911a0c164b11490dd0f90ff7fd689f704f84e9a11/sse_starlette-3.0.3-py3-none-any.whl", hash = "sha256:af5bf5a6f3933df1d9c7f8539633dc8444ca6a97ab2e2a7cd3b6e431ac03a431", size = 11765, upload-time = "2025-10-30T18:44:18.834Z" },
]

[[package]]
name = "stack-data"
version = "0.6.3"
source = { registry = "https://pypi.org/simple" }
dependencies = [
    { name = "asttokens" },
    { name = "executing" },
    { name = "pure-eval" },
]
sdist = { url = "https://files.pythonhosted.org/packages/28/e3/55dcc2cfbc3ca9c29519eb6884dd1415ecb53b0e934862d3559ddcb7e20b/stack_data-0.6.3.tar.gz", hash = "sha256:836a778de4fec4dcd1dcd89ed8abff8a221f58308462e1c4aa2a3cf30148f0b9", size = 44707, upload-time = "2023-09-30T13:58:05.479Z" }
wheels = [
    { url = "https://files.pythonhosted.org/packages/f1/7b/ce1eafaf1a76852e2ec9b22edecf1daa58175c090266e9f6c64afcd81d91/stack_data-0.6.3-py3-none-any.whl", hash = "sha256:d5558e0c25a4cb0853cddad3d77da9891a08cb85dd9f9f91b9f8cd66e511e695", size = 24521, upload-time = "2023-09-30T13:58:03.53Z" },
]

[[package]]
name = "starlette"
version = "0.47.3"
source = { registry = "https://pypi.org/simple" }
dependencies = [
    { name = "anyio" },
    { name = "typing-extensions", marker = "python_full_version < '3.13'" },
]
sdist = { url = "https://files.pythonhosted.org/packages/15/b9/cc3017f9a9c9b6e27c5106cc10cc7904653c3eec0729793aec10479dd669/starlette-0.47.3.tar.gz", hash = "sha256:6bc94f839cc176c4858894f1f8908f0ab79dfec1a6b8402f6da9be26ebea52e9", size = 2584144, upload-time = "2025-08-24T13:36:42.122Z" }
wheels = [
    { url = "https://files.pythonhosted.org/packages/ce/fd/901cfa59aaa5b30a99e16876f11abe38b59a1a2c51ffb3d7142bb6089069/starlette-0.47.3-py3-none-any.whl", hash = "sha256:89c0778ca62a76b826101e7c709e70680a1699ca7da6b44d38eb0a7e61fe4b51", size = 72991, upload-time = "2025-08-24T13:36:40.887Z" },
]

[[package]]
name = "storage3"
version = "2.24.0"
source = { registry = "https://pypi.org/simple" }
dependencies = [
    { name = "deprecation" },
    { name = "httpx", extra = ["http2"] },
    { name = "pydantic" },
    { name = "yarl" },
]
sdist = { url = "https://files.pythonhosted.org/packages/10/eb/4743955292d59f8e5408103aa2c3bb2d219c955099481e26a878ba3bbdef/storage3-2.24.0.tar.gz", hash = "sha256:4f26d2866ef6eb9349570e2ec70657e7e3cc884f419c58e64d99317891013743", size = 9764, upload-time = "2025-11-07T17:08:15.419Z" }
wheels = [
    { url = "https://files.pythonhosted.org/packages/44/9a/9915392e8028c55556ed90f30d71e703fca49d6e4b129f1934e83c27de77/storage3-2.24.0-py3-none-any.whl", hash = "sha256:189364923c3a3279af863f2e5170700eddd45c7d861bbd360aebc40b6361f1a7", size = 19159, upload-time = "2025-11-07T17:08:14.001Z" },
]

[[package]]
name = "strenum"
version = "0.4.15"
source = { registry = "https://pypi.org/simple" }
sdist = { url = "https://files.pythonhosted.org/packages/85/ad/430fb60d90e1d112a62ff57bdd1f286ec73a2a0331272febfddd21f330e1/StrEnum-0.4.15.tar.gz", hash = "sha256:878fb5ab705442070e4dd1929bb5e2249511c0bcf2b0eeacf3bcd80875c82eff", size = 23384, upload-time = "2023-06-29T22:02:58.399Z" }
wheels = [
    { url = "https://files.pythonhosted.org/packages/81/69/297302c5f5f59c862faa31e6cb9a4cd74721cd1e052b38e464c5b402df8b/StrEnum-0.4.15-py3-none-any.whl", hash = "sha256:a30cda4af7cc6b5bf52c8055bc4bf4b2b6b14a93b574626da33df53cf7740659", size = 8851, upload-time = "2023-06-29T22:02:56.947Z" },
]

[[package]]
name = "supabase"
version = "2.24.0"
source = { registry = "https://pypi.org/simple" }
dependencies = [
    { name = "httpx" },
    { name = "postgrest" },
    { name = "realtime" },
    { name = "storage3" },
    { name = "supabase-auth" },
    { name = "supabase-functions" },
]
sdist = { url = "https://files.pythonhosted.org/packages/87/c0/9a8f8b808450ab28642ca96f384b8071749524ff533db261e47941e228e3/supabase-2.24.0.tar.gz", hash = "sha256:9a1c0a56cc1c1caea4fc78354fd81b764f73bc4cd86932920be8ad9f127bc5ca", size = 9565, upload-time = "2025-11-07T17:08:17.415Z" }
wheels = [
    { url = "https://files.pythonhosted.org/packages/b7/67/f89c2104687dd7b9f375dd2fff8f5ffd63afbb0285df2d8fa96ebfb7b99e/supabase-2.24.0-py3-none-any.whl", hash = "sha256:44adea019a0964529a3021f45f25c15e719dff8e5d726634644df789eb23f64f", size = 16441, upload-time = "2025-11-07T17:08:16.096Z" },
]

[[package]]
name = "supabase-auth"
version = "2.24.0"
source = { registry = "https://pypi.org/simple" }
dependencies = [
    { name = "httpx", extra = ["http2"] },
    { name = "pydantic" },
    { name = "pyjwt", extra = ["crypto"] },
]
sdist = { url = "https://files.pythonhosted.org/packages/be/2a/f3ec5d6c6dbac41e3e8848b34410e8a71efa879a151dcb5cc89258f3a004/supabase_auth-2.24.0.tar.gz", hash = "sha256:8b3ed605ce8cfa308e88620ccf9dc42c8780270353968e4b49853fe9a7849ec9", size = 38794, upload-time = "2025-11-07T17:08:19.847Z" }
wheels = [
    { url = "https://files.pythonhosted.org/packages/77/57/c3696af055b3b43a9864d1dd6c0472023d61163dbee223e7deae7e81de2d/supabase_auth-2.24.0-py3-none-any.whl", hash = "sha256:9229d1d13cd21abc082ed81602226d4f8d03422f3e73d22412f55f24c374bc6f", size = 48019, upload-time = "2025-11-07T17:08:18.356Z" },
]

[[package]]
name = "supabase-functions"
version = "2.24.0"
source = { registry = "https://pypi.org/simple" }
dependencies = [
    { name = "httpx", extra = ["http2"] },
    { name = "strenum" },
    { name = "yarl" },
]
sdist = { url = "https://files.pythonhosted.org/packages/ff/c8/6b07d8e938bd44616304b573787f9d7033aae7f908ef60e0bc66805d56e3/supabase_functions-2.24.0.tar.gz", hash = "sha256:d98777b6433c2d916f135906685b73460f26e16a3d0c167dda0ae03e1a1f9b59", size = 4524, upload-time = "2025-11-07T17:08:21.805Z" }
wheels = [
    { url = "https://files.pythonhosted.org/packages/b7/da/d49051453766dbfdb5a086eebed7d3cb1814b6ff64ab6a90fd14edc13d46/supabase_functions-2.24.0-py3-none-any.whl", hash = "sha256:b93d79ffc446cb96faf03be550b6991847394064feec3ebf21954d3aff836d11", size = 8471, upload-time = "2025-11-07T17:08:20.943Z" },
]

[[package]]
name = "terminado"
version = "0.18.1"
source = { registry = "https://pypi.org/simple" }
dependencies = [
    { name = "ptyprocess", marker = "os_name != 'nt'" },
    { name = "pywinpty", marker = "os_name == 'nt'" },
    { name = "tornado" },
]
sdist = { url = "https://files.pythonhosted.org/packages/8a/11/965c6fd8e5cc254f1fe142d547387da17a8ebfd75a3455f637c663fb38a0/terminado-0.18.1.tar.gz", hash = "sha256:de09f2c4b85de4765f7714688fff57d3e75bad1f909b589fde880460c753fd2e", size = 32701, upload-time = "2024-03-12T14:34:39.026Z" }
wheels = [
    { url = "https://files.pythonhosted.org/packages/6a/9e/2064975477fdc887e47ad42157e214526dcad8f317a948dee17e1659a62f/terminado-0.18.1-py3-none-any.whl", hash = "sha256:a4468e1b37bb318f8a86514f65814e1afc977cf29b3992a4500d9dd305dcceb0", size = 14154, upload-time = "2024-03-12T14:34:36.569Z" },
]

[[package]]
name = "thrift"
version = "0.20.0"
source = { registry = "https://pypi.org/simple" }
dependencies = [
    { name = "six" },
]
sdist = { url = "https://files.pythonhosted.org/packages/3c/2d/8946864f716ac82dcc88d290ed613cba7a80ec75df4f553ec3ff275f486e/thrift-0.20.0.tar.gz", hash = "sha256:4dd662eadf6b8aebe8a41729527bd69adf6ceaa2a8681cbef64d1273b3e8feba", size = 62295, upload-time = "2024-03-22T22:53:08.228Z" }

[[package]]
name = "tinycss2"
version = "1.4.0"
source = { registry = "https://pypi.org/simple" }
dependencies = [
    { name = "webencodings" },
]
sdist = { url = "https://files.pythonhosted.org/packages/7a/fd/7a5ee21fd08ff70d3d33a5781c255cbe779659bd03278feb98b19ee550f4/tinycss2-1.4.0.tar.gz", hash = "sha256:10c0972f6fc0fbee87c3edb76549357415e94548c1ae10ebccdea16fb404a9b7", size = 87085, upload-time = "2024-10-24T14:58:29.895Z" }
wheels = [
    { url = "https://files.pythonhosted.org/packages/e6/34/ebdc18bae6aa14fbee1a08b63c015c72b64868ff7dae68808ab500c492e2/tinycss2-1.4.0-py3-none-any.whl", hash = "sha256:3a49cf47b7675da0b15d0c6e1df8df4ebd96e9394bb905a5775adb0d884c5289", size = 26610, upload-time = "2024-10-24T14:58:28.029Z" },
]

[[package]]
name = "tomli"
version = "2.0.2"
source = { registry = "https://pypi.org/simple" }
sdist = { url = "https://files.pythonhosted.org/packages/35/b9/de2a5c0144d7d75a57ff355c0c24054f965b2dc3036456ae03a51ea6264b/tomli-2.0.2.tar.gz", hash = "sha256:d46d457a85337051c36524bc5349dd91b1877838e2979ac5ced3e710ed8a60ed", size = 16096, upload-time = "2024-10-02T10:46:13.208Z" }
wheels = [
    { url = "https://files.pythonhosted.org/packages/cf/db/ce8eda256fa131af12e0a76d481711abe4681b6923c27efb9a255c9e4594/tomli-2.0.2-py3-none-any.whl", hash = "sha256:2ebe24485c53d303f690b0ec092806a085f07af5a5aa1464f3931eec36caaa38", size = 13237, upload-time = "2024-10-02T10:46:11.806Z" },
]

[[package]]
name = "tornado"
version = "6.5.2"
source = { registry = "https://pypi.org/simple" }
sdist = { url = "https://files.pythonhosted.org/packages/09/ce/1eb500eae19f4648281bb2186927bb062d2438c2e5093d1360391afd2f90/tornado-6.5.2.tar.gz", hash = "sha256:ab53c8f9a0fa351e2c0741284e06c7a45da86afb544133201c5cc8578eb076a0", size = 510821, upload-time = "2025-08-08T18:27:00.78Z" }
wheels = [
    { url = "https://files.pythonhosted.org/packages/f6/48/6a7529df2c9cc12efd2e8f5dd219516184d703b34c06786809670df5b3bd/tornado-6.5.2-cp39-abi3-macosx_10_9_universal2.whl", hash = "sha256:2436822940d37cde62771cff8774f4f00b3c8024fe482e16ca8387b8a2724db6", size = 442563, upload-time = "2025-08-08T18:26:42.945Z" },
    { url = "https://files.pythonhosted.org/packages/f2/b5/9b575a0ed3e50b00c40b08cbce82eb618229091d09f6d14bce80fc01cb0b/tornado-6.5.2-cp39-abi3-macosx_10_9_x86_64.whl", hash = "sha256:583a52c7aa94ee046854ba81d9ebb6c81ec0fd30386d96f7640c96dad45a03ef", size = 440729, upload-time = "2025-08-08T18:26:44.473Z" },
    { url = "https://files.pythonhosted.org/packages/1b/4e/619174f52b120efcf23633c817fd3fed867c30bff785e2cd5a53a70e483c/tornado-6.5.2-cp39-abi3-manylinux_2_17_aarch64.manylinux2014_aarch64.whl", hash = "sha256:b0fe179f28d597deab2842b86ed4060deec7388f1fd9c1b4a41adf8af058907e", size = 444295, upload-time = "2025-08-08T18:26:46.021Z" },
    { url = "https://files.pythonhosted.org/packages/95/fa/87b41709552bbd393c85dd18e4e3499dcd8983f66e7972926db8d96aa065/tornado-6.5.2-cp39-abi3-manylinux_2_5_i686.manylinux1_i686.manylinux_2_17_i686.manylinux2014_i686.whl", hash = "sha256:b186e85d1e3536d69583d2298423744740986018e393d0321df7340e71898882", size = 443644, upload-time = "2025-08-08T18:26:47.625Z" },
    { url = "https://files.pythonhosted.org/packages/f9/41/fb15f06e33d7430ca89420283a8762a4e6b8025b800ea51796ab5e6d9559/tornado-6.5.2-cp39-abi3-manylinux_2_5_x86_64.manylinux1_x86_64.manylinux_2_17_x86_64.manylinux2014_x86_64.whl", hash = "sha256:e792706668c87709709c18b353da1f7662317b563ff69f00bab83595940c7108", size = 443878, upload-time = "2025-08-08T18:26:50.599Z" },
    { url = "https://files.pythonhosted.org/packages/11/92/fe6d57da897776ad2e01e279170ea8ae726755b045fe5ac73b75357a5a3f/tornado-6.5.2-cp39-abi3-musllinux_1_2_aarch64.whl", hash = "sha256:06ceb1300fd70cb20e43b1ad8aaee0266e69e7ced38fa910ad2e03285009ce7c", size = 444549, upload-time = "2025-08-08T18:26:51.864Z" },
    { url = "https://files.pythonhosted.org/packages/9b/02/c8f4f6c9204526daf3d760f4aa555a7a33ad0e60843eac025ccfd6ff4a93/tornado-6.5.2-cp39-abi3-musllinux_1_2_i686.whl", hash = "sha256:74db443e0f5251be86cbf37929f84d8c20c27a355dd452a5cfa2aada0d001ec4", size = 443973, upload-time = "2025-08-08T18:26:53.625Z" },
    { url = "https://files.pythonhosted.org/packages/ae/2d/f5f5707b655ce2317190183868cd0f6822a1121b4baeae509ceb9590d0bd/tornado-6.5.2-cp39-abi3-musllinux_1_2_x86_64.whl", hash = "sha256:b5e735ab2889d7ed33b32a459cac490eda71a1ba6857b0118de476ab6c366c04", size = 443954, upload-time = "2025-08-08T18:26:55.072Z" },
    { url = "https://files.pythonhosted.org/packages/e8/59/593bd0f40f7355806bf6573b47b8c22f8e1374c9b6fd03114bd6b7a3dcfd/tornado-6.5.2-cp39-abi3-win32.whl", hash = "sha256:c6f29e94d9b37a95013bb669616352ddb82e3bfe8326fccee50583caebc8a5f0", size = 445023, upload-time = "2025-08-08T18:26:56.677Z" },
    { url = "https://files.pythonhosted.org/packages/c7/2a/f609b420c2f564a748a2d80ebfb2ee02a73ca80223af712fca591386cafb/tornado-6.5.2-cp39-abi3-win_amd64.whl", hash = "sha256:e56a5af51cc30dd2cae649429af65ca2f6571da29504a07995175df14c18f35f", size = 445427, upload-time = "2025-08-08T18:26:57.91Z" },
    { url = "https://files.pythonhosted.org/packages/5e/4f/e1f65e8f8c76d73658b33d33b81eed4322fb5085350e4328d5c956f0c8f9/tornado-6.5.2-cp39-abi3-win_arm64.whl", hash = "sha256:d6c33dc3672e3a1f3618eb63b7ef4683a7688e7b9e6e8f0d9aa5726360a004af", size = 444456, upload-time = "2025-08-08T18:26:59.207Z" },
]

[[package]]
name = "traitlets"
version = "5.14.3"
source = { registry = "https://pypi.org/simple" }
sdist = { url = "https://files.pythonhosted.org/packages/eb/79/72064e6a701c2183016abbbfedaba506d81e30e232a68c9f0d6f6fcd1574/traitlets-5.14.3.tar.gz", hash = "sha256:9ed0579d3502c94b4b3732ac120375cda96f923114522847de4b3bb98b96b6b7", size = 161621, upload-time = "2024-04-19T11:11:49.746Z" }
wheels = [
    { url = "https://files.pythonhosted.org/packages/00/c0/8f5d070730d7836adc9c9b6408dec68c6ced86b304a9b26a14df072a6e8c/traitlets-5.14.3-py3-none-any.whl", hash = "sha256:b74e89e397b1ed28cc831db7aea759ba6640cb3de13090ca145426688ff1ac4f", size = 85359, upload-time = "2024-04-19T11:11:46.763Z" },
]

[[package]]
name = "types-python-dateutil"
version = "2.9.0.20250822"
source = { registry = "https://pypi.org/simple" }
sdist = { url = "https://files.pythonhosted.org/packages/0c/0a/775f8551665992204c756be326f3575abba58c4a3a52eef9909ef4536428/types_python_dateutil-2.9.0.20250822.tar.gz", hash = "sha256:84c92c34bd8e68b117bff742bc00b692a1e8531262d4507b33afcc9f7716cd53", size = 16084, upload-time = "2025-08-22T03:02:00.613Z" }
wheels = [
    { url = "https://files.pythonhosted.org/packages/ab/d9/a29dfa84363e88b053bf85a8b7f212a04f0d7343a4d24933baa45c06e08b/types_python_dateutil-2.9.0.20250822-py3-none-any.whl", hash = "sha256:849d52b737e10a6dc6621d2bd7940ec7c65fcb69e6aa2882acf4e56b2b508ddc", size = 17892, upload-time = "2025-08-22T03:01:59.436Z" },
]

[[package]]
name = "typing-extensions"
version = "4.15.0"
source = { registry = "https://pypi.org/simple" }
sdist = { url = "https://files.pythonhosted.org/packages/72/94/1a15dd82efb362ac84269196e94cf00f187f7ed21c242792a923cdb1c61f/typing_extensions-4.15.0.tar.gz", hash = "sha256:0cea48d173cc12fa28ecabc3b837ea3cf6f38c6d1136f85cbaaf598984861466", size = 109391, upload-time = "2025-08-25T13:49:26.313Z" }
wheels = [
    { url = "https://files.pythonhosted.org/packages/18/67/36e9267722cc04a6b9f15c7f3441c2363321a3ea07da7ae0c0707beb2a9c/typing_extensions-4.15.0-py3-none-any.whl", hash = "sha256:f0fa19c6845758ab08074a0cfa8b7aecb71c999ca73d62883bc25cc018c4e548", size = 44614, upload-time = "2025-08-25T13:49:24.86Z" },
]

[[package]]
name = "typing-inspection"
version = "0.4.1"
source = { registry = "https://pypi.org/simple" }
dependencies = [
    { name = "typing-extensions" },
]
sdist = { url = "https://files.pythonhosted.org/packages/f8/b1/0c11f5058406b3af7609f121aaa6b609744687f1d158b3c3a5bf4cc94238/typing_inspection-0.4.1.tar.gz", hash = "sha256:6ae134cc0203c33377d43188d4064e9b357dba58cff3185f22924610e70a9d28", size = 75726, upload-time = "2025-05-21T18:55:23.885Z" }
wheels = [
    { url = "https://files.pythonhosted.org/packages/17/69/cd203477f944c353c31bade965f880aa1061fd6bf05ded0726ca845b6ff7/typing_inspection-0.4.1-py3-none-any.whl", hash = "sha256:389055682238f53b04f7badcb49b989835495a96700ced5dab2d8feae4b26f51", size = 14552, upload-time = "2025-05-21T18:55:22.152Z" },
]

[[package]]
name = "tzdata"
version = "2025.2"
source = { registry = "https://pypi.org/simple" }
sdist = { url = "https://files.pythonhosted.org/packages/95/32/1a225d6164441be760d75c2c42e2780dc0873fe382da3e98a2e1e48361e5/tzdata-2025.2.tar.gz", hash = "sha256:b60a638fcc0daffadf82fe0f57e53d06bdec2f36c4df66280ae79bce6bd6f2b9", size = 196380, upload-time = "2025-03-23T13:54:43.652Z" }
wheels = [
    { url = "https://files.pythonhosted.org/packages/5c/23/c7abc0ca0a1526a0774eca151daeb8de62ec457e77262b66b359c3c7679e/tzdata-2025.2-py2.py3-none-any.whl", hash = "sha256:1a403fada01ff9221ca8044d701868fa132215d84beb92242d9acd2147f667a8", size = 347839, upload-time = "2025-03-23T13:54:41.845Z" },
]

[[package]]
name = "uri-template"
version = "1.3.0"
source = { registry = "https://pypi.org/simple" }
sdist = { url = "https://files.pythonhosted.org/packages/31/c7/0336f2bd0bcbada6ccef7aaa25e443c118a704f828a0620c6fa0207c1b64/uri-template-1.3.0.tar.gz", hash = "sha256:0e00f8eb65e18c7de20d595a14336e9f337ead580c70934141624b6d1ffdacc7", size = 21678, upload-time = "2023-06-21T01:49:05.374Z" }
wheels = [
    { url = "https://files.pythonhosted.org/packages/e7/00/3fca040d7cf8a32776d3d81a00c8ee7457e00f80c649f1e4a863c8321ae9/uri_template-1.3.0-py3-none-any.whl", hash = "sha256:a44a133ea12d44a0c0f06d7d42a52d71282e77e2f937d8abd5655b8d56fc1363", size = 11140, upload-time = "2023-06-21T01:49:03.467Z" },
]

[[package]]
name = "urllib3"
version = "2.5.0"
source = { registry = "https://pypi.org/simple" }
sdist = { url = "https://files.pythonhosted.org/packages/15/22/9ee70a2574a4f4599c47dd506532914ce044817c7752a79b6a51286319bc/urllib3-2.5.0.tar.gz", hash = "sha256:3fc47733c7e419d4bc3f6b3dc2b4f890bb743906a30d56ba4a5bfa4bbff92760", size = 393185, upload-time = "2025-06-18T14:07:41.644Z" }
wheels = [
    { url = "https://files.pythonhosted.org/packages/a7/c2/fe1e52489ae3122415c51f387e221dd0773709bad6c6cdaa599e8a2c5185/urllib3-2.5.0-py3-none-any.whl", hash = "sha256:e6b01673c0fa6a13e374b50871808eb3bf7046c4b125b216f6bf1cc604cff0dc", size = 129795, upload-time = "2025-06-18T14:07:40.39Z" },
]

[[package]]
name = "uvicorn"
version = "0.35.0"
source = { registry = "https://pypi.org/simple" }
dependencies = [
    { name = "click" },
    { name = "h11" },
]
sdist = { url = "https://files.pythonhosted.org/packages/5e/42/e0e305207bb88c6b8d3061399c6a961ffe5fbb7e2aa63c9234df7259e9cd/uvicorn-0.35.0.tar.gz", hash = "sha256:bc662f087f7cf2ce11a1d7fd70b90c9f98ef2e2831556dd078d131b96cc94a01", size = 78473, upload-time = "2025-06-28T16:15:46.058Z" }
wheels = [
    { url = "https://files.pythonhosted.org/packages/d2/e2/dc81b1bd1dcfe91735810265e9d26bc8ec5da45b4c0f6237e286819194c3/uvicorn-0.35.0-py3-none-any.whl", hash = "sha256:197535216b25ff9b785e29a0b79199f55222193d47f820816e7da751e9bc8d4a", size = 66406, upload-time = "2025-06-28T16:15:44.816Z" },
]

[package.optional-dependencies]
standard = [
    { name = "colorama", marker = "sys_platform == 'win32'" },
    { name = "httptools" },
    { name = "python-dotenv" },
    { name = "pyyaml" },
    { name = "uvloop", marker = "platform_python_implementation != 'PyPy' and sys_platform != 'cygwin' and sys_platform != 'win32'" },
    { name = "watchfiles" },
    { name = "websockets" },
]

[[package]]
name = "uvloop"
version = "0.21.0"
source = { registry = "https://pypi.org/simple" }
sdist = { url = "https://files.pythonhosted.org/packages/af/c0/854216d09d33c543f12a44b393c402e89a920b1a0a7dc634c42de91b9cf6/uvloop-0.21.0.tar.gz", hash = "sha256:3bf12b0fda68447806a7ad847bfa591613177275d35b6724b1ee573faa3704e3", size = 2492741, upload-time = "2024-10-14T23:38:35.489Z" }
wheels = [
    { url = "https://files.pythonhosted.org/packages/8c/4c/03f93178830dc7ce8b4cdee1d36770d2f5ebb6f3d37d354e061eefc73545/uvloop-0.21.0-cp312-cp312-macosx_10_13_universal2.whl", hash = "sha256:359ec2c888397b9e592a889c4d72ba3d6befba8b2bb01743f72fffbde663b59c", size = 1471284, upload-time = "2024-10-14T23:37:47.833Z" },
    { url = "https://files.pythonhosted.org/packages/43/3e/92c03f4d05e50f09251bd8b2b2b584a2a7f8fe600008bcc4523337abe676/uvloop-0.21.0-cp312-cp312-macosx_10_13_x86_64.whl", hash = "sha256:f7089d2dc73179ce5ac255bdf37c236a9f914b264825fdaacaded6990a7fb4c2", size = 821349, upload-time = "2024-10-14T23:37:50.149Z" },
    { url = "https://files.pythonhosted.org/packages/a6/ef/a02ec5da49909dbbfb1fd205a9a1ac4e88ea92dcae885e7c961847cd51e2/uvloop-0.21.0-cp312-cp312-manylinux_2_17_aarch64.manylinux2014_aarch64.whl", hash = "sha256:baa4dcdbd9ae0a372f2167a207cd98c9f9a1ea1188a8a526431eef2f8116cc8d", size = 4580089, upload-time = "2024-10-14T23:37:51.703Z" },
    { url = "https://files.pythonhosted.org/packages/06/a7/b4e6a19925c900be9f98bec0a75e6e8f79bb53bdeb891916609ab3958967/uvloop-0.21.0-cp312-cp312-manylinux_2_17_x86_64.manylinux2014_x86_64.whl", hash = "sha256:86975dca1c773a2c9864f4c52c5a55631038e387b47eaf56210f873887b6c8dc", size = 4693770, upload-time = "2024-10-14T23:37:54.122Z" },
    { url = "https://files.pythonhosted.org/packages/ce/0c/f07435a18a4b94ce6bd0677d8319cd3de61f3a9eeb1e5f8ab4e8b5edfcb3/uvloop-0.21.0-cp312-cp312-musllinux_1_2_aarch64.whl", hash = "sha256:461d9ae6660fbbafedd07559c6a2e57cd553b34b0065b6550685f6653a98c1cb", size = 4451321, upload-time = "2024-10-14T23:37:55.766Z" },
    { url = "https://files.pythonhosted.org/packages/8f/eb/f7032be105877bcf924709c97b1bf3b90255b4ec251f9340cef912559f28/uvloop-0.21.0-cp312-cp312-musllinux_1_2_x86_64.whl", hash = "sha256:183aef7c8730e54c9a3ee3227464daed66e37ba13040bb3f350bc2ddc040f22f", size = 4659022, upload-time = "2024-10-14T23:37:58.195Z" },
    { url = "https://files.pythonhosted.org/packages/3f/8d/2cbef610ca21539f0f36e2b34da49302029e7c9f09acef0b1c3b5839412b/uvloop-0.21.0-cp313-cp313-macosx_10_13_universal2.whl", hash = "sha256:bfd55dfcc2a512316e65f16e503e9e450cab148ef11df4e4e679b5e8253a5281", size = 1468123, upload-time = "2024-10-14T23:38:00.688Z" },
    { url = "https://files.pythonhosted.org/packages/93/0d/b0038d5a469f94ed8f2b2fce2434a18396d8fbfb5da85a0a9781ebbdec14/uvloop-0.21.0-cp313-cp313-macosx_10_13_x86_64.whl", hash = "sha256:787ae31ad8a2856fc4e7c095341cccc7209bd657d0e71ad0dc2ea83c4a6fa8af", size = 819325, upload-time = "2024-10-14T23:38:02.309Z" },
    { url = "https://files.pythonhosted.org/packages/50/94/0a687f39e78c4c1e02e3272c6b2ccdb4e0085fda3b8352fecd0410ccf915/uvloop-0.21.0-cp313-cp313-manylinux_2_17_aarch64.manylinux2014_aarch64.whl", hash = "sha256:5ee4d4ef48036ff6e5cfffb09dd192c7a5027153948d85b8da7ff705065bacc6", size = 4582806, upload-time = "2024-10-14T23:38:04.711Z" },
    { url = "https://files.pythonhosted.org/packages/d2/19/f5b78616566ea68edd42aacaf645adbf71fbd83fc52281fba555dc27e3f1/uvloop-0.21.0-cp313-cp313-manylinux_2_17_x86_64.manylinux2014_x86_64.whl", hash = "sha256:f3df876acd7ec037a3d005b3ab85a7e4110422e4d9c1571d4fc89b0fc41b6816", size = 4701068, upload-time = "2024-10-14T23:38:06.385Z" },
    { url = "https://files.pythonhosted.org/packages/47/57/66f061ee118f413cd22a656de622925097170b9380b30091b78ea0c6ea75/uvloop-0.21.0-cp313-cp313-musllinux_1_2_aarch64.whl", hash = "sha256:bd53ecc9a0f3d87ab847503c2e1552b690362e005ab54e8a48ba97da3924c0dc", size = 4454428, upload-time = "2024-10-14T23:38:08.416Z" },
    { url = "https://files.pythonhosted.org/packages/63/9a/0962b05b308494e3202d3f794a6e85abe471fe3cafdbcf95c2e8c713aabd/uvloop-0.21.0-cp313-cp313-musllinux_1_2_x86_64.whl", hash = "sha256:a5c39f217ab3c663dc699c04cbd50c13813e31d917642d459fdcec07555cc553", size = 4660018, upload-time = "2024-10-14T23:38:10.888Z" },
]

[[package]]
name = "watchfiles"
version = "1.1.0"
source = { registry = "https://pypi.org/simple" }
dependencies = [
    { name = "anyio" },
]
sdist = { url = "https://files.pythonhosted.org/packages/2a/9a/d451fcc97d029f5812e898fd30a53fd8c15c7bbd058fd75cfc6beb9bd761/watchfiles-1.1.0.tar.gz", hash = "sha256:693ed7ec72cbfcee399e92c895362b6e66d63dac6b91e2c11ae03d10d503e575", size = 94406, upload-time = "2025-06-15T19:06:59.42Z" }
wheels = [
    { url = "https://files.pythonhosted.org/packages/f6/b8/858957045a38a4079203a33aaa7d23ea9269ca7761c8a074af3524fbb240/watchfiles-1.1.0-cp312-cp312-macosx_10_12_x86_64.whl", hash = "sha256:9dc001c3e10de4725c749d4c2f2bdc6ae24de5a88a339c4bce32300a31ede179", size = 402339, upload-time = "2025-06-15T19:05:24.516Z" },
    { url = "https://files.pythonhosted.org/packages/80/28/98b222cca751ba68e88521fabd79a4fab64005fc5976ea49b53fa205d1fa/watchfiles-1.1.0-cp312-cp312-macosx_11_0_arm64.whl", hash = "sha256:d9ba68ec283153dead62cbe81872d28e053745f12335d037de9cbd14bd1877f5", size = 394409, upload-time = "2025-06-15T19:05:25.469Z" },
    { url = "https://files.pythonhosted.org/packages/86/50/dee79968566c03190677c26f7f47960aff738d32087087bdf63a5473e7df/watchfiles-1.1.0-cp312-cp312-manylinux_2_17_aarch64.manylinux2014_aarch64.whl", hash = "sha256:130fc497b8ee68dce163e4254d9b0356411d1490e868bd8790028bc46c5cc297", size = 450939, upload-time = "2025-06-15T19:05:26.494Z" },
    { url = "https://files.pythonhosted.org/packages/40/45/a7b56fb129700f3cfe2594a01aa38d033b92a33dddce86c8dfdfc1247b72/watchfiles-1.1.0-cp312-cp312-manylinux_2_17_armv7l.manylinux2014_armv7l.whl", hash = "sha256:50a51a90610d0845a5931a780d8e51d7bd7f309ebc25132ba975aca016b576a0", size = 457270, upload-time = "2025-06-15T19:05:27.466Z" },
    { url = "https://files.pythonhosted.org/packages/b5/c8/fa5ef9476b1d02dc6b5e258f515fcaaecf559037edf8b6feffcbc097c4b8/watchfiles-1.1.0-cp312-cp312-manylinux_2_17_i686.manylinux2014_i686.whl", hash = "sha256:dc44678a72ac0910bac46fa6a0de6af9ba1355669b3dfaf1ce5f05ca7a74364e", size = 483370, upload-time = "2025-06-15T19:05:28.548Z" },
    { url = "https://files.pythonhosted.org/packages/98/68/42cfcdd6533ec94f0a7aab83f759ec11280f70b11bfba0b0f885e298f9bd/watchfiles-1.1.0-cp312-cp312-manylinux_2_17_ppc64le.manylinux2014_ppc64le.whl", hash = "sha256:a543492513a93b001975ae283a51f4b67973662a375a403ae82f420d2c7205ee", size = 598654, upload-time = "2025-06-15T19:05:29.997Z" },
    { url = "https://files.pythonhosted.org/packages/d3/74/b2a1544224118cc28df7e59008a929e711f9c68ce7d554e171b2dc531352/watchfiles-1.1.0-cp312-cp312-manylinux_2_17_s390x.manylinux2014_s390x.whl", hash = "sha256:8ac164e20d17cc285f2b94dc31c384bc3aa3dd5e7490473b3db043dd70fbccfd", size = 478667, upload-time = "2025-06-15T19:05:31.172Z" },
    { url = "https://files.pythonhosted.org/packages/8c/77/e3362fe308358dc9f8588102481e599c83e1b91c2ae843780a7ded939a35/watchfiles-1.1.0-cp312-cp312-manylinux_2_17_x86_64.manylinux2014_x86_64.whl", hash = "sha256:f7590d5a455321e53857892ab8879dce62d1f4b04748769f5adf2e707afb9d4f", size = 452213, upload-time = "2025-06-15T19:05:32.299Z" },
    { url = "https://files.pythonhosted.org/packages/6e/17/c8f1a36540c9a1558d4faf08e909399e8133599fa359bf52ec8fcee5be6f/watchfiles-1.1.0-cp312-cp312-musllinux_1_1_aarch64.whl", hash = "sha256:37d3d3f7defb13f62ece99e9be912afe9dd8a0077b7c45ee5a57c74811d581a4", size = 626718, upload-time = "2025-06-15T19:05:33.415Z" },
    { url = "https://files.pythonhosted.org/packages/26/45/fb599be38b4bd38032643783d7496a26a6f9ae05dea1a42e58229a20ac13/watchfiles-1.1.0-cp312-cp312-musllinux_1_1_x86_64.whl", hash = "sha256:7080c4bb3efd70a07b1cc2df99a7aa51d98685be56be6038c3169199d0a1c69f", size = 623098, upload-time = "2025-06-15T19:05:34.534Z" },
    { url = "https://files.pythonhosted.org/packages/a1/e7/fdf40e038475498e160cd167333c946e45d8563ae4dd65caf757e9ffe6b4/watchfiles-1.1.0-cp312-cp312-win32.whl", hash = "sha256:cbcf8630ef4afb05dc30107bfa17f16c0896bb30ee48fc24bf64c1f970f3b1fd", size = 279209, upload-time = "2025-06-15T19:05:35.577Z" },
    { url = "https://files.pythonhosted.org/packages/3f/d3/3ae9d5124ec75143bdf088d436cba39812122edc47709cd2caafeac3266f/watchfiles-1.1.0-cp312-cp312-win_amd64.whl", hash = "sha256:cbd949bdd87567b0ad183d7676feb98136cde5bb9025403794a4c0db28ed3a47", size = 292786, upload-time = "2025-06-15T19:05:36.559Z" },
    { url = "https://files.pythonhosted.org/packages/26/2f/7dd4fc8b5f2b34b545e19629b4a018bfb1de23b3a496766a2c1165ca890d/watchfiles-1.1.0-cp312-cp312-win_arm64.whl", hash = "sha256:0a7d40b77f07be87c6faa93d0951a0fcd8cbca1ddff60a1b65d741bac6f3a9f6", size = 284343, upload-time = "2025-06-15T19:05:37.5Z" },
    { url = "https://files.pythonhosted.org/packages/d3/42/fae874df96595556a9089ade83be34a2e04f0f11eb53a8dbf8a8a5e562b4/watchfiles-1.1.0-cp313-cp313-macosx_10_12_x86_64.whl", hash = "sha256:5007f860c7f1f8df471e4e04aaa8c43673429047d63205d1630880f7637bca30", size = 402004, upload-time = "2025-06-15T19:05:38.499Z" },
    { url = "https://files.pythonhosted.org/packages/fa/55/a77e533e59c3003d9803c09c44c3651224067cbe7fb5d574ddbaa31e11ca/watchfiles-1.1.0-cp313-cp313-macosx_11_0_arm64.whl", hash = "sha256:20ecc8abbd957046f1fe9562757903f5eaf57c3bce70929fda6c7711bb58074a", size = 393671, upload-time = "2025-06-15T19:05:39.52Z" },
    { url = "https://files.pythonhosted.org/packages/05/68/b0afb3f79c8e832e6571022611adbdc36e35a44e14f129ba09709aa4bb7a/watchfiles-1.1.0-cp313-cp313-manylinux_2_17_aarch64.manylinux2014_aarch64.whl", hash = "sha256:f2f0498b7d2a3c072766dba3274fe22a183dbea1f99d188f1c6c72209a1063dc", size = 449772, upload-time = "2025-06-15T19:05:40.897Z" },
    { url = "https://files.pythonhosted.org/packages/ff/05/46dd1f6879bc40e1e74c6c39a1b9ab9e790bf1f5a2fe6c08b463d9a807f4/watchfiles-1.1.0-cp313-cp313-manylinux_2_17_armv7l.manylinux2014_armv7l.whl", hash = "sha256:239736577e848678e13b201bba14e89718f5c2133dfd6b1f7846fa1b58a8532b", size = 456789, upload-time = "2025-06-15T19:05:42.045Z" },
    { url = "https://files.pythonhosted.org/packages/8b/ca/0eeb2c06227ca7f12e50a47a3679df0cd1ba487ea19cf844a905920f8e95/watchfiles-1.1.0-cp313-cp313-manylinux_2_17_i686.manylinux2014_i686.whl", hash = "sha256:eff4b8d89f444f7e49136dc695599a591ff769300734446c0a86cba2eb2f9895", size = 482551, upload-time = "2025-06-15T19:05:43.781Z" },
    { url = "https://files.pythonhosted.org/packages/31/47/2cecbd8694095647406645f822781008cc524320466ea393f55fe70eed3b/watchfiles-1.1.0-cp313-cp313-manylinux_2_17_ppc64le.manylinux2014_ppc64le.whl", hash = "sha256:12b0a02a91762c08f7264e2e79542f76870c3040bbc847fb67410ab81474932a", size = 597420, upload-time = "2025-06-15T19:05:45.244Z" },
    { url = "https://files.pythonhosted.org/packages/d9/7e/82abc4240e0806846548559d70f0b1a6dfdca75c1b4f9fa62b504ae9b083/watchfiles-1.1.0-cp313-cp313-manylinux_2_17_s390x.manylinux2014_s390x.whl", hash = "sha256:29e7bc2eee15cbb339c68445959108803dc14ee0c7b4eea556400131a8de462b", size = 477950, upload-time = "2025-06-15T19:05:46.332Z" },
    { url = "https://files.pythonhosted.org/packages/25/0d/4d564798a49bf5482a4fa9416dea6b6c0733a3b5700cb8a5a503c4b15853/watchfiles-1.1.0-cp313-cp313-manylinux_2_17_x86_64.manylinux2014_x86_64.whl", hash = "sha256:d9481174d3ed982e269c090f780122fb59cee6c3796f74efe74e70f7780ed94c", size = 451706, upload-time = "2025-06-15T19:05:47.459Z" },
    { url = "https://files.pythonhosted.org/packages/81/b5/5516cf46b033192d544102ea07c65b6f770f10ed1d0a6d388f5d3874f6e4/watchfiles-1.1.0-cp313-cp313-musllinux_1_1_aarch64.whl", hash = "sha256:80f811146831c8c86ab17b640801c25dc0a88c630e855e2bef3568f30434d52b", size = 625814, upload-time = "2025-06-15T19:05:48.654Z" },
    { url = "https://files.pythonhosted.org/packages/0c/dd/7c1331f902f30669ac3e754680b6edb9a0dd06dea5438e61128111fadd2c/watchfiles-1.1.0-cp313-cp313-musllinux_1_1_x86_64.whl", hash = "sha256:60022527e71d1d1fda67a33150ee42869042bce3d0fcc9cc49be009a9cded3fb", size = 622820, upload-time = "2025-06-15T19:05:50.088Z" },
    { url = "https://files.pythonhosted.org/packages/1b/14/36d7a8e27cd128d7b1009e7715a7c02f6c131be9d4ce1e5c3b73d0e342d8/watchfiles-1.1.0-cp313-cp313-win32.whl", hash = "sha256:32d6d4e583593cb8576e129879ea0991660b935177c0f93c6681359b3654bfa9", size = 279194, upload-time = "2025-06-15T19:05:51.186Z" },
    { url = "https://files.pythonhosted.org/packages/25/41/2dd88054b849aa546dbeef5696019c58f8e0774f4d1c42123273304cdb2e/watchfiles-1.1.0-cp313-cp313-win_amd64.whl", hash = "sha256:f21af781a4a6fbad54f03c598ab620e3a77032c5878f3d780448421a6e1818c7", size = 292349, upload-time = "2025-06-15T19:05:52.201Z" },
    { url = "https://files.pythonhosted.org/packages/c8/cf/421d659de88285eb13941cf11a81f875c176f76a6d99342599be88e08d03/watchfiles-1.1.0-cp313-cp313-win_arm64.whl", hash = "sha256:5366164391873ed76bfdf618818c82084c9db7fac82b64a20c44d335eec9ced5", size = 283836, upload-time = "2025-06-15T19:05:53.265Z" },
    { url = "https://files.pythonhosted.org/packages/45/10/6faf6858d527e3599cc50ec9fcae73590fbddc1420bd4fdccfebffeedbc6/watchfiles-1.1.0-cp313-cp313t-macosx_10_12_x86_64.whl", hash = "sha256:17ab167cca6339c2b830b744eaf10803d2a5b6683be4d79d8475d88b4a8a4be1", size = 400343, upload-time = "2025-06-15T19:05:54.252Z" },
    { url = "https://files.pythonhosted.org/packages/03/20/5cb7d3966f5e8c718006d0e97dfe379a82f16fecd3caa7810f634412047a/watchfiles-1.1.0-cp313-cp313t-macosx_11_0_arm64.whl", hash = "sha256:328dbc9bff7205c215a7807da7c18dce37da7da718e798356212d22696404339", size = 392916, upload-time = "2025-06-15T19:05:55.264Z" },
    { url = "https://files.pythonhosted.org/packages/8c/07/d8f1176328fa9e9581b6f120b017e286d2a2d22ae3f554efd9515c8e1b49/watchfiles-1.1.0-cp313-cp313t-manylinux_2_17_aarch64.manylinux2014_aarch64.whl", hash = "sha256:f7208ab6e009c627b7557ce55c465c98967e8caa8b11833531fdf95799372633", size = 449582, upload-time = "2025-06-15T19:05:56.317Z" },
    { url = "https://files.pythonhosted.org/packages/66/e8/80a14a453cf6038e81d072a86c05276692a1826471fef91df7537dba8b46/watchfiles-1.1.0-cp313-cp313t-manylinux_2_17_armv7l.manylinux2014_armv7l.whl", hash = "sha256:a8f6f72974a19efead54195bc9bed4d850fc047bb7aa971268fd9a8387c89011", size = 456752, upload-time = "2025-06-15T19:05:57.359Z" },
    { url = "https://files.pythonhosted.org/packages/5a/25/0853b3fe0e3c2f5af9ea60eb2e781eade939760239a72c2d38fc4cc335f6/watchfiles-1.1.0-cp313-cp313t-manylinux_2_17_i686.manylinux2014_i686.whl", hash = "sha256:d181ef50923c29cf0450c3cd47e2f0557b62218c50b2ab8ce2ecaa02bd97e670", size = 481436, upload-time = "2025-06-15T19:05:58.447Z" },
    { url = "https://files.pythonhosted.org/packages/fe/9e/4af0056c258b861fbb29dcb36258de1e2b857be4a9509e6298abcf31e5c9/watchfiles-1.1.0-cp313-cp313t-manylinux_2_17_ppc64le.manylinux2014_ppc64le.whl", hash = "sha256:adb4167043d3a78280d5d05ce0ba22055c266cf8655ce942f2fb881262ff3cdf", size = 596016, upload-time = "2025-06-15T19:05:59.59Z" },
    { url = "https://files.pythonhosted.org/packages/c5/fa/95d604b58aa375e781daf350897aaaa089cff59d84147e9ccff2447c8294/watchfiles-1.1.0-cp313-cp313t-manylinux_2_17_s390x.manylinux2014_s390x.whl", hash = "sha256:8c5701dc474b041e2934a26d31d39f90fac8a3dee2322b39f7729867f932b1d4", size = 476727, upload-time = "2025-06-15T19:06:01.086Z" },
    { url = "https://files.pythonhosted.org/packages/65/95/fe479b2664f19be4cf5ceeb21be05afd491d95f142e72d26a42f41b7c4f8/watchfiles-1.1.0-cp313-cp313t-manylinux_2_17_x86_64.manylinux2014_x86_64.whl", hash = "sha256:b067915e3c3936966a8607f6fe5487df0c9c4afb85226613b520890049deea20", size = 451864, upload-time = "2025-06-15T19:06:02.144Z" },
    { url = "https://files.pythonhosted.org/packages/d3/8a/3c4af14b93a15ce55901cd7a92e1a4701910f1768c78fb30f61d2b79785b/watchfiles-1.1.0-cp313-cp313t-musllinux_1_1_aarch64.whl", hash = "sha256:9c733cda03b6d636b4219625a4acb5c6ffb10803338e437fb614fef9516825ef", size = 625626, upload-time = "2025-06-15T19:06:03.578Z" },
    { url = "https://files.pythonhosted.org/packages/da/f5/cf6aa047d4d9e128f4b7cde615236a915673775ef171ff85971d698f3c2c/watchfiles-1.1.0-cp313-cp313t-musllinux_1_1_x86_64.whl", hash = "sha256:cc08ef8b90d78bfac66f0def80240b0197008e4852c9f285907377b2947ffdcb", size = 622744, upload-time = "2025-06-15T19:06:05.066Z" },
    { url = "https://files.pythonhosted.org/packages/2c/00/70f75c47f05dea6fd30df90f047765f6fc2d6eb8b5a3921379b0b04defa2/watchfiles-1.1.0-cp314-cp314-macosx_10_12_x86_64.whl", hash = "sha256:9974d2f7dc561cce3bb88dfa8eb309dab64c729de85fba32e98d75cf24b66297", size = 402114, upload-time = "2025-06-15T19:06:06.186Z" },
    { url = "https://files.pythonhosted.org/packages/53/03/acd69c48db4a1ed1de26b349d94077cca2238ff98fd64393f3e97484cae6/watchfiles-1.1.0-cp314-cp314-macosx_11_0_arm64.whl", hash = "sha256:c68e9f1fcb4d43798ad8814c4c1b61547b014b667216cb754e606bfade587018", size = 393879, upload-time = "2025-06-15T19:06:07.369Z" },
    { url = "https://files.pythonhosted.org/packages/2f/c8/a9a2a6f9c8baa4eceae5887fecd421e1b7ce86802bcfc8b6a942e2add834/watchfiles-1.1.0-cp314-cp314-manylinux_2_17_aarch64.manylinux2014_aarch64.whl", hash = "sha256:95ab1594377effac17110e1352989bdd7bdfca9ff0e5eeccd8c69c5389b826d0", size = 450026, upload-time = "2025-06-15T19:06:08.476Z" },
    { url = "https://files.pythonhosted.org/packages/fe/51/d572260d98388e6e2b967425c985e07d47ee6f62e6455cefb46a6e06eda5/watchfiles-1.1.0-cp314-cp314-manylinux_2_17_armv7l.manylinux2014_armv7l.whl", hash = "sha256:fba9b62da882c1be1280a7584ec4515d0a6006a94d6e5819730ec2eab60ffe12", size = 457917, upload-time = "2025-06-15T19:06:09.988Z" },
    { url = "https://files.pythonhosted.org/packages/c6/2d/4258e52917bf9f12909b6ec314ff9636276f3542f9d3807d143f27309104/watchfiles-1.1.0-cp314-cp314-manylinux_2_17_i686.manylinux2014_i686.whl", hash = "sha256:3434e401f3ce0ed6b42569128b3d1e3af773d7ec18751b918b89cd49c14eaafb", size = 483602, upload-time = "2025-06-15T19:06:11.088Z" },
    { url = "https://files.pythonhosted.org/packages/84/99/bee17a5f341a4345fe7b7972a475809af9e528deba056f8963d61ea49f75/watchfiles-1.1.0-cp314-cp314-manylinux_2_17_ppc64le.manylinux2014_ppc64le.whl", hash = "sha256:fa257a4d0d21fcbca5b5fcba9dca5a78011cb93c0323fb8855c6d2dfbc76eb77", size = 596758, upload-time = "2025-06-15T19:06:12.197Z" },
    { url = "https://files.pythonhosted.org/packages/40/76/e4bec1d59b25b89d2b0716b41b461ed655a9a53c60dc78ad5771fda5b3e6/watchfiles-1.1.0-cp314-cp314-manylinux_2_17_s390x.manylinux2014_s390x.whl", hash = "sha256:7fd1b3879a578a8ec2076c7961076df540b9af317123f84569f5a9ddee64ce92", size = 477601, upload-time = "2025-06-15T19:06:13.391Z" },
    { url = "https://files.pythonhosted.org/packages/1f/fa/a514292956f4a9ce3c567ec0c13cce427c158e9f272062685a8a727d08fc/watchfiles-1.1.0-cp314-cp314-manylinux_2_17_x86_64.manylinux2014_x86_64.whl", hash = "sha256:62cc7a30eeb0e20ecc5f4bd113cd69dcdb745a07c68c0370cea919f373f65d9e", size = 451936, upload-time = "2025-06-15T19:06:14.656Z" },
    { url = "https://files.pythonhosted.org/packages/32/5d/c3bf927ec3bbeb4566984eba8dd7a8eb69569400f5509904545576741f88/watchfiles-1.1.0-cp314-cp314-musllinux_1_1_aarch64.whl", hash = "sha256:891c69e027748b4a73847335d208e374ce54ca3c335907d381fde4e41661b13b", size = 626243, upload-time = "2025-06-15T19:06:16.232Z" },
    { url = "https://files.pythonhosted.org/packages/e6/65/6e12c042f1a68c556802a84d54bb06d35577c81e29fba14019562479159c/watchfiles-1.1.0-cp314-cp314-musllinux_1_1_x86_64.whl", hash = "sha256:12fe8eaffaf0faa7906895b4f8bb88264035b3f0243275e0bf24af0436b27259", size = 623073, upload-time = "2025-06-15T19:06:17.457Z" },
    { url = "https://files.pythonhosted.org/packages/89/ab/7f79d9bf57329e7cbb0a6fd4c7bd7d0cee1e4a8ef0041459f5409da3506c/watchfiles-1.1.0-cp314-cp314t-macosx_10_12_x86_64.whl", hash = "sha256:bfe3c517c283e484843cb2e357dd57ba009cff351edf45fb455b5fbd1f45b15f", size = 400872, upload-time = "2025-06-15T19:06:18.57Z" },
    { url = "https://files.pythonhosted.org/packages/df/d5/3f7bf9912798e9e6c516094db6b8932df53b223660c781ee37607030b6d3/watchfiles-1.1.0-cp314-cp314t-macosx_11_0_arm64.whl", hash = "sha256:a9ccbf1f129480ed3044f540c0fdbc4ee556f7175e5ab40fe077ff6baf286d4e", size = 392877, upload-time = "2025-06-15T19:06:19.55Z" },
    { url = "https://files.pythonhosted.org/packages/0d/c5/54ec7601a2798604e01c75294770dbee8150e81c6e471445d7601610b495/watchfiles-1.1.0-cp314-cp314t-manylinux_2_17_aarch64.manylinux2014_aarch64.whl", hash = "sha256:ba0e3255b0396cac3cc7bbace76404dd72b5438bf0d8e7cefa2f79a7f3649caa", size = 449645, upload-time = "2025-06-15T19:06:20.66Z" },
    { url = "https://files.pythonhosted.org/packages/0a/04/c2f44afc3b2fce21ca0b7802cbd37ed90a29874f96069ed30a36dfe57c2b/watchfiles-1.1.0-cp314-cp314t-manylinux_2_17_armv7l.manylinux2014_armv7l.whl", hash = "sha256:4281cd9fce9fc0a9dbf0fc1217f39bf9cf2b4d315d9626ef1d4e87b84699e7e8", size = 457424, upload-time = "2025-06-15T19:06:21.712Z" },
    { url = "https://files.pythonhosted.org/packages/9f/b0/eec32cb6c14d248095261a04f290636da3df3119d4040ef91a4a50b29fa5/watchfiles-1.1.0-cp314-cp314t-manylinux_2_17_i686.manylinux2014_i686.whl", hash = "sha256:6d2404af8db1329f9a3c9b79ff63e0ae7131986446901582067d9304ae8aaf7f", size = 481584, upload-time = "2025-06-15T19:06:22.777Z" },
    { url = "https://files.pythonhosted.org/packages/d1/e2/ca4bb71c68a937d7145aa25709e4f5d68eb7698a25ce266e84b55d591bbd/watchfiles-1.1.0-cp314-cp314t-manylinux_2_17_ppc64le.manylinux2014_ppc64le.whl", hash = "sha256:e78b6ed8165996013165eeabd875c5dfc19d41b54f94b40e9fff0eb3193e5e8e", size = 596675, upload-time = "2025-06-15T19:06:24.226Z" },
    { url = "https://files.pythonhosted.org/packages/a1/dd/b0e4b7fb5acf783816bc950180a6cd7c6c1d2cf7e9372c0ea634e722712b/watchfiles-1.1.0-cp314-cp314t-manylinux_2_17_s390x.manylinux2014_s390x.whl", hash = "sha256:249590eb75ccc117f488e2fabd1bfa33c580e24b96f00658ad88e38844a040bb", size = 477363, upload-time = "2025-06-15T19:06:25.42Z" },
    { url = "https://files.pythonhosted.org/packages/69/c4/088825b75489cb5b6a761a4542645718893d395d8c530b38734f19da44d2/watchfiles-1.1.0-cp314-cp314t-manylinux_2_17_x86_64.manylinux2014_x86_64.whl", hash = "sha256:d05686b5487cfa2e2c28ff1aa370ea3e6c5accfe6435944ddea1e10d93872147", size = 452240, upload-time = "2025-06-15T19:06:26.552Z" },
    { url = "https://files.pythonhosted.org/packages/10/8c/22b074814970eeef43b7c44df98c3e9667c1f7bf5b83e0ff0201b0bd43f9/watchfiles-1.1.0-cp314-cp314t-musllinux_1_1_aarch64.whl", hash = "sha256:d0e10e6f8f6dc5762adee7dece33b722282e1f59aa6a55da5d493a97282fedd8", size = 625607, upload-time = "2025-06-15T19:06:27.606Z" },
    { url = "https://files.pythonhosted.org/packages/32/fa/a4f5c2046385492b2273213ef815bf71a0d4c1943b784fb904e184e30201/watchfiles-1.1.0-cp314-cp314t-musllinux_1_1_x86_64.whl", hash = "sha256:af06c863f152005c7592df1d6a7009c836a247c9d8adb78fef8575a5a98699db", size = 623315, upload-time = "2025-06-15T19:06:29.076Z" },
]

[[package]]
name = "wcmatch"
version = "8.5.2"
source = { registry = "https://pypi.org/simple" }
dependencies = [
    { name = "bracex" },
]
sdist = { url = "https://files.pythonhosted.org/packages/ea/c4/55e0d36da61d7b8b2a49fd273e6b296fd5e8471c72ebbe438635d1af3968/wcmatch-8.5.2.tar.gz", hash = "sha256:a70222b86dea82fb382dd87b73278c10756c138bd6f8f714e2183128887b9eb2", size = 114983, upload-time = "2024-05-15T12:51:08.054Z" }
wheels = [
    { url = "https://files.pythonhosted.org/packages/09/78/533ef890536e5ba0fd4f7df37482b5800ecaaceae9afc30978a1a7f88ff1/wcmatch-8.5.2-py3-none-any.whl", hash = "sha256:17d3ad3758f9d0b5b4dedc770b65420d4dac62e680229c287bf24c9db856a478", size = 39397, upload-time = "2024-05-15T12:51:06.2Z" },
]

[[package]]
name = "wcwidth"
version = "0.2.13"
source = { registry = "https://pypi.org/simple" }
sdist = { url = "https://files.pythonhosted.org/packages/6c/63/53559446a878410fc5a5974feb13d31d78d752eb18aeba59c7fef1af7598/wcwidth-0.2.13.tar.gz", hash = "sha256:72ea0c06399eb286d978fdedb6923a9eb47e1c486ce63e9b4e64fc18303972b5", size = 101301, upload-time = "2024-01-06T02:10:57.829Z" }
wheels = [
    { url = "https://files.pythonhosted.org/packages/fd/84/fd2ba7aafacbad3c4201d395674fc6348826569da3c0937e75505ead3528/wcwidth-0.2.13-py2.py3-none-any.whl", hash = "sha256:3da69048e4540d84af32131829ff948f1e022c1c6bdb8d6102117aac784f6859", size = 34166, upload-time = "2024-01-06T02:10:55.763Z" },
]

[[package]]
name = "webcolors"
version = "24.11.1"
source = { registry = "https://pypi.org/simple" }
sdist = { url = "https://files.pythonhosted.org/packages/7b/29/061ec845fb58521848f3739e466efd8250b4b7b98c1b6c5bf4d40b419b7e/webcolors-24.11.1.tar.gz", hash = "sha256:ecb3d768f32202af770477b8b65f318fa4f566c22948673a977b00d589dd80f6", size = 45064, upload-time = "2024-11-11T07:43:24.224Z" }
wheels = [
    { url = "https://files.pythonhosted.org/packages/60/e8/c0e05e4684d13459f93d312077a9a2efbe04d59c393bc2b8802248c908d4/webcolors-24.11.1-py3-none-any.whl", hash = "sha256:515291393b4cdf0eb19c155749a096f779f7d909f7cceea072791cb9095b92e9", size = 14934, upload-time = "2024-11-11T07:43:22.529Z" },
]

[[package]]
name = "webencodings"
version = "0.5.1"
source = { registry = "https://pypi.org/simple" }
sdist = { url = "https://files.pythonhosted.org/packages/0b/02/ae6ceac1baeda530866a85075641cec12989bd8d31af6d5ab4a3e8c92f47/webencodings-0.5.1.tar.gz", hash = "sha256:b36a1c245f2d304965eb4e0a82848379241dc04b865afcc4aab16748587e1923", size = 9721, upload-time = "2017-04-05T20:21:34.189Z" }
wheels = [
    { url = "https://files.pythonhosted.org/packages/f4/24/2a3e3df732393fed8b3ebf2ec078f05546de641fe1b667ee316ec1dcf3b7/webencodings-0.5.1-py2.py3-none-any.whl", hash = "sha256:a0af1213f3c2226497a97e2b3aa01a7e4bee4f403f95be16fc9acd2947514a78", size = 11774, upload-time = "2017-04-05T20:21:32.581Z" },
]

[[package]]
name = "websocket-client"
version = "1.8.0"
source = { registry = "https://pypi.org/simple" }
sdist = { url = "https://files.pythonhosted.org/packages/e6/30/fba0d96b4b5fbf5948ed3f4681f7da2f9f64512e1d303f94b4cc174c24a5/websocket_client-1.8.0.tar.gz", hash = "sha256:3239df9f44da632f96012472805d40a23281a991027ce11d2f45a6f24ac4c3da", size = 54648, upload-time = "2024-04-23T22:16:16.976Z" }
wheels = [
    { url = "https://files.pythonhosted.org/packages/5a/84/44687a29792a70e111c5c477230a72c4b957d88d16141199bf9acb7537a3/websocket_client-1.8.0-py3-none-any.whl", hash = "sha256:17b44cc997f5c498e809b22cdf2d9c7a9e71c02c8cc2b6c56e7c2d1239bfa526", size = 58826, upload-time = "2024-04-23T22:16:14.422Z" },
]

[[package]]
name = "websockets"
version = "15.0.1"
source = { registry = "https://pypi.org/simple" }
sdist = { url = "https://files.pythonhosted.org/packages/21/e6/26d09fab466b7ca9c7737474c52be4f76a40301b08362eb2dbc19dcc16c1/websockets-15.0.1.tar.gz", hash = "sha256:82544de02076bafba038ce055ee6412d68da13ab47f0c60cab827346de828dee", size = 177016, upload-time = "2025-03-05T20:03:41.606Z" }
wheels = [
    { url = "https://files.pythonhosted.org/packages/51/6b/4545a0d843594f5d0771e86463606a3988b5a09ca5123136f8a76580dd63/websockets-15.0.1-cp312-cp312-macosx_10_13_universal2.whl", hash = "sha256:3e90baa811a5d73f3ca0bcbf32064d663ed81318ab225ee4f427ad4e26e5aff3", size = 175437, upload-time = "2025-03-05T20:02:16.706Z" },
    { url = "https://files.pythonhosted.org/packages/f4/71/809a0f5f6a06522af902e0f2ea2757f71ead94610010cf570ab5c98e99ed/websockets-15.0.1-cp312-cp312-macosx_10_13_x86_64.whl", hash = "sha256:592f1a9fe869c778694f0aa806ba0374e97648ab57936f092fd9d87f8bc03665", size = 173096, upload-time = "2025-03-05T20:02:18.832Z" },
    { url = "https://files.pythonhosted.org/packages/3d/69/1a681dd6f02180916f116894181eab8b2e25b31e484c5d0eae637ec01f7c/websockets-15.0.1-cp312-cp312-macosx_11_0_arm64.whl", hash = "sha256:0701bc3cfcb9164d04a14b149fd74be7347a530ad3bbf15ab2c678a2cd3dd9a2", size = 173332, upload-time = "2025-03-05T20:02:20.187Z" },
    { url = "https://files.pythonhosted.org/packages/a6/02/0073b3952f5bce97eafbb35757f8d0d54812b6174ed8dd952aa08429bcc3/websockets-15.0.1-cp312-cp312-manylinux_2_17_aarch64.manylinux2014_aarch64.whl", hash = "sha256:e8b56bdcdb4505c8078cb6c7157d9811a85790f2f2b3632c7d1462ab5783d215", size = 183152, upload-time = "2025-03-05T20:02:22.286Z" },
    { url = "https://files.pythonhosted.org/packages/74/45/c205c8480eafd114b428284840da0b1be9ffd0e4f87338dc95dc6ff961a1/websockets-15.0.1-cp312-cp312-manylinux_2_5_i686.manylinux1_i686.manylinux_2_17_i686.manylinux2014_i686.whl", hash = "sha256:0af68c55afbd5f07986df82831c7bff04846928ea8d1fd7f30052638788bc9b5", size = 182096, upload-time = "2025-03-05T20:02:24.368Z" },
    { url = "https://files.pythonhosted.org/packages/14/8f/aa61f528fba38578ec553c145857a181384c72b98156f858ca5c8e82d9d3/websockets-15.0.1-cp312-cp312-manylinux_2_5_x86_64.manylinux1_x86_64.manylinux_2_17_x86_64.manylinux2014_x86_64.whl", hash = "sha256:64dee438fed052b52e4f98f76c5790513235efaa1ef7f3f2192c392cd7c91b65", size = 182523, upload-time = "2025-03-05T20:02:25.669Z" },
    { url = "https://files.pythonhosted.org/packages/ec/6d/0267396610add5bc0d0d3e77f546d4cd287200804fe02323797de77dbce9/websockets-15.0.1-cp312-cp312-musllinux_1_2_aarch64.whl", hash = "sha256:d5f6b181bb38171a8ad1d6aa58a67a6aa9d4b38d0f8c5f496b9e42561dfc62fe", size = 182790, upload-time = "2025-03-05T20:02:26.99Z" },
    { url = "https://files.pythonhosted.org/packages/02/05/c68c5adbf679cf610ae2f74a9b871ae84564462955d991178f95a1ddb7dd/websockets-15.0.1-cp312-cp312-musllinux_1_2_i686.whl", hash = "sha256:5d54b09eba2bada6011aea5375542a157637b91029687eb4fdb2dab11059c1b4", size = 182165, upload-time = "2025-03-05T20:02:30.291Z" },
    { url = "https://files.pythonhosted.org/packages/29/93/bb672df7b2f5faac89761cb5fa34f5cec45a4026c383a4b5761c6cea5c16/websockets-15.0.1-cp312-cp312-musllinux_1_2_x86_64.whl", hash = "sha256:3be571a8b5afed347da347bfcf27ba12b069d9d7f42cb8c7028b5e98bbb12597", size = 182160, upload-time = "2025-03-05T20:02:31.634Z" },
    { url = "https://files.pythonhosted.org/packages/ff/83/de1f7709376dc3ca9b7eeb4b9a07b4526b14876b6d372a4dc62312bebee0/websockets-15.0.1-cp312-cp312-win32.whl", hash = "sha256:c338ffa0520bdb12fbc527265235639fb76e7bc7faafbb93f6ba80d9c06578a9", size = 176395, upload-time = "2025-03-05T20:02:33.017Z" },
    { url = "https://files.pythonhosted.org/packages/7d/71/abf2ebc3bbfa40f391ce1428c7168fb20582d0ff57019b69ea20fa698043/websockets-15.0.1-cp312-cp312-win_amd64.whl", hash = "sha256:fcd5cf9e305d7b8338754470cf69cf81f420459dbae8a3b40cee57417f4614a7", size = 176841, upload-time = "2025-03-05T20:02:34.498Z" },
    { url = "https://files.pythonhosted.org/packages/cb/9f/51f0cf64471a9d2b4d0fc6c534f323b664e7095640c34562f5182e5a7195/websockets-15.0.1-cp313-cp313-macosx_10_13_universal2.whl", hash = "sha256:ee443ef070bb3b6ed74514f5efaa37a252af57c90eb33b956d35c8e9c10a1931", size = 175440, upload-time = "2025-03-05T20:02:36.695Z" },
    { url = "https://files.pythonhosted.org/packages/8a/05/aa116ec9943c718905997412c5989f7ed671bc0188ee2ba89520e8765d7b/websockets-15.0.1-cp313-cp313-macosx_10_13_x86_64.whl", hash = "sha256:5a939de6b7b4e18ca683218320fc67ea886038265fd1ed30173f5ce3f8e85675", size = 173098, upload-time = "2025-03-05T20:02:37.985Z" },
    { url = "https://files.pythonhosted.org/packages/ff/0b/33cef55ff24f2d92924923c99926dcce78e7bd922d649467f0eda8368923/websockets-15.0.1-cp313-cp313-macosx_11_0_arm64.whl", hash = "sha256:746ee8dba912cd6fc889a8147168991d50ed70447bf18bcda7039f7d2e3d9151", size = 173329, upload-time = "2025-03-05T20:02:39.298Z" },
    { url = "https://files.pythonhosted.org/packages/31/1d/063b25dcc01faa8fada1469bdf769de3768b7044eac9d41f734fd7b6ad6d/websockets-15.0.1-cp313-cp313-manylinux_2_17_aarch64.manylinux2014_aarch64.whl", hash = "sha256:595b6c3969023ecf9041b2936ac3827e4623bfa3ccf007575f04c5a6aa318c22", size = 183111, upload-time = "2025-03-05T20:02:40.595Z" },
    { url = "https://files.pythonhosted.org/packages/93/53/9a87ee494a51bf63e4ec9241c1ccc4f7c2f45fff85d5bde2ff74fcb68b9e/websockets-15.0.1-cp313-cp313-manylinux_2_5_i686.manylinux1_i686.manylinux_2_17_i686.manylinux2014_i686.whl", hash = "sha256:3c714d2fc58b5ca3e285461a4cc0c9a66bd0e24c5da9911e30158286c9b5be7f", size = 182054, upload-time = "2025-03-05T20:02:41.926Z" },
    { url = "https://files.pythonhosted.org/packages/ff/b2/83a6ddf56cdcbad4e3d841fcc55d6ba7d19aeb89c50f24dd7e859ec0805f/websockets-15.0.1-cp313-cp313-manylinux_2_5_x86_64.manylinux1_x86_64.manylinux_2_17_x86_64.manylinux2014_x86_64.whl", hash = "sha256:0f3c1e2ab208db911594ae5b4f79addeb3501604a165019dd221c0bdcabe4db8", size = 182496, upload-time = "2025-03-05T20:02:43.304Z" },
    { url = "https://files.pythonhosted.org/packages/98/41/e7038944ed0abf34c45aa4635ba28136f06052e08fc2168520bb8b25149f/websockets-15.0.1-cp313-cp313-musllinux_1_2_aarch64.whl", hash = "sha256:229cf1d3ca6c1804400b0a9790dc66528e08a6a1feec0d5040e8b9eb14422375", size = 182829, upload-time = "2025-03-05T20:02:48.812Z" },
    { url = "https://files.pythonhosted.org/packages/e0/17/de15b6158680c7623c6ef0db361da965ab25d813ae54fcfeae2e5b9ef910/websockets-15.0.1-cp313-cp313-musllinux_1_2_i686.whl", hash = "sha256:756c56e867a90fb00177d530dca4b097dd753cde348448a1012ed6c5131f8b7d", size = 182217, upload-time = "2025-03-05T20:02:50.14Z" },
    { url = "https://files.pythonhosted.org/packages/33/2b/1f168cb6041853eef0362fb9554c3824367c5560cbdaad89ac40f8c2edfc/websockets-15.0.1-cp313-cp313-musllinux_1_2_x86_64.whl", hash = "sha256:558d023b3df0bffe50a04e710bc87742de35060580a293c2a984299ed83bc4e4", size = 182195, upload-time = "2025-03-05T20:02:51.561Z" },
    { url = "https://files.pythonhosted.org/packages/86/eb/20b6cdf273913d0ad05a6a14aed4b9a85591c18a987a3d47f20fa13dcc47/websockets-15.0.1-cp313-cp313-win32.whl", hash = "sha256:ba9e56e8ceeeedb2e080147ba85ffcd5cd0711b89576b83784d8605a7df455fa", size = 176393, upload-time = "2025-03-05T20:02:53.814Z" },
    { url = "https://files.pythonhosted.org/packages/1b/6c/c65773d6cab416a64d191d6ee8a8b1c68a09970ea6909d16965d26bfed1e/websockets-15.0.1-cp313-cp313-win_amd64.whl", hash = "sha256:e09473f095a819042ecb2ab9465aee615bd9c2028e4ef7d933600a8401c79561", size = 176837, upload-time = "2025-03-05T20:02:55.237Z" },
    { url = "https://files.pythonhosted.org/packages/fa/a8/5b41e0da817d64113292ab1f8247140aac61cbf6cfd085d6a0fa77f4984f/websockets-15.0.1-py3-none-any.whl", hash = "sha256:f7a866fbc1e97b5c617ee4116daaa09b722101d4a3c170c787450ba409f9736f", size = 169743, upload-time = "2025-03-05T20:03:39.41Z" },
]

[[package]]
name = "widgetsnbextension"
version = "4.0.14"
source = { registry = "https://pypi.org/simple" }
sdist = { url = "https://files.pythonhosted.org/packages/41/53/2e0253c5efd69c9656b1843892052a31c36d37ad42812b5da45c62191f7e/widgetsnbextension-4.0.14.tar.gz", hash = "sha256:a3629b04e3edb893212df862038c7232f62973373869db5084aed739b437b5af", size = 1097428, upload-time = "2025-04-10T13:01:25.628Z" }
wheels = [
    { url = "https://files.pythonhosted.org/packages/ca/51/5447876806d1088a0f8f71e16542bf350918128d0a69437df26047c8e46f/widgetsnbextension-4.0.14-py3-none-any.whl", hash = "sha256:4875a9eaf72fbf5079dc372a51a9f268fc38d46f767cbf85c43a36da5cb9b575", size = 2196503, upload-time = "2025-04-10T13:01:23.086Z" },
]

[[package]]
<<<<<<< HEAD
=======
name = "wrapt"
version = "1.17.3"
source = { registry = "https://pypi.org/simple" }
sdist = { url = "https://files.pythonhosted.org/packages/95/8f/aeb76c5b46e273670962298c23e7ddde79916cb74db802131d49a85e4b7d/wrapt-1.17.3.tar.gz", hash = "sha256:f66eb08feaa410fe4eebd17f2a2c8e2e46d3476e9f8c783daa8e09e0faa666d0", size = 55547, upload-time = "2025-08-12T05:53:21.714Z" }
wheels = [
    { url = "https://files.pythonhosted.org/packages/9f/41/cad1aba93e752f1f9268c77270da3c469883d56e2798e7df6240dcb2287b/wrapt-1.17.3-cp312-cp312-macosx_10_13_universal2.whl", hash = "sha256:ab232e7fdb44cdfbf55fc3afa31bcdb0d8980b9b95c38b6405df2acb672af0e0", size = 53998, upload-time = "2025-08-12T05:51:47.138Z" },
    { url = "https://files.pythonhosted.org/packages/60/f8/096a7cc13097a1869fe44efe68dace40d2a16ecb853141394047f0780b96/wrapt-1.17.3-cp312-cp312-macosx_10_13_x86_64.whl", hash = "sha256:9baa544e6acc91130e926e8c802a17f3b16fbea0fd441b5a60f5cf2cc5c3deba", size = 39020, upload-time = "2025-08-12T05:51:35.906Z" },
    { url = "https://files.pythonhosted.org/packages/33/df/bdf864b8997aab4febb96a9ae5c124f700a5abd9b5e13d2a3214ec4be705/wrapt-1.17.3-cp312-cp312-macosx_11_0_arm64.whl", hash = "sha256:6b538e31eca1a7ea4605e44f81a48aa24c4632a277431a6ed3f328835901f4fd", size = 39098, upload-time = "2025-08-12T05:51:57.474Z" },
    { url = "https://files.pythonhosted.org/packages/9f/81/5d931d78d0eb732b95dc3ddaeeb71c8bb572fb01356e9133916cd729ecdd/wrapt-1.17.3-cp312-cp312-manylinux1_x86_64.manylinux_2_28_x86_64.manylinux_2_5_x86_64.whl", hash = "sha256:042ec3bb8f319c147b1301f2393bc19dba6e176b7da446853406d041c36c7828", size = 88036, upload-time = "2025-08-12T05:52:34.784Z" },
    { url = "https://files.pythonhosted.org/packages/ca/38/2e1785df03b3d72d34fc6252d91d9d12dc27a5c89caef3335a1bbb8908ca/wrapt-1.17.3-cp312-cp312-manylinux2014_aarch64.manylinux_2_17_aarch64.manylinux_2_28_aarch64.whl", hash = "sha256:3af60380ba0b7b5aeb329bc4e402acd25bd877e98b3727b0135cb5c2efdaefe9", size = 88156, upload-time = "2025-08-12T05:52:13.599Z" },
    { url = "https://files.pythonhosted.org/packages/b3/8b/48cdb60fe0603e34e05cffda0b2a4adab81fd43718e11111a4b0100fd7c1/wrapt-1.17.3-cp312-cp312-musllinux_1_2_aarch64.whl", hash = "sha256:0b02e424deef65c9f7326d8c19220a2c9040c51dc165cddb732f16198c168396", size = 87102, upload-time = "2025-08-12T05:52:14.56Z" },
    { url = "https://files.pythonhosted.org/packages/3c/51/d81abca783b58f40a154f1b2c56db1d2d9e0d04fa2d4224e357529f57a57/wrapt-1.17.3-cp312-cp312-musllinux_1_2_x86_64.whl", hash = "sha256:74afa28374a3c3a11b3b5e5fca0ae03bef8450d6aa3ab3a1e2c30e3a75d023dc", size = 87732, upload-time = "2025-08-12T05:52:36.165Z" },
    { url = "https://files.pythonhosted.org/packages/9e/b1/43b286ca1392a006d5336412d41663eeef1ad57485f3e52c767376ba7e5a/wrapt-1.17.3-cp312-cp312-win32.whl", hash = "sha256:4da9f45279fff3543c371d5ababc57a0384f70be244de7759c85a7f989cb4ebe", size = 36705, upload-time = "2025-08-12T05:53:07.123Z" },
    { url = "https://files.pythonhosted.org/packages/28/de/49493f962bd3c586ab4b88066e967aa2e0703d6ef2c43aa28cb83bf7b507/wrapt-1.17.3-cp312-cp312-win_amd64.whl", hash = "sha256:e71d5c6ebac14875668a1e90baf2ea0ef5b7ac7918355850c0908ae82bcb297c", size = 38877, upload-time = "2025-08-12T05:53:05.436Z" },
    { url = "https://files.pythonhosted.org/packages/f1/48/0f7102fe9cb1e8a5a77f80d4f0956d62d97034bbe88d33e94699f99d181d/wrapt-1.17.3-cp312-cp312-win_arm64.whl", hash = "sha256:604d076c55e2fdd4c1c03d06dc1a31b95130010517b5019db15365ec4a405fc6", size = 36885, upload-time = "2025-08-12T05:52:54.367Z" },
    { url = "https://files.pythonhosted.org/packages/fc/f6/759ece88472157acb55fc195e5b116e06730f1b651b5b314c66291729193/wrapt-1.17.3-cp313-cp313-macosx_10_13_universal2.whl", hash = "sha256:a47681378a0439215912ef542c45a783484d4dd82bac412b71e59cf9c0e1cea0", size = 54003, upload-time = "2025-08-12T05:51:48.627Z" },
    { url = "https://files.pythonhosted.org/packages/4f/a9/49940b9dc6d47027dc850c116d79b4155f15c08547d04db0f07121499347/wrapt-1.17.3-cp313-cp313-macosx_10_13_x86_64.whl", hash = "sha256:54a30837587c6ee3cd1a4d1c2ec5d24e77984d44e2f34547e2323ddb4e22eb77", size = 39025, upload-time = "2025-08-12T05:51:37.156Z" },
    { url = "https://files.pythonhosted.org/packages/45/35/6a08de0f2c96dcdd7fe464d7420ddb9a7655a6561150e5fc4da9356aeaab/wrapt-1.17.3-cp313-cp313-macosx_11_0_arm64.whl", hash = "sha256:16ecf15d6af39246fe33e507105d67e4b81d8f8d2c6598ff7e3ca1b8a37213f7", size = 39108, upload-time = "2025-08-12T05:51:58.425Z" },
    { url = "https://files.pythonhosted.org/packages/0c/37/6faf15cfa41bf1f3dba80cd3f5ccc6622dfccb660ab26ed79f0178c7497f/wrapt-1.17.3-cp313-cp313-manylinux1_x86_64.manylinux_2_28_x86_64.manylinux_2_5_x86_64.whl", hash = "sha256:6fd1ad24dc235e4ab88cda009e19bf347aabb975e44fd5c2fb22a3f6e4141277", size = 88072, upload-time = "2025-08-12T05:52:37.53Z" },
    { url = "https://files.pythonhosted.org/packages/78/f2/efe19ada4a38e4e15b6dff39c3e3f3f73f5decf901f66e6f72fe79623a06/wrapt-1.17.3-cp313-cp313-manylinux2014_aarch64.manylinux_2_17_aarch64.manylinux_2_28_aarch64.whl", hash = "sha256:0ed61b7c2d49cee3c027372df5809a59d60cf1b6c2f81ee980a091f3afed6a2d", size = 88214, upload-time = "2025-08-12T05:52:15.886Z" },
    { url = "https://files.pythonhosted.org/packages/40/90/ca86701e9de1622b16e09689fc24b76f69b06bb0150990f6f4e8b0eeb576/wrapt-1.17.3-cp313-cp313-musllinux_1_2_aarch64.whl", hash = "sha256:423ed5420ad5f5529db9ce89eac09c8a2f97da18eb1c870237e84c5a5c2d60aa", size = 87105, upload-time = "2025-08-12T05:52:17.914Z" },
    { url = "https://files.pythonhosted.org/packages/fd/e0/d10bd257c9a3e15cbf5523025252cc14d77468e8ed644aafb2d6f54cb95d/wrapt-1.17.3-cp313-cp313-musllinux_1_2_x86_64.whl", hash = "sha256:e01375f275f010fcbf7f643b4279896d04e571889b8a5b3f848423d91bf07050", size = 87766, upload-time = "2025-08-12T05:52:39.243Z" },
    { url = "https://files.pythonhosted.org/packages/e8/cf/7d848740203c7b4b27eb55dbfede11aca974a51c3d894f6cc4b865f42f58/wrapt-1.17.3-cp313-cp313-win32.whl", hash = "sha256:53e5e39ff71b3fc484df8a522c933ea2b7cdd0d5d15ae82e5b23fde87d44cbd8", size = 36711, upload-time = "2025-08-12T05:53:10.074Z" },
    { url = "https://files.pythonhosted.org/packages/57/54/35a84d0a4d23ea675994104e667ceff49227ce473ba6a59ba2c84f250b74/wrapt-1.17.3-cp313-cp313-win_amd64.whl", hash = "sha256:1f0b2f40cf341ee8cc1a97d51ff50dddb9fcc73241b9143ec74b30fc4f44f6cb", size = 38885, upload-time = "2025-08-12T05:53:08.695Z" },
    { url = "https://files.pythonhosted.org/packages/01/77/66e54407c59d7b02a3c4e0af3783168fff8e5d61def52cda8728439d86bc/wrapt-1.17.3-cp313-cp313-win_arm64.whl", hash = "sha256:7425ac3c54430f5fc5e7b6f41d41e704db073309acfc09305816bc6a0b26bb16", size = 36896, upload-time = "2025-08-12T05:52:55.34Z" },
    { url = "https://files.pythonhosted.org/packages/02/a2/cd864b2a14f20d14f4c496fab97802001560f9f41554eef6df201cd7f76c/wrapt-1.17.3-cp314-cp314-macosx_10_13_universal2.whl", hash = "sha256:cf30f6e3c077c8e6a9a7809c94551203c8843e74ba0c960f4a98cd80d4665d39", size = 54132, upload-time = "2025-08-12T05:51:49.864Z" },
    { url = "https://files.pythonhosted.org/packages/d5/46/d011725b0c89e853dc44cceb738a307cde5d240d023d6d40a82d1b4e1182/wrapt-1.17.3-cp314-cp314-macosx_10_13_x86_64.whl", hash = "sha256:e228514a06843cae89621384cfe3a80418f3c04aadf8a3b14e46a7be704e4235", size = 39091, upload-time = "2025-08-12T05:51:38.935Z" },
    { url = "https://files.pythonhosted.org/packages/2e/9e/3ad852d77c35aae7ddebdbc3b6d35ec8013af7d7dddad0ad911f3d891dae/wrapt-1.17.3-cp314-cp314-macosx_11_0_arm64.whl", hash = "sha256:5ea5eb3c0c071862997d6f3e02af1d055f381b1d25b286b9d6644b79db77657c", size = 39172, upload-time = "2025-08-12T05:51:59.365Z" },
    { url = "https://files.pythonhosted.org/packages/c3/f7/c983d2762bcce2326c317c26a6a1e7016f7eb039c27cdf5c4e30f4160f31/wrapt-1.17.3-cp314-cp314-manylinux1_x86_64.manylinux_2_28_x86_64.manylinux_2_5_x86_64.whl", hash = "sha256:281262213373b6d5e4bb4353bc36d1ba4084e6d6b5d242863721ef2bf2c2930b", size = 87163, upload-time = "2025-08-12T05:52:40.965Z" },
    { url = "https://files.pythonhosted.org/packages/e4/0f/f673f75d489c7f22d17fe0193e84b41540d962f75fce579cf6873167c29b/wrapt-1.17.3-cp314-cp314-manylinux2014_aarch64.manylinux_2_17_aarch64.manylinux_2_28_aarch64.whl", hash = "sha256:dc4a8d2b25efb6681ecacad42fca8859f88092d8732b170de6a5dddd80a1c8fa", size = 87963, upload-time = "2025-08-12T05:52:20.326Z" },
    { url = "https://files.pythonhosted.org/packages/df/61/515ad6caca68995da2fac7a6af97faab8f78ebe3bf4f761e1b77efbc47b5/wrapt-1.17.3-cp314-cp314-musllinux_1_2_aarch64.whl", hash = "sha256:373342dd05b1d07d752cecbec0c41817231f29f3a89aa8b8843f7b95992ed0c7", size = 86945, upload-time = "2025-08-12T05:52:21.581Z" },
    { url = "https://files.pythonhosted.org/packages/d3/bd/4e70162ce398462a467bc09e768bee112f1412e563620adc353de9055d33/wrapt-1.17.3-cp314-cp314-musllinux_1_2_x86_64.whl", hash = "sha256:d40770d7c0fd5cbed9d84b2c3f2e156431a12c9a37dc6284060fb4bec0b7ffd4", size = 86857, upload-time = "2025-08-12T05:52:43.043Z" },
    { url = "https://files.pythonhosted.org/packages/2b/b8/da8560695e9284810b8d3df8a19396a6e40e7518059584a1a394a2b35e0a/wrapt-1.17.3-cp314-cp314-win32.whl", hash = "sha256:fbd3c8319de8e1dc79d346929cd71d523622da527cca14e0c1d257e31c2b8b10", size = 37178, upload-time = "2025-08-12T05:53:12.605Z" },
    { url = "https://files.pythonhosted.org/packages/db/c8/b71eeb192c440d67a5a0449aaee2310a1a1e8eca41676046f99ed2487e9f/wrapt-1.17.3-cp314-cp314-win_amd64.whl", hash = "sha256:e1a4120ae5705f673727d3253de3ed0e016f7cd78dc463db1b31e2463e1f3cf6", size = 39310, upload-time = "2025-08-12T05:53:11.106Z" },
    { url = "https://files.pythonhosted.org/packages/45/20/2cda20fd4865fa40f86f6c46ed37a2a8356a7a2fde0773269311f2af56c7/wrapt-1.17.3-cp314-cp314-win_arm64.whl", hash = "sha256:507553480670cab08a800b9463bdb881b2edeed77dc677b0a5915e6106e91a58", size = 37266, upload-time = "2025-08-12T05:52:56.531Z" },
    { url = "https://files.pythonhosted.org/packages/77/ed/dd5cf21aec36c80443c6f900449260b80e2a65cf963668eaef3b9accce36/wrapt-1.17.3-cp314-cp314t-macosx_10_13_universal2.whl", hash = "sha256:ed7c635ae45cfbc1a7371f708727bf74690daedc49b4dba310590ca0bd28aa8a", size = 56544, upload-time = "2025-08-12T05:51:51.109Z" },
    { url = "https://files.pythonhosted.org/packages/8d/96/450c651cc753877ad100c7949ab4d2e2ecc4d97157e00fa8f45df682456a/wrapt-1.17.3-cp314-cp314t-macosx_10_13_x86_64.whl", hash = "sha256:249f88ed15503f6492a71f01442abddd73856a0032ae860de6d75ca62eed8067", size = 40283, upload-time = "2025-08-12T05:51:39.912Z" },
    { url = "https://files.pythonhosted.org/packages/d1/86/2fcad95994d9b572db57632acb6f900695a648c3e063f2cd344b3f5c5a37/wrapt-1.17.3-cp314-cp314t-macosx_11_0_arm64.whl", hash = "sha256:5a03a38adec8066d5a37bea22f2ba6bbf39fcdefbe2d91419ab864c3fb515454", size = 40366, upload-time = "2025-08-12T05:52:00.693Z" },
    { url = "https://files.pythonhosted.org/packages/64/0e/f4472f2fdde2d4617975144311f8800ef73677a159be7fe61fa50997d6c0/wrapt-1.17.3-cp314-cp314t-manylinux1_x86_64.manylinux_2_28_x86_64.manylinux_2_5_x86_64.whl", hash = "sha256:5d4478d72eb61c36e5b446e375bbc49ed002430d17cdec3cecb36993398e1a9e", size = 108571, upload-time = "2025-08-12T05:52:44.521Z" },
    { url = "https://files.pythonhosted.org/packages/cc/01/9b85a99996b0a97c8a17484684f206cbb6ba73c1ce6890ac668bcf3838fb/wrapt-1.17.3-cp314-cp314t-manylinux2014_aarch64.manylinux_2_17_aarch64.manylinux_2_28_aarch64.whl", hash = "sha256:223db574bb38637e8230eb14b185565023ab624474df94d2af18f1cdb625216f", size = 113094, upload-time = "2025-08-12T05:52:22.618Z" },
    { url = "https://files.pythonhosted.org/packages/25/02/78926c1efddcc7b3aa0bc3d6b33a822f7d898059f7cd9ace8c8318e559ef/wrapt-1.17.3-cp314-cp314t-musllinux_1_2_aarch64.whl", hash = "sha256:e405adefb53a435f01efa7ccdec012c016b5a1d3f35459990afc39b6be4d5056", size = 110659, upload-time = "2025-08-12T05:52:24.057Z" },
    { url = "https://files.pythonhosted.org/packages/dc/ee/c414501ad518ac3e6fe184753632fe5e5ecacdcf0effc23f31c1e4f7bfcf/wrapt-1.17.3-cp314-cp314t-musllinux_1_2_x86_64.whl", hash = "sha256:88547535b787a6c9ce4086917b6e1d291aa8ed914fdd3a838b3539dc95c12804", size = 106946, upload-time = "2025-08-12T05:52:45.976Z" },
    { url = "https://files.pythonhosted.org/packages/be/44/a1bd64b723d13bb151d6cc91b986146a1952385e0392a78567e12149c7b4/wrapt-1.17.3-cp314-cp314t-win32.whl", hash = "sha256:41b1d2bc74c2cac6f9074df52b2efbef2b30bdfe5f40cb78f8ca22963bc62977", size = 38717, upload-time = "2025-08-12T05:53:15.214Z" },
    { url = "https://files.pythonhosted.org/packages/79/d9/7cfd5a312760ac4dd8bf0184a6ee9e43c33e47f3dadc303032ce012b8fa3/wrapt-1.17.3-cp314-cp314t-win_amd64.whl", hash = "sha256:73d496de46cd2cdbdbcce4ae4bcdb4afb6a11234a1df9c085249d55166b95116", size = 41334, upload-time = "2025-08-12T05:53:14.178Z" },
    { url = "https://files.pythonhosted.org/packages/46/78/10ad9781128ed2f99dbc474f43283b13fea8ba58723e98844367531c18e9/wrapt-1.17.3-cp314-cp314t-win_arm64.whl", hash = "sha256:f38e60678850c42461d4202739f9bf1e3a737c7ad283638251e79cc49effb6b6", size = 38471, upload-time = "2025-08-12T05:52:57.784Z" },
    { url = "https://files.pythonhosted.org/packages/1f/f6/a933bd70f98e9cf3e08167fc5cd7aaaca49147e48411c0bd5ae701bb2194/wrapt-1.17.3-py3-none-any.whl", hash = "sha256:7171ae35d2c33d326ac19dd8facb1e82e5fd04ef8c6c0e394d7af55a55051c22", size = 23591, upload-time = "2025-08-12T05:53:20.674Z" },
]

[[package]]
>>>>>>> 5f36ab49
name = "yarl"
version = "1.22.0"
source = { registry = "https://pypi.org/simple" }
dependencies = [
    { name = "idna" },
    { name = "multidict" },
    { name = "propcache" },
]
sdist = { url = "https://files.pythonhosted.org/packages/57/63/0c6ebca57330cd313f6102b16dd57ffaf3ec4c83403dcb45dbd15c6f3ea1/yarl-1.22.0.tar.gz", hash = "sha256:bebf8557577d4401ba8bd9ff33906f1376c877aa78d1fe216ad01b4d6745af71", size = 187169, upload-time = "2025-10-06T14:12:55.963Z" }
wheels = [
    { url = "https://files.pythonhosted.org/packages/75/ff/46736024fee3429b80a165a732e38e5d5a238721e634ab41b040d49f8738/yarl-1.22.0-cp312-cp312-macosx_10_13_universal2.whl", hash = "sha256:e340382d1afa5d32b892b3ff062436d592ec3d692aeea3bef3a5cfe11bbf8c6f", size = 142000, upload-time = "2025-10-06T14:09:44.631Z" },
    { url = "https://files.pythonhosted.org/packages/5a/9a/b312ed670df903145598914770eb12de1bac44599549b3360acc96878df8/yarl-1.22.0-cp312-cp312-macosx_10_13_x86_64.whl", hash = "sha256:f1e09112a2c31ffe8d80be1b0988fa6a18c5d5cad92a9ffbb1c04c91bfe52ad2", size = 94338, upload-time = "2025-10-06T14:09:46.372Z" },
    { url = "https://files.pythonhosted.org/packages/ba/f5/0601483296f09c3c65e303d60c070a5c19fcdbc72daa061e96170785bc7d/yarl-1.22.0-cp312-cp312-macosx_11_0_arm64.whl", hash = "sha256:939fe60db294c786f6b7c2d2e121576628468f65453d86b0fe36cb52f987bd74", size = 94909, upload-time = "2025-10-06T14:09:48.648Z" },
    { url = "https://files.pythonhosted.org/packages/60/41/9a1fe0b73dbcefce72e46cf149b0e0a67612d60bfc90fb59c2b2efdfbd86/yarl-1.22.0-cp312-cp312-manylinux2014_aarch64.manylinux_2_17_aarch64.manylinux_2_28_aarch64.whl", hash = "sha256:e1651bf8e0398574646744c1885a41198eba53dc8a9312b954073f845c90a8df", size = 372940, upload-time = "2025-10-06T14:09:50.089Z" },
    { url = "https://files.pythonhosted.org/packages/17/7a/795cb6dfee561961c30b800f0ed616b923a2ec6258b5def2a00bf8231334/yarl-1.22.0-cp312-cp312-manylinux2014_armv7l.manylinux_2_17_armv7l.manylinux_2_31_armv7l.whl", hash = "sha256:b8a0588521a26bf92a57a1705b77b8b59044cdceccac7151bd8d229e66b8dedb", size = 345825, upload-time = "2025-10-06T14:09:52.142Z" },
    { url = "https://files.pythonhosted.org/packages/d7/93/a58f4d596d2be2ae7bab1a5846c4d270b894958845753b2c606d666744d3/yarl-1.22.0-cp312-cp312-manylinux2014_ppc64le.manylinux_2_17_ppc64le.manylinux_2_28_ppc64le.whl", hash = "sha256:42188e6a615c1a75bcaa6e150c3fe8f3e8680471a6b10150c5f7e83f47cc34d2", size = 386705, upload-time = "2025-10-06T14:09:54.128Z" },
    { url = "https://files.pythonhosted.org/packages/61/92/682279d0e099d0e14d7fd2e176bd04f48de1484f56546a3e1313cd6c8e7c/yarl-1.22.0-cp312-cp312-manylinux2014_s390x.manylinux_2_17_s390x.manylinux_2_28_s390x.whl", hash = "sha256:f6d2cb59377d99718913ad9a151030d6f83ef420a2b8f521d94609ecc106ee82", size = 396518, upload-time = "2025-10-06T14:09:55.762Z" },
    { url = "https://files.pythonhosted.org/packages/db/0f/0d52c98b8a885aeda831224b78f3be7ec2e1aa4a62091f9f9188c3c65b56/yarl-1.22.0-cp312-cp312-manylinux2014_x86_64.manylinux_2_17_x86_64.manylinux_2_28_x86_64.whl", hash = "sha256:50678a3b71c751d58d7908edc96d332af328839eea883bb554a43f539101277a", size = 377267, upload-time = "2025-10-06T14:09:57.958Z" },
    { url = "https://files.pythonhosted.org/packages/22/42/d2685e35908cbeaa6532c1fc73e89e7f2efb5d8a7df3959ea8e37177c5a3/yarl-1.22.0-cp312-cp312-musllinux_1_2_aarch64.whl", hash = "sha256:1e8fbaa7cec507aa24ea27a01456e8dd4b6fab829059b69844bd348f2d467124", size = 365797, upload-time = "2025-10-06T14:09:59.527Z" },
    { url = "https://files.pythonhosted.org/packages/a2/83/cf8c7bcc6355631762f7d8bdab920ad09b82efa6b722999dfb05afa6cfac/yarl-1.22.0-cp312-cp312-musllinux_1_2_armv7l.whl", hash = "sha256:433885ab5431bc3d3d4f2f9bd15bfa1614c522b0f1405d62c4f926ccd69d04fa", size = 365535, upload-time = "2025-10-06T14:10:01.139Z" },
    { url = "https://files.pythonhosted.org/packages/25/e1/5302ff9b28f0c59cac913b91fe3f16c59a033887e57ce9ca5d41a3a94737/yarl-1.22.0-cp312-cp312-musllinux_1_2_ppc64le.whl", hash = "sha256:b790b39c7e9a4192dc2e201a282109ed2985a1ddbd5ac08dc56d0e121400a8f7", size = 382324, upload-time = "2025-10-06T14:10:02.756Z" },
    { url = "https://files.pythonhosted.org/packages/bf/cd/4617eb60f032f19ae3a688dc990d8f0d89ee0ea378b61cac81ede3e52fae/yarl-1.22.0-cp312-cp312-musllinux_1_2_s390x.whl", hash = "sha256:31f0b53913220599446872d757257be5898019c85e7971599065bc55065dc99d", size = 383803, upload-time = "2025-10-06T14:10:04.552Z" },
    { url = "https://files.pythonhosted.org/packages/59/65/afc6e62bb506a319ea67b694551dab4a7e6fb7bf604e9bd9f3e11d575fec/yarl-1.22.0-cp312-cp312-musllinux_1_2_x86_64.whl", hash = "sha256:a49370e8f711daec68d09b821a34e1167792ee2d24d405cbc2387be4f158b520", size = 374220, upload-time = "2025-10-06T14:10:06.489Z" },
    { url = "https://files.pythonhosted.org/packages/e7/3d/68bf18d50dc674b942daec86a9ba922d3113d8399b0e52b9897530442da2/yarl-1.22.0-cp312-cp312-win32.whl", hash = "sha256:70dfd4f241c04bd9239d53b17f11e6ab672b9f1420364af63e8531198e3f5fe8", size = 81589, upload-time = "2025-10-06T14:10:09.254Z" },
    { url = "https://files.pythonhosted.org/packages/c8/9a/6ad1a9b37c2f72874f93e691b2e7ecb6137fb2b899983125db4204e47575/yarl-1.22.0-cp312-cp312-win_amd64.whl", hash = "sha256:8884d8b332a5e9b88e23f60bb166890009429391864c685e17bd73a9eda9105c", size = 87213, upload-time = "2025-10-06T14:10:11.369Z" },
    { url = "https://files.pythonhosted.org/packages/44/c5/c21b562d1680a77634d748e30c653c3ca918beb35555cff24986fff54598/yarl-1.22.0-cp312-cp312-win_arm64.whl", hash = "sha256:ea70f61a47f3cc93bdf8b2f368ed359ef02a01ca6393916bc8ff877427181e74", size = 81330, upload-time = "2025-10-06T14:10:13.112Z" },
    { url = "https://files.pythonhosted.org/packages/ea/f3/d67de7260456ee105dc1d162d43a019ecad6b91e2f51809d6cddaa56690e/yarl-1.22.0-cp313-cp313-macosx_10_13_universal2.whl", hash = "sha256:8dee9c25c74997f6a750cd317b8ca63545169c098faee42c84aa5e506c819b53", size = 139980, upload-time = "2025-10-06T14:10:14.601Z" },
    { url = "https://files.pythonhosted.org/packages/01/88/04d98af0b47e0ef42597b9b28863b9060bb515524da0a65d5f4db160b2d5/yarl-1.22.0-cp313-cp313-macosx_10_13_x86_64.whl", hash = "sha256:01e73b85a5434f89fc4fe27dcda2aff08ddf35e4d47bbbea3bdcd25321af538a", size = 93424, upload-time = "2025-10-06T14:10:16.115Z" },
    { url = "https://files.pythonhosted.org/packages/18/91/3274b215fd8442a03975ce6bee5fe6aa57a8326b29b9d3d56234a1dca244/yarl-1.22.0-cp313-cp313-macosx_11_0_arm64.whl", hash = "sha256:22965c2af250d20c873cdbee8ff958fb809940aeb2e74ba5f20aaf6b7ac8c70c", size = 93821, upload-time = "2025-10-06T14:10:17.993Z" },
    { url = "https://files.pythonhosted.org/packages/61/3a/caf4e25036db0f2da4ca22a353dfeb3c9d3c95d2761ebe9b14df8fc16eb0/yarl-1.22.0-cp313-cp313-manylinux2014_aarch64.manylinux_2_17_aarch64.manylinux_2_28_aarch64.whl", hash = "sha256:b4f15793aa49793ec8d1c708ab7f9eded1aa72edc5174cae703651555ed1b601", size = 373243, upload-time = "2025-10-06T14:10:19.44Z" },
    { url = "https://files.pythonhosted.org/packages/6e/9e/51a77ac7516e8e7803b06e01f74e78649c24ee1021eca3d6a739cb6ea49c/yarl-1.22.0-cp313-cp313-manylinux2014_armv7l.manylinux_2_17_armv7l.manylinux_2_31_armv7l.whl", hash = "sha256:e5542339dcf2747135c5c85f68680353d5cb9ffd741c0f2e8d832d054d41f35a", size = 342361, upload-time = "2025-10-06T14:10:21.124Z" },
    { url = "https://files.pythonhosted.org/packages/d4/f8/33b92454789dde8407f156c00303e9a891f1f51a0330b0fad7c909f87692/yarl-1.22.0-cp313-cp313-manylinux2014_ppc64le.manylinux_2_17_ppc64le.manylinux_2_28_ppc64le.whl", hash = "sha256:5c401e05ad47a75869c3ab3e35137f8468b846770587e70d71e11de797d113df", size = 387036, upload-time = "2025-10-06T14:10:22.902Z" },
    { url = "https://files.pythonhosted.org/packages/d9/9a/c5db84ea024f76838220280f732970aa4ee154015d7f5c1bfb60a267af6f/yarl-1.22.0-cp313-cp313-manylinux2014_s390x.manylinux_2_17_s390x.manylinux_2_28_s390x.whl", hash = "sha256:243dda95d901c733f5b59214d28b0120893d91777cb8aa043e6ef059d3cddfe2", size = 397671, upload-time = "2025-10-06T14:10:24.523Z" },
    { url = "https://files.pythonhosted.org/packages/11/c9/cd8538dc2e7727095e0c1d867bad1e40c98f37763e6d995c1939f5fdc7b1/yarl-1.22.0-cp313-cp313-manylinux2014_x86_64.manylinux_2_17_x86_64.manylinux_2_28_x86_64.whl", hash = "sha256:bec03d0d388060058f5d291a813f21c011041938a441c593374da6077fe21b1b", size = 377059, upload-time = "2025-10-06T14:10:26.406Z" },
    { url = "https://files.pythonhosted.org/packages/a1/b9/ab437b261702ced75122ed78a876a6dec0a1b0f5e17a4ac7a9a2482d8abe/yarl-1.22.0-cp313-cp313-musllinux_1_2_aarch64.whl", hash = "sha256:b0748275abb8c1e1e09301ee3cf90c8a99678a4e92e4373705f2a2570d581273", size = 365356, upload-time = "2025-10-06T14:10:28.461Z" },
    { url = "https://files.pythonhosted.org/packages/b2/9d/8e1ae6d1d008a9567877b08f0ce4077a29974c04c062dabdb923ed98e6fe/yarl-1.22.0-cp313-cp313-musllinux_1_2_armv7l.whl", hash = "sha256:47fdb18187e2a4e18fda2c25c05d8251a9e4a521edaed757fef033e7d8498d9a", size = 361331, upload-time = "2025-10-06T14:10:30.541Z" },
    { url = "https://files.pythonhosted.org/packages/ca/5a/09b7be3905962f145b73beb468cdd53db8aa171cf18c80400a54c5b82846/yarl-1.22.0-cp313-cp313-musllinux_1_2_ppc64le.whl", hash = "sha256:c7044802eec4524fde550afc28edda0dd5784c4c45f0be151a2d3ba017daca7d", size = 382590, upload-time = "2025-10-06T14:10:33.352Z" },
    { url = "https://files.pythonhosted.org/packages/aa/7f/59ec509abf90eda5048b0bc3e2d7b5099dffdb3e6b127019895ab9d5ef44/yarl-1.22.0-cp313-cp313-musllinux_1_2_s390x.whl", hash = "sha256:139718f35149ff544caba20fce6e8a2f71f1e39b92c700d8438a0b1d2a631a02", size = 385316, upload-time = "2025-10-06T14:10:35.034Z" },
    { url = "https://files.pythonhosted.org/packages/e5/84/891158426bc8036bfdfd862fabd0e0fa25df4176ec793e447f4b85cf1be4/yarl-1.22.0-cp313-cp313-musllinux_1_2_x86_64.whl", hash = "sha256:e1b51bebd221006d3d2f95fbe124b22b247136647ae5dcc8c7acafba66e5ee67", size = 374431, upload-time = "2025-10-06T14:10:37.76Z" },
    { url = "https://files.pythonhosted.org/packages/bb/49/03da1580665baa8bef5e8ed34c6df2c2aca0a2f28bf397ed238cc1bbc6f2/yarl-1.22.0-cp313-cp313-win32.whl", hash = "sha256:d3e32536234a95f513bd374e93d717cf6b2231a791758de6c509e3653f234c95", size = 81555, upload-time = "2025-10-06T14:10:39.649Z" },
    { url = "https://files.pythonhosted.org/packages/9a/ee/450914ae11b419eadd067c6183ae08381cfdfcb9798b90b2b713bbebddda/yarl-1.22.0-cp313-cp313-win_amd64.whl", hash = "sha256:47743b82b76d89a1d20b83e60d5c20314cbd5ba2befc9cda8f28300c4a08ed4d", size = 86965, upload-time = "2025-10-06T14:10:41.313Z" },
    { url = "https://files.pythonhosted.org/packages/98/4d/264a01eae03b6cf629ad69bae94e3b0e5344741e929073678e84bf7a3e3b/yarl-1.22.0-cp313-cp313-win_arm64.whl", hash = "sha256:5d0fcda9608875f7d052eff120c7a5da474a6796fe4d83e152e0e4d42f6d1a9b", size = 81205, upload-time = "2025-10-06T14:10:43.167Z" },
    { url = "https://files.pythonhosted.org/packages/88/fc/6908f062a2f77b5f9f6d69cecb1747260831ff206adcbc5b510aff88df91/yarl-1.22.0-cp313-cp313t-macosx_10_13_universal2.whl", hash = "sha256:719ae08b6972befcba4310e49edb1161a88cdd331e3a694b84466bd938a6ab10", size = 146209, upload-time = "2025-10-06T14:10:44.643Z" },
    { url = "https://files.pythonhosted.org/packages/65/47/76594ae8eab26210b4867be6f49129861ad33da1f1ebdf7051e98492bf62/yarl-1.22.0-cp313-cp313t-macosx_10_13_x86_64.whl", hash = "sha256:47d8a5c446df1c4db9d21b49619ffdba90e77c89ec6e283f453856c74b50b9e3", size = 95966, upload-time = "2025-10-06T14:10:46.554Z" },
    { url = "https://files.pythonhosted.org/packages/ab/ce/05e9828a49271ba6b5b038b15b3934e996980dd78abdfeb52a04cfb9467e/yarl-1.22.0-cp313-cp313t-macosx_11_0_arm64.whl", hash = "sha256:cfebc0ac8333520d2d0423cbbe43ae43c8838862ddb898f5ca68565e395516e9", size = 97312, upload-time = "2025-10-06T14:10:48.007Z" },
    { url = "https://files.pythonhosted.org/packages/d1/c5/7dffad5e4f2265b29c9d7ec869c369e4223166e4f9206fc2243ee9eea727/yarl-1.22.0-cp313-cp313t-manylinux2014_aarch64.manylinux_2_17_aarch64.manylinux_2_28_aarch64.whl", hash = "sha256:4398557cbf484207df000309235979c79c4356518fd5c99158c7d38203c4da4f", size = 361967, upload-time = "2025-10-06T14:10:49.997Z" },
    { url = "https://files.pythonhosted.org/packages/50/b2/375b933c93a54bff7fc041e1a6ad2c0f6f733ffb0c6e642ce56ee3b39970/yarl-1.22.0-cp313-cp313t-manylinux2014_armv7l.manylinux_2_17_armv7l.manylinux_2_31_armv7l.whl", hash = "sha256:2ca6fd72a8cd803be290d42f2dec5cdcd5299eeb93c2d929bf060ad9efaf5de0", size = 323949, upload-time = "2025-10-06T14:10:52.004Z" },
    { url = "https://files.pythonhosted.org/packages/66/50/bfc2a29a1d78644c5a7220ce2f304f38248dc94124a326794e677634b6cf/yarl-1.22.0-cp313-cp313t-manylinux2014_ppc64le.manylinux_2_17_ppc64le.manylinux_2_28_ppc64le.whl", hash = "sha256:ca1f59c4e1ab6e72f0a23c13fca5430f889634166be85dbf1013683e49e3278e", size = 361818, upload-time = "2025-10-06T14:10:54.078Z" },
    { url = "https://files.pythonhosted.org/packages/46/96/f3941a46af7d5d0f0498f86d71275696800ddcdd20426298e572b19b91ff/yarl-1.22.0-cp313-cp313t-manylinux2014_s390x.manylinux_2_17_s390x.manylinux_2_28_s390x.whl", hash = "sha256:6c5010a52015e7c70f86eb967db0f37f3c8bd503a695a49f8d45700144667708", size = 372626, upload-time = "2025-10-06T14:10:55.767Z" },
    { url = "https://files.pythonhosted.org/packages/c1/42/8b27c83bb875cd89448e42cd627e0fb971fa1675c9ec546393d18826cb50/yarl-1.22.0-cp313-cp313t-manylinux2014_x86_64.manylinux_2_17_x86_64.manylinux_2_28_x86_64.whl", hash = "sha256:9d7672ecf7557476642c88497c2f8d8542f8e36596e928e9bcba0e42e1e7d71f", size = 341129, upload-time = "2025-10-06T14:10:57.985Z" },
    { url = "https://files.pythonhosted.org/packages/49/36/99ca3122201b382a3cf7cc937b95235b0ac944f7e9f2d5331d50821ed352/yarl-1.22.0-cp313-cp313t-musllinux_1_2_aarch64.whl", hash = "sha256:3b7c88eeef021579d600e50363e0b6ee4f7f6f728cd3486b9d0f3ee7b946398d", size = 346776, upload-time = "2025-10-06T14:10:59.633Z" },
    { url = "https://files.pythonhosted.org/packages/85/b4/47328bf996acd01a4c16ef9dcd2f59c969f495073616586f78cd5f2efb99/yarl-1.22.0-cp313-cp313t-musllinux_1_2_armv7l.whl", hash = "sha256:f4afb5c34f2c6fecdcc182dfcfc6af6cccf1aa923eed4d6a12e9d96904e1a0d8", size = 334879, upload-time = "2025-10-06T14:11:01.454Z" },
    { url = "https://files.pythonhosted.org/packages/c2/ad/b77d7b3f14a4283bffb8e92c6026496f6de49751c2f97d4352242bba3990/yarl-1.22.0-cp313-cp313t-musllinux_1_2_ppc64le.whl", hash = "sha256:59c189e3e99a59cf8d83cbb31d4db02d66cda5a1a4374e8a012b51255341abf5", size = 350996, upload-time = "2025-10-06T14:11:03.452Z" },
    { url = "https://files.pythonhosted.org/packages/81/c8/06e1d69295792ba54d556f06686cbd6a7ce39c22307100e3fb4a2c0b0a1d/yarl-1.22.0-cp313-cp313t-musllinux_1_2_s390x.whl", hash = "sha256:5a3bf7f62a289fa90f1990422dc8dff5a458469ea71d1624585ec3a4c8d6960f", size = 356047, upload-time = "2025-10-06T14:11:05.115Z" },
    { url = "https://files.pythonhosted.org/packages/4b/b8/4c0e9e9f597074b208d18cef227d83aac36184bfbc6eab204ea55783dbc5/yarl-1.22.0-cp313-cp313t-musllinux_1_2_x86_64.whl", hash = "sha256:de6b9a04c606978fdfe72666fa216ffcf2d1a9f6a381058d4378f8d7b1e5de62", size = 342947, upload-time = "2025-10-06T14:11:08.137Z" },
    { url = "https://files.pythonhosted.org/packages/e0/e5/11f140a58bf4c6ad7aca69a892bff0ee638c31bea4206748fc0df4ebcb3a/yarl-1.22.0-cp313-cp313t-win32.whl", hash = "sha256:1834bb90991cc2999f10f97f5f01317f99b143284766d197e43cd5b45eb18d03", size = 86943, upload-time = "2025-10-06T14:11:10.284Z" },
    { url = "https://files.pythonhosted.org/packages/31/74/8b74bae38ed7fe6793d0c15a0c8207bbb819cf287788459e5ed230996cdd/yarl-1.22.0-cp313-cp313t-win_amd64.whl", hash = "sha256:ff86011bd159a9d2dfc89c34cfd8aff12875980e3bd6a39ff097887520e60249", size = 93715, upload-time = "2025-10-06T14:11:11.739Z" },
    { url = "https://files.pythonhosted.org/packages/69/66/991858aa4b5892d57aef7ee1ba6b4d01ec3b7eb3060795d34090a3ca3278/yarl-1.22.0-cp313-cp313t-win_arm64.whl", hash = "sha256:7861058d0582b847bc4e3a4a4c46828a410bca738673f35a29ba3ca5db0b473b", size = 83857, upload-time = "2025-10-06T14:11:13.586Z" },
    { url = "https://files.pythonhosted.org/packages/46/b3/e20ef504049f1a1c54a814b4b9bed96d1ac0e0610c3b4da178f87209db05/yarl-1.22.0-cp314-cp314-macosx_10_13_universal2.whl", hash = "sha256:34b36c2c57124530884d89d50ed2c1478697ad7473efd59cfd479945c95650e4", size = 140520, upload-time = "2025-10-06T14:11:15.465Z" },
    { url = "https://files.pythonhosted.org/packages/e4/04/3532d990fdbab02e5ede063676b5c4260e7f3abea2151099c2aa745acc4c/yarl-1.22.0-cp314-cp314-macosx_10_13_x86_64.whl", hash = "sha256:0dd9a702591ca2e543631c2a017e4a547e38a5c0f29eece37d9097e04a7ac683", size = 93504, upload-time = "2025-10-06T14:11:17.106Z" },
    { url = "https://files.pythonhosted.org/packages/11/63/ff458113c5c2dac9a9719ac68ee7c947cb621432bcf28c9972b1c0e83938/yarl-1.22.0-cp314-cp314-macosx_11_0_arm64.whl", hash = "sha256:594fcab1032e2d2cc3321bb2e51271e7cd2b516c7d9aee780ece81b07ff8244b", size = 94282, upload-time = "2025-10-06T14:11:19.064Z" },
    { url = "https://files.pythonhosted.org/packages/a7/bc/315a56aca762d44a6aaaf7ad253f04d996cb6b27bad34410f82d76ea8038/yarl-1.22.0-cp314-cp314-manylinux2014_aarch64.manylinux_2_17_aarch64.manylinux_2_28_aarch64.whl", hash = "sha256:f3d7a87a78d46a2e3d5b72587ac14b4c16952dd0887dbb051451eceac774411e", size = 372080, upload-time = "2025-10-06T14:11:20.996Z" },
    { url = "https://files.pythonhosted.org/packages/3f/3f/08e9b826ec2e099ea6e7c69a61272f4f6da62cb5b1b63590bb80ca2e4a40/yarl-1.22.0-cp314-cp314-manylinux2014_armv7l.manylinux_2_17_armv7l.manylinux_2_31_armv7l.whl", hash = "sha256:852863707010316c973162e703bddabec35e8757e67fcb8ad58829de1ebc8590", size = 338696, upload-time = "2025-10-06T14:11:22.847Z" },
    { url = "https://files.pythonhosted.org/packages/e3/9f/90360108e3b32bd76789088e99538febfea24a102380ae73827f62073543/yarl-1.22.0-cp314-cp314-manylinux2014_ppc64le.manylinux_2_17_ppc64le.manylinux_2_28_ppc64le.whl", hash = "sha256:131a085a53bfe839a477c0845acf21efc77457ba2bcf5899618136d64f3303a2", size = 387121, upload-time = "2025-10-06T14:11:24.889Z" },
    { url = "https://files.pythonhosted.org/packages/98/92/ab8d4657bd5b46a38094cfaea498f18bb70ce6b63508fd7e909bd1f93066/yarl-1.22.0-cp314-cp314-manylinux2014_s390x.manylinux_2_17_s390x.manylinux_2_28_s390x.whl", hash = "sha256:078a8aefd263f4d4f923a9677b942b445a2be970ca24548a8102689a3a8ab8da", size = 394080, upload-time = "2025-10-06T14:11:27.307Z" },
    { url = "https://files.pythonhosted.org/packages/f5/e7/d8c5a7752fef68205296201f8ec2bf718f5c805a7a7e9880576c67600658/yarl-1.22.0-cp314-cp314-manylinux2014_x86_64.manylinux_2_17_x86_64.manylinux_2_28_x86_64.whl", hash = "sha256:bca03b91c323036913993ff5c738d0842fc9c60c4648e5c8d98331526df89784", size = 372661, upload-time = "2025-10-06T14:11:29.387Z" },
    { url = "https://files.pythonhosted.org/packages/b6/2e/f4d26183c8db0bb82d491b072f3127fb8c381a6206a3a56332714b79b751/yarl-1.22.0-cp314-cp314-musllinux_1_2_aarch64.whl", hash = "sha256:68986a61557d37bb90d3051a45b91fa3d5c516d177dfc6dd6f2f436a07ff2b6b", size = 364645, upload-time = "2025-10-06T14:11:31.423Z" },
    { url = "https://files.pythonhosted.org/packages/80/7c/428e5812e6b87cd00ee8e898328a62c95825bf37c7fa87f0b6bb2ad31304/yarl-1.22.0-cp314-cp314-musllinux_1_2_armv7l.whl", hash = "sha256:4792b262d585ff0dff6bcb787f8492e40698443ec982a3568c2096433660c694", size = 355361, upload-time = "2025-10-06T14:11:33.055Z" },
    { url = "https://files.pythonhosted.org/packages/ec/2a/249405fd26776f8b13c067378ef4d7dd49c9098d1b6457cdd152a99e96a9/yarl-1.22.0-cp314-cp314-musllinux_1_2_ppc64le.whl", hash = "sha256:ebd4549b108d732dba1d4ace67614b9545b21ece30937a63a65dd34efa19732d", size = 381451, upload-time = "2025-10-06T14:11:35.136Z" },
    { url = "https://files.pythonhosted.org/packages/67/a8/fb6b1adbe98cf1e2dd9fad71003d3a63a1bc22459c6e15f5714eb9323b93/yarl-1.22.0-cp314-cp314-musllinux_1_2_s390x.whl", hash = "sha256:f87ac53513d22240c7d59203f25cc3beac1e574c6cd681bbfd321987b69f95fd", size = 383814, upload-time = "2025-10-06T14:11:37.094Z" },
    { url = "https://files.pythonhosted.org/packages/d9/f9/3aa2c0e480fb73e872ae2814c43bc1e734740bb0d54e8cb2a95925f98131/yarl-1.22.0-cp314-cp314-musllinux_1_2_x86_64.whl", hash = "sha256:22b029f2881599e2f1b06f8f1db2ee63bd309e2293ba2d566e008ba12778b8da", size = 370799, upload-time = "2025-10-06T14:11:38.83Z" },
    { url = "https://files.pythonhosted.org/packages/50/3c/af9dba3b8b5eeb302f36f16f92791f3ea62e3f47763406abf6d5a4a3333b/yarl-1.22.0-cp314-cp314-win32.whl", hash = "sha256:6a635ea45ba4ea8238463b4f7d0e721bad669f80878b7bfd1f89266e2ae63da2", size = 82990, upload-time = "2025-10-06T14:11:40.624Z" },
    { url = "https://files.pythonhosted.org/packages/ac/30/ac3a0c5bdc1d6efd1b41fa24d4897a4329b3b1e98de9449679dd327af4f0/yarl-1.22.0-cp314-cp314-win_amd64.whl", hash = "sha256:0d6e6885777af0f110b0e5d7e5dda8b704efed3894da26220b7f3d887b839a79", size = 88292, upload-time = "2025-10-06T14:11:42.578Z" },
    { url = "https://files.pythonhosted.org/packages/df/0a/227ab4ff5b998a1b7410abc7b46c9b7a26b0ca9e86c34ba4b8d8bc7c63d5/yarl-1.22.0-cp314-cp314-win_arm64.whl", hash = "sha256:8218f4e98d3c10d683584cb40f0424f4b9fd6e95610232dd75e13743b070ee33", size = 82888, upload-time = "2025-10-06T14:11:44.863Z" },
    { url = "https://files.pythonhosted.org/packages/06/5e/a15eb13db90abd87dfbefb9760c0f3f257ac42a5cac7e75dbc23bed97a9f/yarl-1.22.0-cp314-cp314t-macosx_10_13_universal2.whl", hash = "sha256:45c2842ff0e0d1b35a6bf1cd6c690939dacb617a70827f715232b2e0494d55d1", size = 146223, upload-time = "2025-10-06T14:11:46.796Z" },
    { url = "https://files.pythonhosted.org/packages/18/82/9665c61910d4d84f41a5bf6837597c89e665fa88aa4941080704645932a9/yarl-1.22.0-cp314-cp314t-macosx_10_13_x86_64.whl", hash = "sha256:d947071e6ebcf2e2bee8fce76e10faca8f7a14808ca36a910263acaacef08eca", size = 95981, upload-time = "2025-10-06T14:11:48.845Z" },
    { url = "https://files.pythonhosted.org/packages/5d/9a/2f65743589809af4d0a6d3aa749343c4b5f4c380cc24a8e94a3c6625a808/yarl-1.22.0-cp314-cp314t-macosx_11_0_arm64.whl", hash = "sha256:334b8721303e61b00019474cc103bdac3d7b1f65e91f0bfedeec2d56dfe74b53", size = 97303, upload-time = "2025-10-06T14:11:50.897Z" },
    { url = "https://files.pythonhosted.org/packages/b0/ab/5b13d3e157505c43c3b43b5a776cbf7b24a02bc4cccc40314771197e3508/yarl-1.22.0-cp314-cp314t-manylinux2014_aarch64.manylinux_2_17_aarch64.manylinux_2_28_aarch64.whl", hash = "sha256:1e7ce67c34138a058fd092f67d07a72b8e31ff0c9236e751957465a24b28910c", size = 361820, upload-time = "2025-10-06T14:11:52.549Z" },
    { url = "https://files.pythonhosted.org/packages/fb/76/242a5ef4677615cf95330cfc1b4610e78184400699bdda0acb897ef5e49a/yarl-1.22.0-cp314-cp314t-manylinux2014_armv7l.manylinux_2_17_armv7l.manylinux_2_31_armv7l.whl", hash = "sha256:d77e1b2c6d04711478cb1c4ab90db07f1609ccf06a287d5607fcd90dc9863acf", size = 323203, upload-time = "2025-10-06T14:11:54.225Z" },
    { url = "https://files.pythonhosted.org/packages/8c/96/475509110d3f0153b43d06164cf4195c64d16999e0c7e2d8a099adcd6907/yarl-1.22.0-cp314-cp314t-manylinux2014_ppc64le.manylinux_2_17_ppc64le.manylinux_2_28_ppc64le.whl", hash = "sha256:c4647674b6150d2cae088fc07de2738a84b8bcedebef29802cf0b0a82ab6face", size = 363173, upload-time = "2025-10-06T14:11:56.069Z" },
    { url = "https://files.pythonhosted.org/packages/c9/66/59db471aecfbd559a1fd48aedd954435558cd98c7d0da8b03cc6c140a32c/yarl-1.22.0-cp314-cp314t-manylinux2014_s390x.manylinux_2_17_s390x.manylinux_2_28_s390x.whl", hash = "sha256:efb07073be061c8f79d03d04139a80ba33cbd390ca8f0297aae9cce6411e4c6b", size = 373562, upload-time = "2025-10-06T14:11:58.783Z" },
    { url = "https://files.pythonhosted.org/packages/03/1f/c5d94abc91557384719da10ff166b916107c1b45e4d0423a88457071dd88/yarl-1.22.0-cp314-cp314t-manylinux2014_x86_64.manylinux_2_17_x86_64.manylinux_2_28_x86_64.whl", hash = "sha256:e51ac5435758ba97ad69617e13233da53908beccc6cfcd6c34bbed8dcbede486", size = 339828, upload-time = "2025-10-06T14:12:00.686Z" },
    { url = "https://files.pythonhosted.org/packages/5f/97/aa6a143d3afba17b6465733681c70cf175af89f76ec8d9286e08437a7454/yarl-1.22.0-cp314-cp314t-musllinux_1_2_aarch64.whl", hash = "sha256:33e32a0dd0c8205efa8e83d04fc9f19313772b78522d1bdc7d9aed706bfd6138", size = 347551, upload-time = "2025-10-06T14:12:02.628Z" },
    { url = "https://files.pythonhosted.org/packages/43/3c/45a2b6d80195959239a7b2a8810506d4eea5487dce61c2a3393e7fc3c52e/yarl-1.22.0-cp314-cp314t-musllinux_1_2_armv7l.whl", hash = "sha256:bf4a21e58b9cde0e401e683ebd00f6ed30a06d14e93f7c8fd059f8b6e8f87b6a", size = 334512, upload-time = "2025-10-06T14:12:04.871Z" },
    { url = "https://files.pythonhosted.org/packages/86/a0/c2ab48d74599c7c84cb104ebd799c5813de252bea0f360ffc29d270c2caa/yarl-1.22.0-cp314-cp314t-musllinux_1_2_ppc64le.whl", hash = "sha256:e4b582bab49ac33c8deb97e058cd67c2c50dac0dd134874106d9c774fd272529", size = 352400, upload-time = "2025-10-06T14:12:06.624Z" },
    { url = "https://files.pythonhosted.org/packages/32/75/f8919b2eafc929567d3d8411f72bdb1a2109c01caaab4ebfa5f8ffadc15b/yarl-1.22.0-cp314-cp314t-musllinux_1_2_s390x.whl", hash = "sha256:0b5bcc1a9c4839e7e30b7b30dd47fe5e7e44fb7054ec29b5bb8d526aa1041093", size = 357140, upload-time = "2025-10-06T14:12:08.362Z" },
    { url = "https://files.pythonhosted.org/packages/cf/72/6a85bba382f22cf78add705d8c3731748397d986e197e53ecc7835e76de7/yarl-1.22.0-cp314-cp314t-musllinux_1_2_x86_64.whl", hash = "sha256:c0232bce2170103ec23c454e54a57008a9a72b5d1c3105dc2496750da8cfa47c", size = 341473, upload-time = "2025-10-06T14:12:10.994Z" },
    { url = "https://files.pythonhosted.org/packages/35/18/55e6011f7c044dc80b98893060773cefcfdbf60dfefb8cb2f58b9bacbd83/yarl-1.22.0-cp314-cp314t-win32.whl", hash = "sha256:8009b3173bcd637be650922ac455946197d858b3630b6d8787aa9e5c4564533e", size = 89056, upload-time = "2025-10-06T14:12:13.317Z" },
    { url = "https://files.pythonhosted.org/packages/f9/86/0f0dccb6e59a9e7f122c5afd43568b1d31b8ab7dda5f1b01fb5c7025c9a9/yarl-1.22.0-cp314-cp314t-win_amd64.whl", hash = "sha256:9fb17ea16e972c63d25d4a97f016d235c78dd2344820eb35bc034bc32012ee27", size = 96292, upload-time = "2025-10-06T14:12:15.398Z" },
    { url = "https://files.pythonhosted.org/packages/48/b7/503c98092fb3b344a179579f55814b613c1fbb1c23b3ec14a7b008a66a6e/yarl-1.22.0-cp314-cp314t-win_arm64.whl", hash = "sha256:9f6d73c1436b934e3f01df1e1b21ff765cd1d28c77dfb9ace207f746d4610ee1", size = 85171, upload-time = "2025-10-06T14:12:16.935Z" },
    { url = "https://files.pythonhosted.org/packages/73/ae/b48f95715333080afb75a4504487cbe142cae1268afc482d06692d605ae6/yarl-1.22.0-py3-none-any.whl", hash = "sha256:1380560bdba02b6b6c90de54133c81c9f2a453dee9912fe58c1dcced1edb7cff", size = 46814, upload-time = "2025-10-06T14:12:53.872Z" },
<<<<<<< HEAD
=======
]

[[package]]
name = "zipp"
version = "3.23.0"
source = { registry = "https://pypi.org/simple" }
sdist = { url = "https://files.pythonhosted.org/packages/e3/02/0f2892c661036d50ede074e376733dca2ae7c6eb617489437771209d4180/zipp-3.23.0.tar.gz", hash = "sha256:a07157588a12518c9d4034df3fbbee09c814741a33ff63c05fa29d26a2404166", size = 25547, upload-time = "2025-06-08T17:06:39.4Z" }
wheels = [
    { url = "https://files.pythonhosted.org/packages/2e/54/647ade08bf0db230bfea292f893923872fd20be6ac6f53b2b936ba839d75/zipp-3.23.0-py3-none-any.whl", hash = "sha256:071652d6115ed432f5ce1d34c336c0adfd6a884660d1e9712a256d3d3bd4b14e", size = 10276, upload-time = "2025-06-08T17:06:38.034Z" },
>>>>>>> 5f36ab49
]<|MERGE_RESOLUTION|>--- conflicted
+++ resolved
@@ -736,8 +736,6 @@
 ]
 
 [[package]]
-<<<<<<< HEAD
-=======
 name = "httpx-sse"
 version = "0.4.3"
 source = { registry = "https://pypi.org/simple" }
@@ -747,7 +745,6 @@
 ]
 
 [[package]]
->>>>>>> 5f36ab49
 name = "hyperframe"
 version = "6.1.0"
 source = { registry = "https://pypi.org/simple" }
@@ -1826,10 +1823,7 @@
     { name = "pyarrow" },
     { name = "pydantic" },
     { name = "pyjwt", extra = ["crypto"] },
-<<<<<<< HEAD
-=======
     { name = "requests" },
->>>>>>> 5f36ab49
     { name = "sqlalchemy" },
     { name = "supabase" },
     { name = "uvicorn", extra = ["standard"] },
@@ -2037,8 +2031,6 @@
 ]
 
 [[package]]
-<<<<<<< HEAD
-=======
 name = "protobuf"
 version = "6.33.0"
 source = { registry = "https://pypi.org/simple" }
@@ -2054,7 +2046,6 @@
 ]
 
 [[package]]
->>>>>>> 5f36ab49
 name = "psutil"
 version = "7.0.0"
 source = { registry = "https://pypi.org/simple" }
@@ -3173,8 +3164,6 @@
 ]
 
 [[package]]
-<<<<<<< HEAD
-=======
 name = "wrapt"
 version = "1.17.3"
 source = { registry = "https://pypi.org/simple" }
@@ -3224,7 +3213,6 @@
 ]
 
 [[package]]
->>>>>>> 5f36ab49
 name = "yarl"
 version = "1.22.0"
 source = { registry = "https://pypi.org/simple" }
@@ -3316,8 +3304,6 @@
     { url = "https://files.pythonhosted.org/packages/f9/86/0f0dccb6e59a9e7f122c5afd43568b1d31b8ab7dda5f1b01fb5c7025c9a9/yarl-1.22.0-cp314-cp314t-win_amd64.whl", hash = "sha256:9fb17ea16e972c63d25d4a97f016d235c78dd2344820eb35bc034bc32012ee27", size = 96292, upload-time = "2025-10-06T14:12:15.398Z" },
     { url = "https://files.pythonhosted.org/packages/48/b7/503c98092fb3b344a179579f55814b613c1fbb1c23b3ec14a7b008a66a6e/yarl-1.22.0-cp314-cp314t-win_arm64.whl", hash = "sha256:9f6d73c1436b934e3f01df1e1b21ff765cd1d28c77dfb9ace207f746d4610ee1", size = 85171, upload-time = "2025-10-06T14:12:16.935Z" },
     { url = "https://files.pythonhosted.org/packages/73/ae/b48f95715333080afb75a4504487cbe142cae1268afc482d06692d605ae6/yarl-1.22.0-py3-none-any.whl", hash = "sha256:1380560bdba02b6b6c90de54133c81c9f2a453dee9912fe58c1dcced1edb7cff", size = 46814, upload-time = "2025-10-06T14:12:53.872Z" },
-<<<<<<< HEAD
-=======
 ]
 
 [[package]]
@@ -3327,5 +3313,4 @@
 sdist = { url = "https://files.pythonhosted.org/packages/e3/02/0f2892c661036d50ede074e376733dca2ae7c6eb617489437771209d4180/zipp-3.23.0.tar.gz", hash = "sha256:a07157588a12518c9d4034df3fbbee09c814741a33ff63c05fa29d26a2404166", size = 25547, upload-time = "2025-06-08T17:06:39.4Z" }
 wheels = [
     { url = "https://files.pythonhosted.org/packages/2e/54/647ade08bf0db230bfea292f893923872fd20be6ac6f53b2b936ba839d75/zipp-3.23.0-py3-none-any.whl", hash = "sha256:071652d6115ed432f5ce1d34c336c0adfd6a884660d1e9712a256d3d3bd4b14e", size = 10276, upload-time = "2025-06-08T17:06:38.034Z" },
->>>>>>> 5f36ab49
 ]